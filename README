<<<<<<< HEAD
THE FOLLOWING few lines are message from the developer of hpn-ssh. It is not part
of the README file for OpenSSH.

HOWDY ALL! I hate doing this but I realize that I’ve been working on HPN-SSH for
almost 13 years now. Initially I was funded by a generous grant from Cisco, the NSF,
and NIH. That money is long long gone by now and I can only work on HPN-SSH when I
have the time. *IF* I can get some donations to the project at
http://www.psc.edu/index.php/hpn-sshit would let me free up more cycles to work on it.
Keep in mind that I don’t get any money from the donations. It all goes to support
the work of PSC (see psc.edu). However, if I can get some donations I’d have the
back up I need to demand time to work on it. Now, that being said, if you want to
support me directly I do have a wishlist at amazon http://amzn.com/w/34XO95A1A9CJL

I don’t really expect anyone to buy me things or donate money.
It’s not why I’ve spent a whole lot of hours working on this.
I just thought I’d throw it out there.


----------Original README Follows--------------
See https://www.openssh.com/releasenotes.html#7.4p1 for the release notes.
=======
See https://www.openssh.com/releasenotes.html#7.5p1 for the release notes.
>>>>>>> d38f05db

Please read https://www.openssh.com/report.html for bug reporting
instructions and note that we do not use Github for bug reporting or
patch/pull-request management.

- A Japanese translation of this document and of the release notes is
- available at http://www.unixuser.org/~haruyama/security/openssh/index.html
- Thanks to HARUYAMA Seigo <haruyama@unixuser.org>

This is the port of OpenBSD's excellent OpenSSH[0] to Linux and other
Unices.

OpenSSH is based on the last free version of Tatu Ylonen's sample
implementation with all patent-encumbered algorithms removed (to
external libraries), all known security bugs fixed, new features
reintroduced and many other clean-ups.  OpenSSH has been created by
Aaron Campbell, Bob Beck, Markus Friedl, Niels Provos, Theo de Raadt,
and Dug Song. It has a homepage at https://www.openssh.com/

This port consists of the re-introduction of autoconf support, PAM
support, EGD[1]/PRNGD[2] support and replacements for OpenBSD library
functions that are (regrettably) absent from other unices. This port
has been best tested on AIX, Cygwin, HP-UX, Linux, MacOS/X,
NetBSD, OpenBSD, OpenServer, Solaris, Unicos, and UnixWare.

This version actively tracks changes in the OpenBSD CVS repository.

The PAM support is now more functional than the popular packages of
commercial ssh-1.2.x. It checks "account" and "session" modules for
all logins, not just when using password authentication.

OpenSSH depends on Zlib[3], OpenSSL[4] and optionally PAM[5].

There is now several mailing lists for this port of OpenSSH. Please
refer to https://www.openssh.com/list.html for details on how to join.

Please send bug reports and patches to the mailing list
openssh-unix-dev@mindrot.org. The list is open to posting by unsubscribed
users.  Code contribution are welcomed, but please follow the OpenBSD
style guidelines[6].

Please refer to the INSTALL document for information on how to install
OpenSSH on your system.

Damien Miller <djm@mindrot.org>

Miscellania -

This version of OpenSSH is based upon code retrieved from the OpenBSD
CVS repository which in turn was based on the last free sample
implementation released by Tatu Ylonen.

References -

[0] https://www.openssh.com/
[1] http://www.lothar.com/tech/crypto/
[2] http://www.aet.tu-cottbus.de/personen/jaenicke/postfix_tls/prngd.html
[3] http://www.gzip.org/zlib/
[4] http://www.openssl.org/
[5] http://www.openpam.org
    http://www.kernel.org/pub/linux/libs/pam/
    (PAM also is standard on Solaris and HP-UX 11)
[6] http://man.openbsd.org/style.9<|MERGE_RESOLUTION|>--- conflicted
+++ resolved
@@ -1,4 +1,3 @@
-<<<<<<< HEAD
 THE FOLLOWING few lines are message from the developer of hpn-ssh. It is not part
 of the README file for OpenSSH.
 
@@ -18,10 +17,7 @@
 
 
 ----------Original README Follows--------------
-See https://www.openssh.com/releasenotes.html#7.4p1 for the release notes.
-=======
 See https://www.openssh.com/releasenotes.html#7.5p1 for the release notes.
->>>>>>> d38f05db
 
 Please read https://www.openssh.com/report.html for bug reporting
 instructions and note that we do not use Github for bug reporting or
