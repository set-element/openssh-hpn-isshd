<<<<<<< HEAD
%define ver 7.1p1
=======
%define ver 7.1p2
>>>>>>> 9b30925f
%define rel 1

# OpenSSH privilege separation requires a user & group ID
%define sshd_uid    74
%define sshd_gid    74

# Version of ssh-askpass
%define aversion 1.2.4.1

# Do we want to disable building of x11-askpass? (1=yes 0=no)
%define no_x11_askpass 0

# Do we want to disable building of gnome-askpass? (1=yes 0=no)
%define no_gnome_askpass 0

# Do we want to link against a static libcrypto? (1=yes 0=no)
%define static_libcrypto 0

# Do we want smartcard support (1=yes 0=no)
%define scard 0

# Use GTK2 instead of GNOME in gnome-ssh-askpass
%define gtk2 1

# Is this build for RHL 6.x?
%define build6x 0

# Do we want kerberos5 support (1=yes 0=no)
%define kerberos5 1

# Reserve options to override askpass settings with:
# rpm -ba|--rebuild --define 'skip_xxx 1'
%{?skip_x11_askpass:%define no_x11_askpass 1}
%{?skip_gnome_askpass:%define no_gnome_askpass 1}

# Add option to build without GTK2 for older platforms with only GTK+.
# RedHat <= 7.2 and Red Hat Advanced Server 2.1 are examples.
# rpm -ba|--rebuild --define 'no_gtk2 1'
%{?no_gtk2:%define gtk2 0}

# Is this a build for RHL 6.x or earlier?
%{?build_6x:%define build6x 1}

# If this is RHL 6.x, the default configuration has sysconfdir in /usr/etc.
%if %{build6x}
%define _sysconfdir /etc
%endif

# Options for static OpenSSL link:
# rpm -ba|--rebuild --define "static_openssl 1"
%{?static_openssl:%define static_libcrypto 1}

# Options for Smartcard support: (needs libsectok and openssl-engine)
# rpm -ba|--rebuild --define "smartcard 1"
%{?smartcard:%define scard 1}

# Is this a build for the rescue CD (without PAM, with MD5)? (1=yes 0=no)
%define rescue 0
%{?build_rescue:%define rescue 1}

# Turn off some stuff for resuce builds
%if %{rescue}
%define kerberos5 0
%endif

Summary: The OpenSSH implementation of SSH protocol versions 1 and 2.
Name: openssh
Version: %{ver}
%if %{rescue}
Release: %{rel}rescue
%else
Release: %{rel}
%endif
URL: http://www.openssh.com/portable.html
Source0: ftp://ftp.openbsd.org/pub/OpenBSD/OpenSSH/portable/openssh-%{version}.tar.gz
%if ! %{no_x11_askpass}
Source1: http://www.jmknoble.net/software/x11-ssh-askpass/x11-ssh-askpass-%{aversion}.tar.gz
%endif
License: BSD
Group: Applications/Internet
BuildRoot: %{_tmppath}/%{name}-%{version}-buildroot
Obsoletes: ssh
%if %{build6x}
PreReq: initscripts >= 5.00
%else
Requires: initscripts >= 5.20
%endif
BuildRequires: perl, openssl-devel
BuildRequires: /bin/login
%if ! %{build6x}
BuildPreReq: glibc-devel, pam
%else
BuildRequires: /usr/include/security/pam_appl.h
%endif
%if ! %{no_x11_askpass}
BuildRequires: /usr/include/X11/Xlib.h
%endif
%if ! %{no_gnome_askpass}
BuildRequires: pkgconfig
%endif
%if %{kerberos5}
BuildRequires: krb5-devel
BuildRequires: krb5-libs
%endif

%package clients
Summary: OpenSSH clients.
Requires: openssh = %{version}-%{release}
Group: Applications/Internet
Obsoletes: ssh-clients

%package server
Summary: The OpenSSH server daemon.
Group: System Environment/Daemons
Obsoletes: ssh-server
Requires: openssh = %{version}-%{release}, chkconfig >= 0.9
%if ! %{build6x}
Requires: /etc/pam.d/system-auth
%endif

%package askpass
Summary: A passphrase dialog for OpenSSH and X.
Group: Applications/Internet
Requires: openssh = %{version}-%{release}
Obsoletes: ssh-extras

%package askpass-gnome
Summary: A passphrase dialog for OpenSSH, X, and GNOME.
Group: Applications/Internet
Requires: openssh = %{version}-%{release}
Obsoletes: ssh-extras

%description
SSH (Secure SHell) is a program for logging into and executing
commands on a remote machine. SSH is intended to replace rlogin and
rsh, and to provide secure encrypted communications between two
untrusted hosts over an insecure network. X11 connections and
arbitrary TCP/IP ports can also be forwarded over the secure channel.

OpenSSH is OpenBSD's version of the last free version of SSH, bringing
it up to date in terms of security and features, as well as removing
all patented algorithms to separate libraries.

This package includes the core files necessary for both the OpenSSH
client and server. To make this package useful, you should also
install openssh-clients, openssh-server, or both.

%description clients
OpenSSH is a free version of SSH (Secure SHell), a program for logging
into and executing commands on a remote machine. This package includes
the clients necessary to make encrypted connections to SSH servers.
You'll also need to install the openssh package on OpenSSH clients.

%description server
OpenSSH is a free version of SSH (Secure SHell), a program for logging
into and executing commands on a remote machine. This package contains
the secure shell daemon (sshd). The sshd daemon allows SSH clients to
securely connect to your SSH server. You also need to have the openssh
package installed.

%description askpass
OpenSSH is a free version of SSH (Secure SHell), a program for logging
into and executing commands on a remote machine. This package contains
an X11 passphrase dialog for OpenSSH.

%description askpass-gnome
OpenSSH is a free version of SSH (Secure SHell), a program for logging
into and executing commands on a remote machine. This package contains
an X11 passphrase dialog for OpenSSH and the GNOME GUI desktop
environment.

%prep

%if ! %{no_x11_askpass}
%setup -q -a 1
%else
%setup -q
%endif

%build
%if %{rescue}
CFLAGS="$RPM_OPT_FLAGS -Os"; export CFLAGS
%endif

%if %{kerberos5}
K5DIR=`rpm -ql krb5-devel | grep include/krb5.h | sed 's,\/include\/krb5.h,,'`
echo K5DIR=$K5DIR
%endif

%configure \
	--sysconfdir=%{_sysconfdir}/ssh \
	--libexecdir=%{_libexecdir}/openssh \
	--datadir=%{_datadir}/openssh \
	--with-rsh=%{_bindir}/rsh \
	--with-default-path=/usr/local/bin:/bin:/usr/bin \
	--with-superuser-path=/usr/local/sbin:/usr/local/bin:/sbin:/bin:/usr/sbin:/usr/bin \
	--with-privsep-path=%{_var}/empty/sshd \
	--with-md5-passwords \
%if %{scard}
	--with-smartcard \
%endif
%if %{rescue}
	--without-pam \
%else
	--with-pam \
%endif
%if %{kerberos5}
	 --with-kerberos5=$K5DIR \
%endif


%if %{static_libcrypto}
perl -pi -e "s|-lcrypto|%{_libdir}/libcrypto.a|g" Makefile
%endif

make

%if ! %{no_x11_askpass}
pushd x11-ssh-askpass-%{aversion}
%configure --libexecdir=%{_libexecdir}/openssh
xmkmf -a
make
popd
%endif

# Define a variable to toggle gnome1/gtk2 building.  This is necessary
# because RPM doesn't handle nested %if statements.
%if %{gtk2}
	gtk2=yes
%else
	gtk2=no
%endif

%if ! %{no_gnome_askpass}
pushd contrib
if [ $gtk2 = yes ] ; then
	make gnome-ssh-askpass2
	mv gnome-ssh-askpass2 gnome-ssh-askpass
else
	make gnome-ssh-askpass1
	mv gnome-ssh-askpass1 gnome-ssh-askpass
fi
popd
%endif

%install
rm -rf $RPM_BUILD_ROOT
mkdir -p -m755 $RPM_BUILD_ROOT%{_sysconfdir}/ssh
mkdir -p -m755 $RPM_BUILD_ROOT%{_libexecdir}/openssh
mkdir -p -m755 $RPM_BUILD_ROOT%{_var}/empty/sshd

make install DESTDIR=$RPM_BUILD_ROOT

install -d $RPM_BUILD_ROOT/etc/pam.d/
install -d $RPM_BUILD_ROOT/etc/rc.d/init.d
install -d $RPM_BUILD_ROOT%{_libexecdir}/openssh
%if %{build6x}
install -m644 contrib/redhat/sshd.pam.old $RPM_BUILD_ROOT/etc/pam.d/sshd
%else
install -m644 contrib/redhat/sshd.pam     $RPM_BUILD_ROOT/etc/pam.d/sshd
%endif
install -m755 contrib/redhat/sshd.init $RPM_BUILD_ROOT/etc/rc.d/init.d/sshd

%if ! %{no_x11_askpass}
install -s x11-ssh-askpass-%{aversion}/x11-ssh-askpass $RPM_BUILD_ROOT%{_libexecdir}/openssh/x11-ssh-askpass
ln -s x11-ssh-askpass $RPM_BUILD_ROOT%{_libexecdir}/openssh/ssh-askpass
%endif

%if ! %{no_gnome_askpass}
install -s contrib/gnome-ssh-askpass $RPM_BUILD_ROOT%{_libexecdir}/openssh/gnome-ssh-askpass
%endif

%if ! %{scard}
	 rm -f $RPM_BUILD_ROOT/usr/share/openssh/Ssh.bin
%endif

%if ! %{no_gnome_askpass}
install -m 755 -d $RPM_BUILD_ROOT%{_sysconfdir}/profile.d/
install -m 755 contrib/redhat/gnome-ssh-askpass.csh $RPM_BUILD_ROOT%{_sysconfdir}/profile.d/
install -m 755 contrib/redhat/gnome-ssh-askpass.sh $RPM_BUILD_ROOT%{_sysconfdir}/profile.d/
%endif

perl -pi -e "s|$RPM_BUILD_ROOT||g" $RPM_BUILD_ROOT%{_mandir}/man*/*

%clean
rm -rf $RPM_BUILD_ROOT

%triggerun server -- ssh-server
if [ "$1" != 0 -a -r /var/run/sshd.pid ] ; then
	touch /var/run/sshd.restart
fi

%triggerun server -- openssh-server < 2.5.0p1
# Count the number of HostKey and HostDsaKey statements we have.
gawk	'BEGIN {IGNORECASE=1}
	 /^hostkey/ || /^hostdsakey/ {sawhostkey = sawhostkey + 1}
	 END {exit sawhostkey}' /etc/ssh/sshd_config
# And if we only found one, we know the client was relying on the old default
# behavior, which loaded the the SSH2 DSA host key when HostDsaKey wasn't
# specified.  Now that HostKey is used for both SSH1 and SSH2 keys, specifying
# one nullifies the default, which would have loaded both.
if [ $? -eq 1 ] ; then
	echo HostKey /etc/ssh/ssh_host_rsa_key >> /etc/ssh/sshd_config
	echo HostKey /etc/ssh/ssh_host_dsa_key >> /etc/ssh/sshd_config
fi

%triggerpostun server -- ssh-server
if [ "$1" != 0 ] ; then
	/sbin/chkconfig --add sshd
	if test -f /var/run/sshd.restart ; then
		rm -f /var/run/sshd.restart
		/sbin/service sshd start > /dev/null 2>&1 || :
	fi
fi

%pre server
%{_sbindir}/groupadd -r -g %{sshd_gid} sshd 2>/dev/null || :
%{_sbindir}/useradd -d /var/empty/sshd -s /bin/false -u %{sshd_uid} \
	-g sshd -M -r sshd 2>/dev/null || :

%post server
/sbin/chkconfig --add sshd

%postun server
/sbin/service sshd condrestart > /dev/null 2>&1 || :

%preun server
if [ "$1" = 0 ]
then
	/sbin/service sshd stop > /dev/null 2>&1 || :
	/sbin/chkconfig --del sshd
fi

%files
%defattr(-,root,root)
%doc CREDITS ChangeLog INSTALL LICENCE OVERVIEW README* PROTOCOL* TODO
%attr(0755,root,root) %{_bindir}/scp
%attr(0644,root,root) %{_mandir}/man1/scp.1*
%attr(0755,root,root) %dir %{_sysconfdir}/ssh
%attr(0600,root,root) %config(noreplace) %{_sysconfdir}/ssh/moduli
%if ! %{rescue}
%attr(0755,root,root) %{_bindir}/ssh-keygen
%attr(0644,root,root) %{_mandir}/man1/ssh-keygen.1*
%attr(0755,root,root) %dir %{_libexecdir}/openssh
%attr(4711,root,root) %{_libexecdir}/openssh/ssh-keysign
%attr(0755,root,root) %{_libexecdir}/openssh/ssh-pkcs11-helper
%attr(0644,root,root) %{_mandir}/man8/ssh-keysign.8*
%attr(0644,root,root) %{_mandir}/man8/ssh-pkcs11-helper.8*
%endif
%if %{scard}
%attr(0755,root,root) %dir %{_datadir}/openssh
%attr(0644,root,root) %{_datadir}/openssh/Ssh.bin
%endif

%files clients
%defattr(-,root,root)
%attr(0755,root,root) %{_bindir}/ssh
%attr(0644,root,root) %{_mandir}/man1/ssh.1*
%attr(0644,root,root) %{_mandir}/man5/ssh_config.5*
%attr(0644,root,root) %config(noreplace) %{_sysconfdir}/ssh/ssh_config
%attr(-,root,root) %{_bindir}/slogin
%attr(-,root,root) %{_mandir}/man1/slogin.1*
%if ! %{rescue}
%attr(2755,root,nobody) %{_bindir}/ssh-agent
%attr(0755,root,root) %{_bindir}/ssh-add
%attr(0755,root,root) %{_bindir}/ssh-keyscan
%attr(0755,root,root) %{_bindir}/sftp
%attr(0644,root,root) %{_mandir}/man1/ssh-agent.1*
%attr(0644,root,root) %{_mandir}/man1/ssh-add.1*
%attr(0644,root,root) %{_mandir}/man1/ssh-keyscan.1*
%attr(0644,root,root) %{_mandir}/man1/sftp.1*
%endif

%if ! %{rescue}
%files server
%defattr(-,root,root)
%dir %attr(0111,root,root) %{_var}/empty/sshd
%attr(0755,root,root) %{_sbindir}/sshd
%attr(0755,root,root) %{_libexecdir}/openssh/sftp-server
%attr(0644,root,root) %{_mandir}/man8/sshd.8*
%attr(0644,root,root) %{_mandir}/man5/moduli.5*
%attr(0644,root,root) %{_mandir}/man5/sshd_config.5*
%attr(0644,root,root) %{_mandir}/man8/sftp-server.8*
%attr(0755,root,root) %dir %{_sysconfdir}/ssh
%attr(0600,root,root) %config(noreplace) %{_sysconfdir}/ssh/sshd_config
%attr(0600,root,root) %config(noreplace) /etc/pam.d/sshd
%attr(0755,root,root) %config /etc/rc.d/init.d/sshd
%endif

%if ! %{no_x11_askpass}
%files askpass
%defattr(-,root,root)
%doc x11-ssh-askpass-%{aversion}/README
%doc x11-ssh-askpass-%{aversion}/ChangeLog
%doc x11-ssh-askpass-%{aversion}/SshAskpass*.ad
%attr(0755,root,root) %{_libexecdir}/openssh/ssh-askpass
%attr(0755,root,root) %{_libexecdir}/openssh/x11-ssh-askpass
%endif

%if ! %{no_gnome_askpass}
%files askpass-gnome
%defattr(-,root,root)
%attr(0755,root,root) %config %{_sysconfdir}/profile.d/gnome-ssh-askpass.*
%attr(0755,root,root) %{_libexecdir}/openssh/gnome-ssh-askpass
%endif

%changelog
* Wed Jul 14 2010 Tim Rice <tim@multitalents.net>
- test for skip_x11_askpass (line 77) should have been for no_x11_askpass

* Mon Jun 2 2003 Damien Miller <djm@mindrot.org>
- Remove noip6 option. This may be controlled at run-time in client config
  file using new AddressFamily directive

* Mon May 12 2003 Damien Miller <djm@mindrot.org>
- Don't install profile.d scripts when not building with GNOME/GTK askpass
  (patch from bet@rahul.net)

* Wed Oct 01 2002 Damien Miller <djm@mindrot.org>
- Install ssh-agent setgid nobody to prevent ptrace() key theft attacks

* Mon Sep 30 2002 Damien Miller <djm@mindrot.org>
- Use contrib/ Makefile for building askpass programs

* Fri Jun 21 2002 Damien Miller <djm@mindrot.org>
- Merge in spec changes from seba@iq.pl (Sebastian Pachuta)
- Add new {ssh,sshd}_config.5 manpages
- Add new ssh-keysign program and remove setuid from ssh client

* Fri May 10 2002 Damien Miller <djm@mindrot.org>
- Merge in spec changes from RedHat, reorgansie a little
- Add Privsep user, group and directory

* Thu Mar  7 2002 Nalin Dahyabhai <nalin@redhat.com> 3.1p1-2
- bump and grind (through the build system)

* Thu Mar  7 2002 Nalin Dahyabhai <nalin@redhat.com> 3.1p1-1
- require sharutils for building (mindrot #137)
- require db1-devel only when building for 6.x (#55105), which probably won't
  work anyway (3.1 requires OpenSSL 0.9.6 to build), but what the heck
- require pam-devel by file (not by package name) again
- add Markus's patch to compile with OpenSSL 0.9.5a (from
  http://bugzilla.mindrot.org/show_bug.cgi?id=141) and apply it if we're
  building for 6.x

* Thu Mar  7 2002 Nalin Dahyabhai <nalin@redhat.com> 3.1p1-0
- update to 3.1p1

* Tue Mar  5 2002 Nalin Dahyabhai <nalin@redhat.com> SNAP-20020305
- update to SNAP-20020305
- drop debug patch, fixed upstream

* Wed Feb 20 2002 Nalin Dahyabhai <nalin@redhat.com> SNAP-20020220
- update to SNAP-20020220 for testing purposes (you've been warned, if there's
  anything to be warned about, gss patches won't apply, I don't mind)

* Wed Feb 13 2002 Nalin Dahyabhai <nalin@redhat.com> 3.0.2p1-3
- add patches from Simon Wilkinson and Nicolas Williams for GSSAPI key
  exchange, authentication, and named key support

* Wed Jan 23 2002 Nalin Dahyabhai <nalin@redhat.com> 3.0.2p1-2
- remove dependency on db1-devel, which has just been swallowed up whole
  by gnome-libs-devel

* Sun Dec 29 2001 Nalin Dahyabhai <nalin@redhat.com>
- adjust build dependencies so that build6x actually works right (fix
  from Hugo van der Kooij)

* Tue Dec  4 2001 Nalin Dahyabhai <nalin@redhat.com> 3.0.2p1-1
- update to 3.0.2p1

* Fri Nov 16 2001 Nalin Dahyabhai <nalin@redhat.com> 3.0.1p1-1
- update to 3.0.1p1

* Tue Nov 13 2001 Nalin Dahyabhai <nalin@redhat.com>
- update to current CVS (not for use in distribution)

* Thu Nov  8 2001 Nalin Dahyabhai <nalin@redhat.com> 3.0p1-1
- merge some of Damien Miller <djm@mindrot.org> changes from the upstream
  3.0p1 spec file and init script

* Wed Nov  7 2001 Nalin Dahyabhai <nalin@redhat.com>
- update to 3.0p1
- update to x11-ssh-askpass 1.2.4.1
- change build dependency on a file from pam-devel to the pam-devel package
- replace primes with moduli

* Thu Sep 27 2001 Nalin Dahyabhai <nalin@redhat.com> 2.9p2-9
- incorporate fix from Markus Friedl's advisory for IP-based authorization bugs

* Thu Sep 13 2001 Bernhard Rosenkraenzer <bero@redhat.com> 2.9p2-8
- Merge changes to rescue build from current sysadmin survival cd

* Thu Sep  6 2001 Nalin Dahyabhai <nalin@redhat.com> 2.9p2-7
- fix scp's server's reporting of file sizes, and build with the proper
  preprocessor define to get large-file capable open(), stat(), etc.
  (sftp has been doing this correctly all along) (#51827)
- configure without --with-ipv4-default on RHL 7.x and newer (#45987,#52247)
- pull cvs patch to fix support for /etc/nologin for non-PAM logins (#47298)
- mark profile.d scriptlets as config files (#42337)
- refer to Jason Stone's mail for zsh workaround for exit-hanging quasi-bug
- change a couple of log() statements to debug() statements (#50751)
- pull cvs patch to add -t flag to sshd (#28611)
- clear fd_sets correctly (one bit per FD, not one byte per FD) (#43221)

* Mon Aug 20 2001 Nalin Dahyabhai <nalin@redhat.com> 2.9p2-6
- add db1-devel as a BuildPrerequisite (noted by Hans Ecke)

* Thu Aug 16 2001 Nalin Dahyabhai <nalin@redhat.com>
- pull cvs patch to fix remote port forwarding with protocol 2

* Thu Aug  9 2001 Nalin Dahyabhai <nalin@redhat.com>
- pull cvs patch to add session initialization to no-pty sessions
- pull cvs patch to not cut off challengeresponse auth needlessly
- refuse to do X11 forwarding if xauth isn't there, handy if you enable
  it by default on a system that doesn't have X installed (#49263)

* Wed Aug  8 2001 Nalin Dahyabhai <nalin@redhat.com>
- don't apply patches to code we don't intend to build (spotted by Matt Galgoci)

* Mon Aug  6 2001 Nalin Dahyabhai <nalin@redhat.com>
- pass OPTIONS correctly to initlog (#50151)

* Wed Jul 25 2001 Nalin Dahyabhai <nalin@redhat.com>
- switch to x11-ssh-askpass 1.2.2

* Wed Jul 11 2001 Nalin Dahyabhai <nalin@redhat.com>
- rebuild in new environment

* Mon Jun 25 2001 Nalin Dahyabhai <nalin@redhat.com>
- disable the gssapi patch

* Mon Jun 18 2001 Nalin Dahyabhai <nalin@redhat.com>
- update to 2.9p2
- refresh to a new version of the gssapi patch

* Thu Jun  7 2001 Nalin Dahyabhai <nalin@redhat.com>
- change Copyright: BSD to License: BSD
- add Markus Friedl's unverified patch for the cookie file deletion problem
  so that we can verify it
- drop patch to check if xauth is present (was folded into cookie patch)
- don't apply gssapi patches for the errata candidate
- clear supplemental groups list at startup

* Fri May 25 2001 Nalin Dahyabhai <nalin@redhat.com>
- fix an error parsing the new default sshd_config
- add a fix from Markus Friedl (via openssh-unix-dev) for ssh-keygen not
  dealing with comments right

* Thu May 24 2001 Nalin Dahyabhai <nalin@redhat.com>
- add in Simon Wilkinson's GSSAPI patch to give it some testing in-house,
  to be removed before the next beta cycle because it's a big departure
  from the upstream version

* Thu May  3 2001 Nalin Dahyabhai <nalin@redhat.com>
- finish marking strings in the init script for translation
- modify init script to source /etc/sysconfig/sshd and pass $OPTIONS to sshd
  at startup (change merged from openssh.com init script, originally by
  Pekka Savola)
- refuse to do X11 forwarding if xauth isn't there, handy if you enable
  it by default on a system that doesn't have X installed

* Wed May  2 2001 Nalin Dahyabhai <nalin@redhat.com>
- update to 2.9
- drop various patches that came from or went upstream or to or from CVS

* Wed Apr 18 2001 Nalin Dahyabhai <nalin@redhat.com>
- only require initscripts 5.00 on 6.2 (reported by Peter Bieringer)

* Sun Apr  8 2001 Preston Brown <pbrown@redhat.com>
- remove explicit openssl requirement, fixes builddistro issue
- make initscript stop() function wait until sshd really dead to avoid
  races in condrestart

* Mon Apr  2 2001 Nalin Dahyabhai <nalin@redhat.com>
- mention that challengereponse supports PAM, so disabling password doesn't
  limit users to pubkey and rsa auth (#34378)
- bypass the daemon() function in the init script and call initlog directly,
  because daemon() won't start a daemon it detects is already running (like
  open connections)
- require the version of openssl we had when we were built

* Fri Mar 23 2001 Nalin Dahyabhai <nalin@redhat.com>
- make do_pam_setcred() smart enough to know when to establish creds and
  when to reinitialize them
- add in a couple of other fixes from Damien for inclusion in the errata

* Thu Mar 22 2001 Nalin Dahyabhai <nalin@redhat.com>
- update to 2.5.2p2
- call setcred() again after initgroups, because the "creds" could actually
  be group memberships

* Tue Mar 20 2001 Nalin Dahyabhai <nalin@redhat.com>
- update to 2.5.2p1 (includes endianness fixes in the rijndael implementation)
- don't enable challenge-response by default until we find a way to not
  have too many userauth requests (we may make up to six pubkey and up to
  three password attempts as it is)
- remove build dependency on rsh to match openssh.com's packages more closely

* Sat Mar  3 2001 Nalin Dahyabhai <nalin@redhat.com>
- remove dependency on openssl -- would need to be too precise

* Fri Mar  2 2001 Nalin Dahyabhai <nalin@redhat.com>
- rebuild in new environment

* Mon Feb 26 2001 Nalin Dahyabhai <nalin@redhat.com>
- Revert the patch to move pam_open_session.
- Init script and spec file changes from Pekka Savola. (#28750)
- Patch sftp to recognize '-o protocol' arguments. (#29540)

* Thu Feb 22 2001 Nalin Dahyabhai <nalin@redhat.com>
- Chuck the closing patch.
- Add a trigger to add host keys for protocol 2 to the config file, now that
  configuration file syntax requires us to specify it with HostKey if we
  specify any other HostKey values, which we do.

* Tue Feb 20 2001 Nalin Dahyabhai <nalin@redhat.com>
- Redo patch to move pam_open_session after the server setuid()s to the user.
- Rework the nopam patch to use be picked up by autoconf.

* Mon Feb 19 2001 Nalin Dahyabhai <nalin@redhat.com>
- Update for 2.5.1p1.
- Add init script mods from Pekka Savola.
- Tweak the init script to match the CVS contrib script more closely.
- Redo patch to ssh-add to try to adding both identity and id_dsa to also try
  adding id_rsa.

* Fri Feb 16 2001 Nalin Dahyabhai <nalin@redhat.com>
- Update for 2.5.0p1.
- Use $RPM_OPT_FLAGS instead of -O when building gnome-ssh-askpass
- Resync with parts of Damien Miller's openssh.spec from CVS, including
  update of x11 askpass to 1.2.0.
- Only require openssl (don't prereq) because we generate keys in the init
  script now.

* Tue Feb 13 2001 Nalin Dahyabhai <nalin@redhat.com>
- Don't open a PAM session until we've forked and become the user (#25690).
- Apply Andrew Bartlett's patch for letting pam_authenticate() know which
  host the user is attempting a login from.
- Resync with parts of Damien Miller's openssh.spec from CVS.
- Don't expose KbdInt responses in debug messages (from CVS).
- Detect and handle errors in rsa_{public,private}_decrypt (from CVS).

* Wed Feb  7 2001 Trond Eivind Glomsrxd <teg@redhat.com>
- i18n-tweak to initscript.

* Tue Jan 23 2001 Nalin Dahyabhai <nalin@redhat.com>
- More gettextizing.
- Close all files after going into daemon mode (needs more testing).
- Extract patch from CVS to handle auth banners (in the client).
- Extract patch from CVS to handle compat weirdness.

* Fri Jan 19 2001 Nalin Dahyabhai <nalin@redhat.com>
- Finish with the gettextizing.

* Thu Jan 18 2001 Nalin Dahyabhai <nalin@redhat.com>
- Fix a bug in auth2-pam.c (#23877)
- Gettextize the init script.

* Wed Dec 20 2000 Nalin Dahyabhai <nalin@redhat.com>
- Incorporate a switch for using PAM configs for 6.x, just in case.

* Tue Dec  5 2000 Nalin Dahyabhai <nalin@redhat.com>
- Incorporate Bero's changes for a build specifically for rescue CDs.

* Wed Nov 29 2000 Nalin Dahyabhai <nalin@redhat.com>
- Don't treat pam_setcred() failure as fatal unless pam_authenticate() has
  succeeded, to allow public-key authentication after a failure with "none"
  authentication.  (#21268)

* Tue Nov 28 2000 Nalin Dahyabhai <nalin@redhat.com>
- Update to x11-askpass 1.1.1. (#21301)
- Don't second-guess fixpaths, which causes paths to get fixed twice. (#21290)

* Mon Nov 27 2000 Nalin Dahyabhai <nalin@redhat.com>
- Merge multiple PAM text messages into subsequent prompts when possible when
  doing keyboard-interactive authentication.

* Sun Nov 26 2000 Nalin Dahyabhai <nalin@redhat.com>
- Disable the built-in MD5 password support.  We're using PAM.
- Take a crack at doing keyboard-interactive authentication with PAM, and
  enable use of it in the default client configuration so that the client
  will try it when the server disallows password authentication.
- Build with debugging flags.  Build root policies strip all binaries anyway.

* Tue Nov 21 2000 Nalin Dahyabhai <nalin@redhat.com>
- Use DESTDIR instead of %%makeinstall.
- Remove /usr/X11R6/bin from the path-fixing patch.

* Mon Nov 20 2000 Nalin Dahyabhai <nalin@redhat.com>
- Add the primes file from the latest snapshot to the main package (#20884).
- Add the dev package to the prereq list (#19984).
- Remove the default path and mimic login's behavior in the server itself.

* Fri Nov 17 2000 Nalin Dahyabhai <nalin@redhat.com>
- Resync with conditional options in Damien Miller's .spec file for an errata.
- Change libexecdir from %%{_libexecdir}/ssh to %%{_libexecdir}/openssh.

* Tue Nov  7 2000 Nalin Dahyabhai <nalin@redhat.com>
- Update to OpenSSH 2.3.0p1.
- Update to x11-askpass 1.1.0.
- Enable keyboard-interactive authentication.

* Mon Oct 30 2000 Nalin Dahyabhai <nalin@redhat.com>
- Update to ssh-askpass-x11 1.0.3.
- Change authentication related messages to be private (#19966).

* Tue Oct 10 2000 Nalin Dahyabhai <nalin@redhat.com>
- Patch ssh-keygen to be able to list signatures for DSA public key files
  it generates.

* Thu Oct  5 2000 Nalin Dahyabhai <nalin@redhat.com>
- Add BuildRequires on /usr/include/security/pam_appl.h to be sure we always
  build PAM authentication in.
- Try setting SSH_ASKPASS if gnome-ssh-askpass is installed.
- Clean out no-longer-used patches.
- Patch ssh-add to try to add both identity and id_dsa, and to error only
  when neither exists.

* Mon Oct  2 2000 Nalin Dahyabhai <nalin@redhat.com>
- Update x11-askpass to 1.0.2. (#17835)
- Add BuildRequiress for /bin/login and /usr/bin/rsh so that configure will
  always find them in the right place. (#17909)
- Set the default path to be the same as the one supplied by /bin/login, but
  add /usr/X11R6/bin. (#17909)
- Try to handle obsoletion of ssh-server more cleanly.  Package names
  are different, but init script name isn't. (#17865)

* Wed Sep  6 2000 Nalin Dahyabhai <nalin@redhat.com>
- Update to 2.2.0p1. (#17835)
- Tweak the init script to allow proper restarting. (#18023)

* Wed Aug 23 2000 Nalin Dahyabhai <nalin@redhat.com>
- Update to 20000823 snapshot.
- Change subpackage requirements from %%{version} to %%{version}-%%{release}
- Back out the pipe patch.

* Mon Jul 17 2000 Nalin Dahyabhai <nalin@redhat.com>
- Update to 2.1.1p4, which includes fixes for config file parsing problems.
- Move the init script back.
- Add Damien's quick fix for wackiness.

* Wed Jul 12 2000 Nalin Dahyabhai <nalin@redhat.com>
- Update to 2.1.1p3, which includes fixes for X11 forwarding and strtok().

* Thu Jul  6 2000 Nalin Dahyabhai <nalin@redhat.com>
- Move condrestart to server postun.
- Move key generation to init script.
- Actually use the right patch for moving the key generation to the init script.
- Clean up the init script a bit.

* Wed Jul  5 2000 Nalin Dahyabhai <nalin@redhat.com>
- Fix X11 forwarding, from mail post by Chan Shih-Ping Richard.

* Sun Jul  2 2000 Nalin Dahyabhai <nalin@redhat.com>
- Update to 2.1.1p2.
- Use of strtok() considered harmful.

* Sat Jul  1 2000 Nalin Dahyabhai <nalin@redhat.com>
- Get the build root out of the man pages.

* Thu Jun 29 2000 Nalin Dahyabhai <nalin@redhat.com>
- Add and use condrestart support in the init script.
- Add newer initscripts as a prereq.

* Tue Jun 27 2000 Nalin Dahyabhai <nalin@redhat.com>
- Build in new environment (release 2)
- Move -clients subpackage to Applications/Internet group

* Fri Jun  9 2000 Nalin Dahyabhai <nalin@redhat.com>
- Update to 2.2.1p1

* Sat Jun  3 2000 Nalin Dahyabhai <nalin@redhat.com>
- Patch to build with neither RSA nor RSAref.
- Miscellaneous FHS-compliance tweaks.
- Fix for possibly-compressed man pages.

* Wed Mar 15 2000 Damien Miller <djm@ibs.com.au>
- Updated for new location
- Updated for new gnome-ssh-askpass build

* Sun Dec 26 1999 Damien Miller <djm@mindrot.org>
- Added Jim Knoble's <jmknoble@pobox.com> askpass

* Mon Nov 15 1999 Damien Miller <djm@mindrot.org>
- Split subpackages further based on patch from jim knoble <jmknoble@pobox.com>

* Sat Nov 13 1999 Damien Miller <djm@mindrot.org>
- Added 'Obsoletes' directives

* Tue Nov 09 1999 Damien Miller <djm@ibs.com.au>
- Use make install
- Subpackages

* Mon Nov 08 1999 Damien Miller <djm@ibs.com.au>
- Added links for slogin
- Fixed perms on manpages

* Sat Oct 30 1999 Damien Miller <djm@ibs.com.au>
- Renamed init script

* Fri Oct 29 1999 Damien Miller <djm@ibs.com.au>
- Back to old binary names

* Thu Oct 28 1999 Damien Miller <djm@ibs.com.au>
- Use autoconf
- New binary names

* Wed Oct 27 1999 Damien Miller <djm@ibs.com.au>
- Initial RPMification, based on Jan "Yenya" Kasprzak's <kas@fi.muni.cz> spec.<|MERGE_RESOLUTION|>--- conflicted
+++ resolved
@@ -1,8 +1,4 @@
-<<<<<<< HEAD
-%define ver 7.1p1
-=======
 %define ver 7.1p2
->>>>>>> 9b30925f
 %define rel 1
 
 # OpenSSH privilege separation requires a user & group ID
