--- conflicted
+++ resolved
@@ -166,15 +166,10 @@
 	oServerAliveInterval, oServerAliveCountMax, oIdentitiesOnly,
 	oSendEnv, oSetEnv, oControlPath, oControlMaster, oControlPersist,
 	oHashKnownHosts,
-<<<<<<< HEAD
-	oTunnel, oTunnelDevice, oLocalCommand, oPermitLocalCommand,
-	oNoneEnabled, oNoneSwitch, oAuditDisabled,
-=======
 	oTunnel, oTunnelDevice,
 	oLocalCommand, oPermitLocalCommand, oRemoteCommand,
 	oTcpRcvBufPoll, oTcpRcvBuf, oHPNDisabled, oHPNBufferSize,
-	oNoneEnabled, oNoneSwitch,
->>>>>>> 8a3df28e
+	oNoneEnabled, oNoneSwitch, oAuditDisabled,
 	oDisableMTAES,
 	oVisualHostKey,
 	oKexAlgorithms, oIPQoS, oRequestTTY, oIgnoreUnknown, oProxyUseFdpass,
@@ -1054,25 +1049,10 @@
 			return 0;
 		}
 
-<<<<<<< HEAD
-	case oHPNDisabled:
-		intptr = &options->hpn_disabled;
-		goto parse_flag;
-
 	case oAuditDisabled:
 		intptr = &options->audit_disabled;
 		goto parse_flag;
 
-	case oHPNBufferSize:
-		intptr = &options->hpn_buffer_size;
-		goto parse_int;
-
-	case oTcpRcvBufPoll:
-		intptr = &options->tcp_rcv_buf_poll;
-		goto parse_flag;
-
-=======
->>>>>>> 8a3df28e
 	case oVerifyHostKeyDNS:
 		intptr = &options->verify_host_key_dns;
 		multistate_ptr = multistate_yesnoask;
