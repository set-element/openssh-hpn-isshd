--- conflicted
+++ resolved
@@ -48,12 +48,8 @@
 CFLAGS_NOPIE=@CFLAGS_NOPIE@
 CPPFLAGS=-I. -I$(srcdir) @CPPFLAGS@ $(PATHS) @DEFS@
 PICFLAG=@PICFLAG@
-<<<<<<< HEAD
 LIBS=@LIBS@ -lpthread
-=======
-LIBS=@LIBS@
 CHANNELLIBS=@CHANNELLIBS@
->>>>>>> 0ffb46f2
 K5LIBS=@K5LIBS@
 GSSLIBS=@GSSLIBS@
 SSHDLIBS=@SSHDLIBS@
@@ -99,11 +95,7 @@
 LIBSSH_OBJS=${LIBOPENSSH_OBJS} \
 	authfd.o authfile.o \
 	canohost.o channels.o cipher.o cipher-aes.o cipher-aesctr.o \
-<<<<<<< HEAD
-	cipher-ctr.o cleanup.o cipher-ctr-mt.o \
-=======
-	cleanup.o \
->>>>>>> 0ffb46f2
+	cleanup.o cipher-ctr-mt.o \
 	compat.o fatal.o hostfile.o \
 	log.o match.o moduli.o nchan.o packet.o \
 	readpass.o ttymodes.o xmalloc.o addr.o addrmatch.o \
@@ -212,66 +204,35 @@
 	$(AR) rv $@ $(LIBSSH_OBJS)
 	$(RANLIB) $@
 
-<<<<<<< HEAD
 hpnssh$(EXEEXT): $(LIBCOMPAT) libssh.a $(SSHOBJS)
-	$(LD) -o $@ $(SSHOBJS) $(LDFLAGS) -lssh -lopenbsd-compat $(LIBS) $(GSSLIBS)
+	$(LD) -o $@ $(SSHOBJS) $(LDFLAGS) -lssh -lopenbsd-compat $(LIBS) $(GSSLIBS) $(CHANNELLIBS)
 
 hpnsshd$(EXEEXT): libssh.a	$(LIBCOMPAT) $(SSHDOBJS)
-	$(LD) -o $@ $(SSHDOBJS) $(LDFLAGS) -lssh -lopenbsd-compat $(SSHDLIBS) $(LIBS) $(GSSLIBS) $(K5LIBS)
-=======
-ssh$(EXEEXT): $(LIBCOMPAT) libssh.a $(SSHOBJS)
-	$(LD) -o $@ $(SSHOBJS) $(LDFLAGS) -lssh -lopenbsd-compat $(LIBS) $(GSSLIBS) $(CHANNELLIBS)
-
-sshd$(EXEEXT): libssh.a	$(LIBCOMPAT) $(SSHDOBJS)
 	$(LD) -o $@ $(SSHDOBJS) $(LDFLAGS) -lssh -lopenbsd-compat $(SSHDLIBS) $(LIBS) $(GSSLIBS) $(K5LIBS) $(CHANNELLIBS)
->>>>>>> 0ffb46f2
 
 hpnscp$(EXEEXT): $(LIBCOMPAT) libssh.a $(SCP_OBJS)
-	$(LD) -o $@ $(SCP_OBJS) $(LDFLAGS) -lssh -lopenbsd-compat $(LIBS)
-
-<<<<<<< HEAD
+	$(LD) -o $@ $(SCP_OBJS) $(LDFLAGS) -lssh -lopenbsd-compat $(LIBS) $(CHANNELLIBS)
+
 hpnssh-add$(EXEEXT): $(LIBCOMPAT) libssh.a $(SSHADD_OBJS)
-	$(LD) -o $@ $(SSHADD_OBJS) $(LDFLAGS) -lssh -lopenbsd-compat $(LIBS)
+	$(LD) -o $@ $(SSHADD_OBJS) $(LDFLAGS) -lssh -lopenbsd-compat $(LIBS) $(CHANNELLIBS)
 
 hpnssh-agent$(EXEEXT): $(LIBCOMPAT) libssh.a $(SSHAGENT_OBJS)
-	$(LD) -o $@ $(SSHAGENT_OBJS) $(LDFLAGS) -lssh -lopenbsd-compat $(LIBS)
+	$(LD) -o $@ $(SSHAGENT_OBJS) $(LDFLAGS) -lssh -lopenbsd-compat $(LIBS) $(CHANNELLIBS)
 
 hpnssh-keygen$(EXEEXT): $(LIBCOMPAT) libssh.a $(SSHKEYGEN_OBJS)
-	$(LD) -o $@ $(SSHKEYGEN_OBJS) $(LDFLAGS) -lssh -lopenbsd-compat $(LIBS)
+	$(LD) -o $@ $(SSHKEYGEN_OBJS) $(LDFLAGS) -lssh -lopenbsd-compat $(LIBS) $(CHANNELLIBS)
 
 hpnssh-keysign$(EXEEXT): $(LIBCOMPAT) libssh.a $(SSHKEYSIGN_OBJS)
-	$(LD) -o $@ $(SSHKEYSIGN_OBJS) $(LDFLAGS) -lssh -lopenbsd-compat $(LIBS)
+	$(LD) -o $@ $(SSHKEYSIGN_OBJS) $(LDFLAGS) -lssh -lopenbsd-compat $(LIBS) $(CHANNELLIBS)
 
 hpnssh-pkcs11-helper$(EXEEXT): $(LIBCOMPAT) libssh.a $(P11HELPER_OBJS)
-	$(LD) -o $@ $(P11HELPER_OBJS) $(LDFLAGS) -lssh -lopenbsd-compat -lssh -lopenbsd-compat $(LIBS)
+	$(LD) -o $@ $(P11HELPER_OBJS) $(LDFLAGS) -lssh -lopenbsd-compat -lssh -lopenbsd-compat $(LIBS) $(CHANNELLIBS)
 
 hpnssh-sk-helper$(EXEEXT): $(LIBCOMPAT) libssh.a $(SKHELPER_OBJS)
-	$(LD) -o $@ $(SKHELPER_OBJS) $(LDFLAGS) -lssh -lopenbsd-compat -lssh -lopenbsd-compat $(LIBS) $(LIBFIDO2)
+	$(LD) -o $@ $(SKHELPER_OBJS) $(LDFLAGS) -lssh -lopenbsd-compat -lssh -lopenbsd-compat $(LIBS) $(LIBFIDO2) $(CHANNELLIBS)
 
 hpnssh-keyscan$(EXEEXT): $(LIBCOMPAT) libssh.a $(SSHKEYSCAN_OBJS)
-	$(LD) -o $@ $(SSHKEYSCAN_OBJS) $(LDFLAGS) -lssh -lopenbsd-compat -lssh $(LIBS)
-=======
-ssh-add$(EXEEXT): $(LIBCOMPAT) libssh.a $(SSHADD_OBJS)
-	$(LD) -o $@ $(SSHADD_OBJS) $(LDFLAGS) -lssh -lopenbsd-compat $(LIBS) $(CHANNELLIBS)
-
-ssh-agent$(EXEEXT): $(LIBCOMPAT) libssh.a $(SSHAGENT_OBJS)
-	$(LD) -o $@ $(SSHAGENT_OBJS) $(LDFLAGS) -lssh -lopenbsd-compat $(LIBS) $(CHANNELLIBS)
-
-ssh-keygen$(EXEEXT): $(LIBCOMPAT) libssh.a $(SSHKEYGEN_OBJS)
-	$(LD) -o $@ $(SSHKEYGEN_OBJS) $(LDFLAGS) -lssh -lopenbsd-compat $(LIBS) $(CHANNELLIBS)
-
-ssh-keysign$(EXEEXT): $(LIBCOMPAT) libssh.a $(SSHKEYSIGN_OBJS)
-	$(LD) -o $@ $(SSHKEYSIGN_OBJS) $(LDFLAGS) -lssh -lopenbsd-compat $(LIBS) $(CHANNELLIBS)
-
-ssh-pkcs11-helper$(EXEEXT): $(LIBCOMPAT) libssh.a $(P11HELPER_OBJS)
-	$(LD) -o $@ $(P11HELPER_OBJS) $(LDFLAGS) -lssh -lopenbsd-compat -lssh -lopenbsd-compat $(LIBS) $(CHANNELLIBS)
-
-ssh-sk-helper$(EXEEXT): $(LIBCOMPAT) libssh.a $(SKHELPER_OBJS)
-	$(LD) -o $@ $(SKHELPER_OBJS) $(LDFLAGS) -lssh -lopenbsd-compat -lssh -lopenbsd-compat $(LIBS) $(LIBFIDO2) $(CHANNELLIBS)
-
-ssh-keyscan$(EXEEXT): $(LIBCOMPAT) libssh.a $(SSHKEYSCAN_OBJS)
 	$(LD) -o $@ $(SSHKEYSCAN_OBJS) $(LDFLAGS) -lssh -lopenbsd-compat -lssh $(LIBS) $(CHANNELLIBS)
->>>>>>> 0ffb46f2
 
 hpnsftp-server$(EXEEXT): $(LIBCOMPAT) libssh.a $(SFTPSERVER_OBJS)
 	$(LD) -o $@ $(SFTPSERVER_OBJS) $(LDFLAGS) -lssh -lopenbsd-compat -lssh $(LIBS)
