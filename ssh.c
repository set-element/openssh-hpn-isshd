/* $OpenBSD: ssh.c,v 1.584 2023/01/17 18:52:44 millert Exp $ */
/*
 * Author: Tatu Ylonen <ylo@cs.hut.fi>
 * Copyright (c) 1995 Tatu Ylonen <ylo@cs.hut.fi>, Espoo, Finland
 *                    All rights reserved
 * Ssh client program.  This program can be used to log into a remote machine.
 * The software supports strong authentication, encryption, and forwarding
 * of X11, TCP/IP, and authentication connections.
 *
 * As far as I am concerned, the code I have written for this software
 * can be used freely for any purpose.  Any derived versions of this
 * software must be clearly marked as such, and if the derived work is
 * incompatible with the protocol description in the RFC file, it must be
 * called by a name other than "ssh" or "Secure Shell".
 *
 * Copyright (c) 1999 Niels Provos.  All rights reserved.
 * Copyright (c) 2000, 2001, 2002, 2003 Markus Friedl.  All rights reserved.
 *
 * Modified to work with SSLeay by Niels Provos <provos@citi.umich.edu>
 * in Canada (German citizen).
 *
 * Redistribution and use in source and binary forms, with or without
 * modification, are permitted provided that the following conditions
 * are met:
 * 1. Redistributions of source code must retain the above copyright
 *    notice, this list of conditions and the following disclaimer.
 * 2. Redistributions in binary form must reproduce the above copyright
 *    notice, this list of conditions and the following disclaimer in the
 *    documentation and/or other materials provided with the distribution.
 *
 * THIS SOFTWARE IS PROVIDED BY THE AUTHOR ``AS IS'' AND ANY EXPRESS OR
 * IMPLIED WARRANTIES, INCLUDING, BUT NOT LIMITED TO, THE IMPLIED WARRANTIES
 * OF MERCHANTABILITY AND FITNESS FOR A PARTICULAR PURPOSE ARE DISCLAIMED.
 * IN NO EVENT SHALL THE AUTHOR BE LIABLE FOR ANY DIRECT, INDIRECT,
 * INCIDENTAL, SPECIAL, EXEMPLARY, OR CONSEQUENTIAL DAMAGES (INCLUDING, BUT
 * NOT LIMITED TO, PROCUREMENT OF SUBSTITUTE GOODS OR SERVICES; LOSS OF USE,
 * DATA, OR PROFITS; OR BUSINESS INTERRUPTION) HOWEVER CAUSED AND ON ANY
 * THEORY OF LIABILITY, WHETHER IN CONTRACT, STRICT LIABILITY, OR TORT
 * (INCLUDING NEGLIGENCE OR OTHERWISE) ARISING IN ANY WAY OUT OF THE USE OF
 * THIS SOFTWARE, EVEN IF ADVISED OF THE POSSIBILITY OF SUCH DAMAGE.
 */

#include "includes.h"

#include <sys/types.h>
#ifdef HAVE_SYS_STAT_H
# include <sys/stat.h>
#endif
#include <sys/resource.h>
#include <sys/ioctl.h>
#include <sys/socket.h>
#include <sys/wait.h>

#include <ctype.h>
#include <errno.h>
#include <fcntl.h>
#include <netdb.h>
#ifdef HAVE_PATHS_H
#include <paths.h>
#endif
#include <pwd.h>
#include <signal.h>
#include <stdarg.h>
#include <stddef.h>
#include <stdio.h>
#include <stdlib.h>
#include <string.h>
#include <stdarg.h>
#include <unistd.h>
#include <limits.h>
#include <locale.h>

#include <netinet/in.h>
#include <arpa/inet.h>

#ifdef WITH_OPENSSL
#include <openssl/evp.h>
#include <openssl/err.h>
#endif
#include "openbsd-compat/openssl-compat.h"
#include "openbsd-compat/sys-queue.h"

#include "xmalloc.h"
#include "ssh.h"
#include "ssh2.h"
#include "canohost.h"
#include "compat.h"
#include "cipher.h"
#include "packet.h"
#include "sshbuf.h"
#include "channels.h"
#include "sshkey.h"
#include "authfd.h"
#include "authfile.h"
#include "pathnames.h"
#include "dispatch.h"
#include "clientloop.h"
#include "log.h"
#include "misc.h"
#include "readconf.h"
#include "sshconnect.h"
#include "kex.h"
#include "mac.h"
#include "sshpty.h"
#include "match.h"
#include "msg.h"
#include "version.h"
#include "ssherr.h"
#include "myproposal.h"
#include "utf8.h"

#ifdef ENABLE_PKCS11
#include "ssh-pkcs11.h"
#endif

extern char *__progname;

/* Saves a copy of argv for setproctitle emulation */
#ifndef HAVE_SETPROCTITLE
static char **saved_av;
#endif

/* Flag indicating whether debug mode is on.  May be set on the command line. */
int debug_flag = 0;

/* Flag indicating whether a tty should be requested */
int tty_flag = 0;

/*
 * Flag indicating that the current process should be backgrounded and
 * a new mux-client launched in the foreground for ControlPersist.
 */
int need_controlpersist_detach = 0;

/* Copies of flags for ControlPersist foreground mux-client */
int ostdin_null_flag, osession_type, otty_flag, orequest_tty;

/*
 * General data structure for command line options and options configurable
 * in configuration files.  See readconf.h.
 */
Options options;

/* optional user configfile */
char *config = NULL;

/*
 * Name of the host we are connecting to.  This is the name given on the
 * command line, or the Hostname specified for the user-supplied name in a
 * configuration file.
 */
char *host;

/*
 * A config can specify a path to forward, overriding SSH_AUTH_SOCK. If this is
 * not NULL, forward the socket at this path instead.
 */
char *forward_agent_sock_path = NULL;

/* socket address the host resolves to */
struct sockaddr_storage hostaddr;

/* Private host keys. */
Sensitive sensitive_data;

/* command to be executed */
struct sshbuf *command;

/* # of replies received for global requests */
static int forward_confirms_pending = -1;

/* mux.c */
extern int muxserver_sock;
extern u_int muxclient_command;

/* Prints a help message to the user.  This function never returns. */

static void
usage(void)
{
	fprintf(stderr,
"usage: hpnssh [-46AaCfGgKkMNnqsTtVvXxYy] [-B bind_interface]\n"
"              [-b bind_address] [-c cipher_spec] [-D [bind_address:]port]\n"
"              [-E log_file] [-e escape_char] [-F configfile] [-I pkcs11]\n"
"              [-i identity_file] [-J [user@]host[:port]] [-L address]\n"
"              [-l login_name] [-m mac_spec] [-O ctl_cmd] [-o option] [-p port]\n"
"              [-Q query_option] [-R address] [-S ctl_path] [-W host:port]\n"
"              [-w local_tun[:remote_tun]] destination [command [argument ...]]\n"
	);
	exit(255);
}

static int ssh_session2(struct ssh *, const struct ssh_conn_info *);
static void load_public_identity_files(const struct ssh_conn_info *);
static void main_sigchld_handler(int);

/* ~/ expand a list of paths. NB. assumes path[n] is heap-allocated. */
static void
tilde_expand_paths(char **paths, u_int num_paths)
{
	u_int i;
	char *cp;

	for (i = 0; i < num_paths; i++) {
		cp = tilde_expand_filename(paths[i], getuid());
		free(paths[i]);
		paths[i] = cp;
	}
}

/*
 * Expands the set of percent_expand options used by the majority of keywords
 * in the client that support percent expansion.
 * Caller must free returned string.
 */
static char *
default_client_percent_expand(const char *str,
    const struct ssh_conn_info *cinfo)
{
	return percent_expand(str,
	    DEFAULT_CLIENT_PERCENT_EXPAND_ARGS(cinfo),
	    (char *)NULL);
}

/*
 * Expands the set of percent_expand options used by the majority of keywords
 * AND perform environment variable substitution.
 * Caller must free returned string.
 */
static char *
default_client_percent_dollar_expand(const char *str,
    const struct ssh_conn_info *cinfo)
{
	char *ret;

	ret = percent_dollar_expand(str,
	    DEFAULT_CLIENT_PERCENT_EXPAND_ARGS(cinfo),
	    (char *)NULL);
	if (ret == NULL)
		fatal("invalid environment variable expansion");
	return ret;
}

/*
 * Attempt to resolve a host name / port to a set of addresses and
 * optionally return any CNAMEs encountered along the way.
 * Returns NULL on failure.
 * NB. this function must operate with a options having undefined members.
 */
static struct addrinfo *
resolve_host(const char *name, int port, int logerr, char *cname, size_t clen)
{
	char strport[NI_MAXSERV];
	const char *errstr = NULL;
	struct addrinfo hints, *res;
	int gaierr;
	LogLevel loglevel = SYSLOG_LEVEL_DEBUG1;

	if (port <= 0)
		port = default_ssh_port();
	if (cname != NULL)
		*cname = '\0';
	debug3_f("lookup %s:%d", name, port);

	snprintf(strport, sizeof strport, "%d", port);
	memset(&hints, 0, sizeof(hints));
	hints.ai_family = options.address_family == -1 ?
	    AF_UNSPEC : options.address_family;
	hints.ai_socktype = SOCK_STREAM;
	if (cname != NULL)
		hints.ai_flags = AI_CANONNAME;
	if ((gaierr = getaddrinfo(name, strport, &hints, &res)) != 0) {
		if (logerr || (gaierr != EAI_NONAME && gaierr != EAI_NODATA))
			loglevel = SYSLOG_LEVEL_ERROR;
		do_log2(loglevel, "%s: Could not resolve hostname %.100s: %s",
		    __progname, name, ssh_gai_strerror(gaierr));
		return NULL;
	}
	if (cname != NULL && res->ai_canonname != NULL) {
		if (!valid_domain(res->ai_canonname, 0, &errstr)) {
			error("ignoring bad CNAME \"%s\" for host \"%s\": %s",
			    res->ai_canonname, name, errstr);
		} else if (strlcpy(cname, res->ai_canonname, clen) >= clen) {
			error_f("host \"%s\" cname \"%s\" too long (max %lu)",
			    name,  res->ai_canonname, (u_long)clen);
			if (clen > 0)
				*cname = '\0';
		}
	}
	return res;
}

/* Returns non-zero if name can only be an address and not a hostname */
static int
is_addr_fast(const char *name)
{
	return (strchr(name, '%') != NULL || strchr(name, ':') != NULL ||
	    strspn(name, "0123456789.") == strlen(name));
}

/* Returns non-zero if name represents a valid, single address */
static int
is_addr(const char *name)
{
	char strport[NI_MAXSERV];
	struct addrinfo hints, *res;

	if (is_addr_fast(name))
		return 1;

	snprintf(strport, sizeof strport, "%u", default_ssh_port());
	memset(&hints, 0, sizeof(hints));
	hints.ai_family = options.address_family == -1 ?
	    AF_UNSPEC : options.address_family;
	hints.ai_socktype = SOCK_STREAM;
	hints.ai_flags = AI_NUMERICHOST|AI_NUMERICSERV;
	if (getaddrinfo(name, strport, &hints, &res) != 0)
		return 0;
	if (res == NULL || res->ai_next != NULL) {
		freeaddrinfo(res);
		return 0;
	}
	freeaddrinfo(res);
	return 1;
}

/*
 * Attempt to resolve a numeric host address / port to a single address.
 * Returns a canonical address string.
 * Returns NULL on failure.
 * NB. this function must operate with a options having undefined members.
 */
static struct addrinfo *
resolve_addr(const char *name, int port, char *caddr, size_t clen)
{
	char addr[NI_MAXHOST], strport[NI_MAXSERV];
	struct addrinfo hints, *res;
	int gaierr;

	if (port <= 0)
		port = default_ssh_port();
	snprintf(strport, sizeof strport, "%u", port);
	memset(&hints, 0, sizeof(hints));
	hints.ai_family = options.address_family == -1 ?
	    AF_UNSPEC : options.address_family;
	hints.ai_socktype = SOCK_STREAM;
	hints.ai_flags = AI_NUMERICHOST|AI_NUMERICSERV;
	if ((gaierr = getaddrinfo(name, strport, &hints, &res)) != 0) {
		debug2_f("could not resolve name %.100s as address: %s",
		    name, ssh_gai_strerror(gaierr));
		return NULL;
	}
	if (res == NULL) {
		debug_f("getaddrinfo %.100s returned no addresses", name);
		return NULL;
	}
	if (res->ai_next != NULL) {
		debug_f("getaddrinfo %.100s returned multiple addresses", name);
		goto fail;
	}
	if ((gaierr = getnameinfo(res->ai_addr, res->ai_addrlen,
	    addr, sizeof(addr), NULL, 0, NI_NUMERICHOST)) != 0) {
		debug_f("Could not format address for name %.100s: %s",
		    name, ssh_gai_strerror(gaierr));
		goto fail;
	}
	if (strlcpy(caddr, addr, clen) >= clen) {
		error_f("host \"%s\" addr \"%s\" too long (max %lu)",
		    name,  addr, (u_long)clen);
		if (clen > 0)
			*caddr = '\0';
 fail:
		freeaddrinfo(res);
		return NULL;
	}
	return res;
}

/*
 * Check whether the cname is a permitted replacement for the hostname
 * and perform the replacement if it is.
 * NB. this function must operate with a options having undefined members.
 */
static int
check_follow_cname(int direct, char **namep, const char *cname)
{
	int i;
	struct allowed_cname *rule;

	if (*cname == '\0' || !config_has_permitted_cnames(&options) ||
	    strcmp(*namep, cname) == 0)
		return 0;
	if (options.canonicalize_hostname == SSH_CANONICALISE_NO)
		return 0;
	/*
	 * Don't attempt to canonicalize names that will be interpreted by
	 * a proxy or jump host unless the user specifically requests so.
	 */
	if (!direct &&
	    options.canonicalize_hostname != SSH_CANONICALISE_ALWAYS)
		return 0;
	debug3_f("check \"%s\" CNAME \"%s\"", *namep, cname);
	for (i = 0; i < options.num_permitted_cnames; i++) {
		rule = options.permitted_cnames + i;
		if (match_pattern_list(*namep, rule->source_list, 1) != 1 ||
		    match_pattern_list(cname, rule->target_list, 1) != 1)
			continue;
		verbose("Canonicalized DNS aliased hostname "
		    "\"%s\" => \"%s\"", *namep, cname);
		free(*namep);
		*namep = xstrdup(cname);
		return 1;
	}
	return 0;
}

/*
 * Attempt to resolve the supplied hostname after applying the user's
 * canonicalization rules. Returns the address list for the host or NULL
 * if no name was found after canonicalization.
 * NB. this function must operate with a options having undefined members.
 */
static struct addrinfo *
resolve_canonicalize(char **hostp, int port)
{
	int i, direct, ndots;
	char *cp, *fullhost, newname[NI_MAXHOST];
	struct addrinfo *addrs;

	/*
	 * Attempt to canonicalise addresses, regardless of
	 * whether hostname canonicalisation was requested
	 */
	if ((addrs = resolve_addr(*hostp, port,
	    newname, sizeof(newname))) != NULL) {
		debug2_f("hostname %.100s is address", *hostp);
		if (strcasecmp(*hostp, newname) != 0) {
			debug2_f("canonicalised address \"%s\" => \"%s\"",
			    *hostp, newname);
			free(*hostp);
			*hostp = xstrdup(newname);
		}
		return addrs;
	}

	/*
	 * If this looks like an address but didn't parse as one, it might
	 * be an address with an invalid interface scope. Skip further
	 * attempts at canonicalisation.
	 */
	if (is_addr_fast(*hostp)) {
		debug_f("hostname %.100s is an unrecognised address", *hostp);
		return NULL;
	}

	if (options.canonicalize_hostname == SSH_CANONICALISE_NO)
		return NULL;

	/*
	 * Don't attempt to canonicalize names that will be interpreted by
	 * a proxy unless the user specifically requests so.
	 */
	direct = option_clear_or_none(options.proxy_command) &&
	    options.jump_host == NULL;
	if (!direct &&
	    options.canonicalize_hostname != SSH_CANONICALISE_ALWAYS)
		return NULL;

	/* If domain name is anchored, then resolve it now */
	if ((*hostp)[strlen(*hostp) - 1] == '.') {
		debug3_f("name is fully qualified");
		fullhost = xstrdup(*hostp);
		if ((addrs = resolve_host(fullhost, port, 0,
		    newname, sizeof(newname))) != NULL)
			goto found;
		free(fullhost);
		goto notfound;
	}

	/* Don't apply canonicalization to sufficiently-qualified hostnames */
	ndots = 0;
	for (cp = *hostp; *cp != '\0'; cp++) {
		if (*cp == '.')
			ndots++;
	}
	if (ndots > options.canonicalize_max_dots) {
		debug3_f("not canonicalizing hostname \"%s\" (max dots %d)",
		    *hostp, options.canonicalize_max_dots);
		return NULL;
	}
	/* Attempt each supplied suffix */
	for (i = 0; i < options.num_canonical_domains; i++) {
		if (strcasecmp(options.canonical_domains[i], "none") == 0)
			break;
		xasprintf(&fullhost, "%s.%s.", *hostp,
		    options.canonical_domains[i]);
		debug3_f("attempting \"%s\" => \"%s\"", *hostp, fullhost);
		if ((addrs = resolve_host(fullhost, port, 0,
		    newname, sizeof(newname))) == NULL) {
			free(fullhost);
			continue;
		}
 found:
		/* Remove trailing '.' */
		fullhost[strlen(fullhost) - 1] = '\0';
		/* Follow CNAME if requested */
		if (!check_follow_cname(direct, &fullhost, newname)) {
			debug("Canonicalized hostname \"%s\" => \"%s\"",
			    *hostp, fullhost);
		}
		free(*hostp);
		*hostp = fullhost;
		return addrs;
	}
 notfound:
	if (!options.canonicalize_fallback_local)
		fatal("%s: Could not resolve host \"%s\"", __progname, *hostp);
	debug2_f("host %s not found in any suffix", *hostp);
	return NULL;
}

/*
 * Check the result of hostkey loading, ignoring some errors and either
 * discarding the key or fatal()ing for others.
 */
static void
check_load(int r, struct sshkey **k, const char *path, const char *message)
{
	switch (r) {
	case 0:
		/* Check RSA keys size and discard if undersized */
		if (k != NULL && *k != NULL &&
		    (r = sshkey_check_rsa_length(*k,
		    options.required_rsa_size)) != 0) {
			error_r(r, "load %s \"%s\"", message, path);
			free(*k);
			*k = NULL;
		}
		break;
	case SSH_ERR_INTERNAL_ERROR:
	case SSH_ERR_ALLOC_FAIL:
		fatal_r(r, "load %s \"%s\"", message, path);
	case SSH_ERR_SYSTEM_ERROR:
		/* Ignore missing files */
		if (errno == ENOENT)
			break;
		/* FALLTHROUGH */
	default:
		error_r(r, "load %s \"%s\"", message, path);
		break;
	}
}

/*
 * Read per-user configuration file.  Ignore the system wide config
 * file if the user specifies a config file on the command line.
 */
static void
process_config_files(const char *host_name, struct passwd *pw, int final_pass,
    int *want_final_pass)
{
	char buf[PATH_MAX];
	int r;

	if (config != NULL) {
		if (strcasecmp(config, "none") != 0 &&
		    !read_config_file(config, pw, host, host_name, &options,
		    SSHCONF_USERCONF | (final_pass ? SSHCONF_FINAL : 0),
		    want_final_pass))
			fatal("Can't open user config file %.100s: "
			    "%.100s", config, strerror(errno));
	} else {
		r = snprintf(buf, sizeof buf, "%s/%s", pw->pw_dir,
		    _PATH_SSH_USER_CONFFILE);
		if (r > 0 && (size_t)r < sizeof(buf))
			(void)read_config_file(buf, pw, host, host_name,
			    &options, SSHCONF_CHECKPERM | SSHCONF_USERCONF |
			    (final_pass ? SSHCONF_FINAL : 0), want_final_pass);

		/* Read systemwide configuration file after user config. */
		(void)read_config_file(_PATH_HOST_CONFIG_FILE, pw,
		    host, host_name, &options,
		    final_pass ? SSHCONF_FINAL : 0, want_final_pass);
	}
}

/* Rewrite the port number in an addrinfo list of addresses */
static void
set_addrinfo_port(struct addrinfo *addrs, int port)
{
	struct addrinfo *addr;

	for (addr = addrs; addr != NULL; addr = addr->ai_next) {
		switch (addr->ai_family) {
		case AF_INET:
			((struct sockaddr_in *)addr->ai_addr)->
			    sin_port = htons(port);
			break;
		case AF_INET6:
			((struct sockaddr_in6 *)addr->ai_addr)->
			    sin6_port = htons(port);
			break;
		}
	}
}

static void
ssh_conn_info_free(struct ssh_conn_info *cinfo)
{
	if (cinfo == NULL)
		return;
	free(cinfo->conn_hash_hex);
	free(cinfo->shorthost);
	free(cinfo->uidstr);
	free(cinfo->keyalias);
	free(cinfo->thishost);
	free(cinfo->host_arg);
	free(cinfo->portstr);
	free(cinfo->remhost);
	free(cinfo->remuser);
	free(cinfo->homedir);
	free(cinfo->locuser);
	free(cinfo);
}

/*
 * Main program for the ssh client.
 */
int
main(int ac, char **av)
{
	struct ssh *ssh = NULL;
	int i, r, opt, exit_status, use_syslog, direct, timeout_ms;
	int was_addr, config_test = 0, opt_terminated = 0, want_final_pass = 0;
	char *p, *cp, *line, *argv0, *logfile;
	char cname[NI_MAXHOST], thishost[NI_MAXHOST];
	struct stat st;
	struct passwd *pw;
	extern int optind, optreset;
	extern char *optarg;
	struct Forward fwd;
	struct addrinfo *addrs = NULL;
	size_t n, len;
	u_int j;
	struct ssh_conn_info *cinfo = NULL;

	/* Ensure that fds 0, 1 and 2 are open or directed to /dev/null */
	sanitise_stdfd();

	/*
	 * Discard other fds that are hanging around. These can cause problem
	 * with backgrounded ssh processes started by ControlPersist.
	 */
	closefrom(STDERR_FILENO + 1);

	__progname = ssh_get_progname(av[0]);

#ifndef HAVE_SETPROCTITLE
	/* Prepare for later setproctitle emulation */
	/* Save argv so it isn't clobbered by setproctitle() emulation */
	saved_av = xcalloc(ac + 1, sizeof(*saved_av));
	for (i = 0; i < ac; i++)
		saved_av[i] = xstrdup(av[i]);
	saved_av[i] = NULL;
	compat_init_setproctitle(ac, av);
	av = saved_av;
#endif

	seed_rng();

	/* Get user data. */
	pw = getpwuid(getuid());
	if (!pw) {
		logit("No user exists for uid %lu", (u_long)getuid());
		exit(255);
	}
	/* Take a copy of the returned structure. */
	pw = pwcopy(pw);

	/*
	 * Set our umask to something reasonable, as some files are created
	 * with the default umask.  This will make them world-readable but
	 * writable only by the owner, which is ok for all files for which we
	 * don't set the modes explicitly.
	 */
	umask(022 | umask(077));

	msetlocale();

	/*
	 * Initialize option structure to indicate that no values have been
	 * set.
	 */
	initialize_options(&options);

	/*
	 * Prepare main ssh transport/connection structures
	 */
	if ((ssh = ssh_alloc_session_state()) == NULL)
		fatal("Couldn't allocate session state");
	channel_init_channels(ssh);

	/* Parse command-line arguments. */
	host = NULL;
	use_syslog = 0;
	logfile = NULL;
	argv0 = av[0];

 again:
	while ((opt = getopt(ac, av, "1246ab:c:e:fgi:kl:m:no:p:qstvx"
	    "AB:CD:E:F:GI:J:KL:MNO:PQ:R:S:TVw:W:XYy")) != -1) { /* HUZdhjruz */
		switch (opt) {
		case '1':
			fatal("SSH protocol v.1 is no longer supported");
			break;
		case '2':
			/* Ignored */
			break;
		case '4':
			options.address_family = AF_INET;
			break;
		case '6':
			options.address_family = AF_INET6;
			break;
		case 'n':
			options.stdin_null = 1;
			break;
		case 'f':
			options.fork_after_authentication = 1;
			options.stdin_null = 1;
			break;
		case 'x':
			options.forward_x11 = 0;
			break;
		case 'X':
			options.forward_x11 = 1;
			break;
		case 'y':
			use_syslog = 1;
			break;
		case 'E':
			logfile = optarg;
			break;
		case 'G':
			config_test = 1;
			break;
		case 'Y':
			options.forward_x11 = 1;
			options.forward_x11_trusted = 1;
			break;
		case 'g':
			options.fwd_opts.gateway_ports = 1;
			break;
		case 'O':
			if (options.stdio_forward_host != NULL)
				fatal("Cannot specify multiplexing "
				    "command with -W");
			else if (muxclient_command != 0)
				fatal("Multiplexing command already specified");
			if (strcmp(optarg, "check") == 0)
				muxclient_command = SSHMUX_COMMAND_ALIVE_CHECK;
			else if (strcmp(optarg, "forward") == 0)
				muxclient_command = SSHMUX_COMMAND_FORWARD;
			else if (strcmp(optarg, "exit") == 0)
				muxclient_command = SSHMUX_COMMAND_TERMINATE;
			else if (strcmp(optarg, "stop") == 0)
				muxclient_command = SSHMUX_COMMAND_STOP;
			else if (strcmp(optarg, "cancel") == 0)
				muxclient_command = SSHMUX_COMMAND_CANCEL_FWD;
			else if (strcmp(optarg, "proxy") == 0)
				muxclient_command = SSHMUX_COMMAND_PROXY;
			else
				fatal("Invalid multiplex command.");
			break;
		case 'P':	/* deprecated */
			break;
		case 'Q':
			cp = NULL;
			if (strcmp(optarg, "cipher") == 0 ||
			    strcasecmp(optarg, "Ciphers") == 0)
				cp = cipher_alg_list('\n', 0);
			else if (strcmp(optarg, "cipher-auth") == 0)
				cp = cipher_alg_list('\n', 1);
			else if (strcmp(optarg, "mac") == 0 ||
			    strcasecmp(optarg, "MACs") == 0)
				cp = mac_alg_list('\n');
			else if (strcmp(optarg, "kex") == 0 ||
			    strcasecmp(optarg, "KexAlgorithms") == 0)
				cp = kex_alg_list('\n');
			else if (strcmp(optarg, "key") == 0)
				cp = sshkey_alg_list(0, 0, 0, '\n');
			else if (strcmp(optarg, "key-cert") == 0)
				cp = sshkey_alg_list(1, 0, 0, '\n');
			else if (strcmp(optarg, "key-plain") == 0)
				cp = sshkey_alg_list(0, 1, 0, '\n');
			else if (strcmp(optarg, "key-sig") == 0 ||
			    strcasecmp(optarg, "PubkeyAcceptedKeyTypes") == 0 || /* deprecated name */
			    strcasecmp(optarg, "PubkeyAcceptedAlgorithms") == 0 ||
			    strcasecmp(optarg, "HostKeyAlgorithms") == 0 ||
			    strcasecmp(optarg, "HostbasedKeyTypes") == 0 || /* deprecated name */
			    strcasecmp(optarg, "HostbasedAcceptedKeyTypes") == 0 || /* deprecated name */
			    strcasecmp(optarg, "HostbasedAcceptedAlgorithms") == 0)
				cp = sshkey_alg_list(0, 0, 1, '\n');
			else if (strcmp(optarg, "sig") == 0)
				cp = sshkey_alg_list(0, 1, 1, '\n');
			else if (strcmp(optarg, "protocol-version") == 0)
				cp = xstrdup("2");
			else if (strcmp(optarg, "compression") == 0) {
				cp = xstrdup(compression_alg_list(0));
				len = strlen(cp);
				for (n = 0; n < len; n++)
					if (cp[n] == ',')
						cp[n] = '\n';
			} else if (strcmp(optarg, "help") == 0) {
				cp = xstrdup(
				    "cipher\ncipher-auth\ncompression\nkex\n"
				    "key\nkey-cert\nkey-plain\nkey-sig\nmac\n"
				    "protocol-version\nsig");
			}
			if (cp == NULL)
				fatal("Unsupported query \"%s\"", optarg);
			printf("%s\n", cp);
			free(cp);
			exit(0);
			break;
		case 'a':
			options.forward_agent = 0;
			break;
		case 'A':
			options.forward_agent = 1;
			break;
		case 'k':
			options.gss_deleg_creds = 0;
			break;
		case 'K':
			options.gss_authentication = 1;
			options.gss_deleg_creds = 1;
			break;
		case 'i':
			p = tilde_expand_filename(optarg, getuid());
			if (stat(p, &st) == -1)
				fprintf(stderr, "Warning: Identity file %s "
				    "not accessible: %s.\n", p,
				    strerror(errno));
			else
				add_identity_file(&options, NULL, p, 1);
			free(p);
			break;
		case 'I':
#ifdef ENABLE_PKCS11
			free(options.pkcs11_provider);
			options.pkcs11_provider = xstrdup(optarg);
#else
			fprintf(stderr, "no support for PKCS#11.\n");
#endif
			break;
		case 'J':
			if (options.jump_host != NULL) {
				fatal("Only a single -J option is permitted "
				    "(use commas to separate multiple "
				    "jump hops)");
			}
			if (options.proxy_command != NULL)
				fatal("Cannot specify -J with ProxyCommand");
			if (parse_jump(optarg, &options, 1) == -1)
				fatal("Invalid -J argument");
			options.proxy_command = xstrdup("none");
			break;
		case 't':
			if (options.request_tty == REQUEST_TTY_YES)
				options.request_tty = REQUEST_TTY_FORCE;
			else
				options.request_tty = REQUEST_TTY_YES;
			break;
		case 'v':
			if (debug_flag == 0) {
				debug_flag = 1;
				options.log_level = SYSLOG_LEVEL_DEBUG1;
			} else {
				if (options.log_level < SYSLOG_LEVEL_DEBUG3) {
					debug_flag++;
					options.log_level++;
				}
			}
			break;
		case 'V':
			fprintf(stderr, "%s, %s\n",
			    SSH_RELEASE, SSH_OPENSSL_VERSION);
			exit(0);
			break;
		case 'w':
			if (options.tun_open == -1)
				options.tun_open = SSH_TUNMODE_DEFAULT;
			options.tun_local = a2tun(optarg, &options.tun_remote);
			if (options.tun_local == SSH_TUNID_ERR) {
				fprintf(stderr,
				    "Bad tun device '%s'\n", optarg);
				exit(255);
			}
			break;
		case 'W':
			if (options.stdio_forward_host != NULL)
				fatal("stdio forward already specified");
			if (muxclient_command != 0)
				fatal("Cannot specify stdio forward with -O");
			if (parse_forward(&fwd, optarg, 1, 0)) {
				options.stdio_forward_host = fwd.listen_host;
				options.stdio_forward_port = fwd.listen_port;
				free(fwd.connect_host);
			} else {
				fprintf(stderr,
				    "Bad stdio forwarding specification '%s'\n",
				    optarg);
				exit(255);
			}
			options.request_tty = REQUEST_TTY_NO;
			options.session_type = SESSION_TYPE_NONE;
			break;
		case 'q':
			options.log_level = SYSLOG_LEVEL_QUIET;
			break;
		case 'e':
			if (optarg[0] == '^' && optarg[2] == 0 &&
			    (u_char) optarg[1] >= 64 &&
			    (u_char) optarg[1] < 128)
				options.escape_char = (u_char) optarg[1] & 31;
			else if (strlen(optarg) == 1)
				options.escape_char = (u_char) optarg[0];
			else if (strcmp(optarg, "none") == 0)
				options.escape_char = SSH_ESCAPECHAR_NONE;
			else {
				fprintf(stderr, "Bad escape character '%s'.\n",
				    optarg);
				exit(255);
			}
			break;
		case 'c':
			if (!ciphers_valid(*optarg == '+' || *optarg == '^' ?
			    optarg + 1 : optarg)) {
				fprintf(stderr, "Unknown cipher type '%s'\n",
				    optarg);
				exit(255);
			}
			free(options.ciphers);
			options.ciphers = xstrdup(optarg);
			break;
		case 'm':
			if (mac_valid(optarg)) {
				free(options.macs);
				options.macs = xstrdup(optarg);
			} else {
				fprintf(stderr, "Unknown mac type '%s'\n",
				    optarg);
				exit(255);
			}
			break;
		case 'M':
			if (options.control_master == SSHCTL_MASTER_YES)
				options.control_master = SSHCTL_MASTER_ASK;
			else
				options.control_master = SSHCTL_MASTER_YES;
			break;
		case 'p':
			if (options.port == -1) {
				options.port = a2port(optarg);
				if (options.port <= 0) {
					fprintf(stderr, "Bad port '%s'\n",
					    optarg);
					exit(255);
				}
			}
			break;
		case 'l':
			if (options.user == NULL)
				options.user = optarg;
			break;

		case 'L':
			if (parse_forward(&fwd, optarg, 0, 0))
				add_local_forward(&options, &fwd);
			else {
				fprintf(stderr,
				    "Bad local forwarding specification '%s'\n",
				    optarg);
				exit(255);
			}
			break;

		case 'R':
			if (parse_forward(&fwd, optarg, 0, 1) ||
			    parse_forward(&fwd, optarg, 1, 1)) {
				add_remote_forward(&options, &fwd);
			} else {
				fprintf(stderr,
				    "Bad remote forwarding specification "
				    "'%s'\n", optarg);
				exit(255);
			}
			break;

		case 'D':
			if (parse_forward(&fwd, optarg, 1, 0)) {
				add_local_forward(&options, &fwd);
			} else {
				fprintf(stderr,
				    "Bad dynamic forwarding specification "
				    "'%s'\n", optarg);
				exit(255);
			}
			break;

		case 'C':
#ifdef WITH_ZLIB
			options.compression = 1;
#else
			error("Compression not supported, disabling.");
#endif
			break;
		case 'N':
			if (options.session_type != -1 &&
			    options.session_type != SESSION_TYPE_NONE)
				fatal("Cannot specify -N with -s/SessionType");
			options.session_type = SESSION_TYPE_NONE;
			options.request_tty = REQUEST_TTY_NO;
			break;
		case 'T':
			options.request_tty = REQUEST_TTY_NO;
			/* ensure that the user doesn't try to backdoor a */
			/* null cipher switch on an interactive session */
			/* so explicitly disable it no matter what */
			options.none_switch=0;
			break;
		case 'o':
			line = xstrdup(optarg);
			if (process_config_line(&options, pw,
			    host ? host : "", host ? host : "", line,
			    "command-line", 0, NULL, SSHCONF_USERCONF) != 0)
				exit(255);
			free(line);
			break;
		case 's':
			if (options.session_type != -1 &&
			    options.session_type != SESSION_TYPE_SUBSYSTEM)
				fatal("Cannot specify -s with -N/SessionType");
			options.session_type = SESSION_TYPE_SUBSYSTEM;
			break;
		case 'S':
			free(options.control_path);
			options.control_path = xstrdup(optarg);
			break;
		case 'b':
			options.bind_address = optarg;
			break;
		case 'B':
			options.bind_interface = optarg;
			break;
		case 'F':
			config = optarg;
			break;
		default:
			usage();
		}
	}

	if (optind > 1 && strcmp(av[optind - 1], "--") == 0)
		opt_terminated = 1;

	ac -= optind;
	av += optind;

	if (ac > 0 && !host) {
		int tport;
		char *tuser;
		switch (parse_ssh_uri(*av, &tuser, &host, &tport)) {
		case -1:
			usage();
			break;
		case 0:
			if (options.user == NULL) {
				options.user = tuser;
				tuser = NULL;
			}
			free(tuser);
			if (options.port == -1 && tport != -1)
				options.port = tport;
			break;
		default:
			p = xstrdup(*av);
			cp = strrchr(p, '@');
			if (cp != NULL) {
				if (cp == p)
					usage();
				if (options.user == NULL) {
					options.user = p;
					p = NULL;
				}
				*cp++ = '\0';
				host = xstrdup(cp);
				free(p);
			} else
				host = p;
			break;
		}
		if (ac > 1 && !opt_terminated) {
			optind = optreset = 1;
			goto again;
		}
		ac--, av++;
	}

	/* Check that we got a host name. */
	if (!host)
		usage();

	options.host_arg = xstrdup(host);

	/* Initialize the command to execute on remote host. */
	if ((command = sshbuf_new()) == NULL)
		fatal("sshbuf_new failed");

	/*
	 * Save the command to execute on the remote host in a buffer. There
	 * is no limit on the length of the command, except by the maximum
	 * packet size.  Also sets the tty flag if there is no command.
	 */
	if (!ac) {
		/* No command specified - execute shell on a tty. */
		if (options.session_type == SESSION_TYPE_SUBSYSTEM) {
			fprintf(stderr,
			    "You must specify a subsystem to invoke.\n");
			usage();
		}
	} else {
		/* A command has been specified.  Store it into the buffer. */
		for (i = 0; i < ac; i++) {
			if ((r = sshbuf_putf(command, "%s%s",
			    i ? " " : "", av[i])) != 0)
				fatal_fr(r, "buffer error");
		}
	}

	ssh_signal(SIGPIPE, SIG_IGN); /* ignore SIGPIPE early */

	/*
	 * Initialize "log" output.  Since we are the client all output
	 * goes to stderr unless otherwise specified by -y or -E.
	 */
	if (use_syslog && logfile != NULL)
		fatal("Can't specify both -y and -E");
	if (logfile != NULL)
		log_redirect_stderr_to(logfile);
	log_init(argv0,
	    options.log_level == SYSLOG_LEVEL_NOT_SET ?
	    SYSLOG_LEVEL_INFO : options.log_level,
	    options.log_facility == SYSLOG_FACILITY_NOT_SET ?
	    SYSLOG_FACILITY_USER : options.log_facility,
	    !use_syslog);

	if (debug_flag)
		logit("%s, %s", SSH_RELEASE, SSH_OPENSSL_VERSION);

	/* Parse the configuration files */
	process_config_files(options.host_arg, pw, 0, &want_final_pass);
	if (want_final_pass)
		debug("configuration requests final Match pass");

	/* Hostname canonicalisation needs a few options filled. */
	fill_default_options_for_canonicalization(&options);

	/* If the user has replaced the hostname then take it into use now */
	if (options.hostname != NULL) {
		/* NB. Please keep in sync with readconf.c:match_cfg_line() */
		cp = percent_expand(options.hostname,
		    "h", host, (char *)NULL);
		free(host);
		host = cp;
		free(options.hostname);
		options.hostname = xstrdup(host);
	}

	/* Don't lowercase addresses, they will be explicitly canonicalised */
	if ((was_addr = is_addr(host)) == 0)
		lowercase(host);

	/*
	 * Try to canonicalize if requested by configuration or the
	 * hostname is an address.
	 */
	if (options.canonicalize_hostname != SSH_CANONICALISE_NO || was_addr)
		addrs = resolve_canonicalize(&host, options.port);

	/*
	 * If CanonicalizePermittedCNAMEs have been specified but
	 * other canonicalization did not happen (by not being requested
	 * or by failing with fallback) then the hostname may still be changed
	 * as a result of CNAME following.
	 *
	 * Try to resolve the bare hostname name using the system resolver's
	 * usual search rules and then apply the CNAME follow rules.
	 *
	 * Skip the lookup if a ProxyCommand is being used unless the user
	 * has specifically requested canonicalisation for this case via
	 * CanonicalizeHostname=always
	 */
	direct = option_clear_or_none(options.proxy_command) &&
	    options.jump_host == NULL;
	if (addrs == NULL && config_has_permitted_cnames(&options) && (direct ||
	    options.canonicalize_hostname == SSH_CANONICALISE_ALWAYS)) {
		if ((addrs = resolve_host(host, options.port,
		    direct, cname, sizeof(cname))) == NULL) {
			/* Don't fatal proxied host names not in the DNS */
			if (direct)
				cleanup_exit(255); /* logged in resolve_host */
		} else
			check_follow_cname(direct, &host, cname);
	}

	/*
	 * If canonicalisation is enabled then re-parse the configuration
	 * files as new stanzas may match.
	 */
	if (options.canonicalize_hostname != 0 && !want_final_pass) {
		debug("hostname canonicalisation enabled, "
		    "will re-parse configuration");
		want_final_pass = 1;
	}

	if (want_final_pass) {
		debug("re-parsing configuration");
		free(options.hostname);
		options.hostname = xstrdup(host);
		process_config_files(options.host_arg, pw, 1, NULL);
		/*
		 * Address resolution happens early with canonicalisation
		 * enabled and the port number may have changed since, so
		 * reset it in address list
		 */
		if (addrs != NULL && options.port > 0)
			set_addrinfo_port(addrs, options.port);
	}

	/* Fill configuration defaults. */
	if (fill_default_options(&options) != 0)
		cleanup_exit(255);

	if (options.user == NULL)
		options.user = xstrdup(pw->pw_name);

	/*
	 * If ProxyJump option specified, then construct a ProxyCommand now.
	 */
	if (options.jump_host != NULL) {
		char port_s[8];
		const char *jumpuser = options.jump_user, *sshbin = argv0;
		int port = options.port, jumpport = options.jump_port;

		if (port <= 0)
			port = default_ssh_port();
		if (jumpport <= 0)
			jumpport = default_ssh_port();
		if (jumpuser == NULL)
			jumpuser = options.user;
		if (strcmp(options.jump_host, host) == 0 && port == jumpport &&
		    strcmp(options.user, jumpuser) == 0)
			fatal("jumphost loop via %s", options.jump_host);

		/*
		 * Try to use SSH indicated by argv[0], but fall back to
		 * "ssh" if it appears unavailable.
		 */
		if (strchr(argv0, '/') != NULL && access(argv0, X_OK) != 0)
			sshbin = "ssh";

		/* Consistency check */
		if (options.proxy_command != NULL)
			fatal("inconsistent options: ProxyCommand+ProxyJump");
		/* Never use FD passing for ProxyJump */
		options.proxy_use_fdpass = 0;
		snprintf(port_s, sizeof(port_s), "%d", options.jump_port);
		xasprintf(&options.proxy_command,
		    "%s%s%s%s%s%s%s%s%s%s%.*s -W '[%%h]:%%p' %s",
		    sshbin,
		    /* Optional "-l user" argument if jump_user set */
		    options.jump_user == NULL ? "" : " -l ",
		    options.jump_user == NULL ? "" : options.jump_user,
		    /* Optional "-p port" argument if jump_port set */
		    options.jump_port <= 0 ? "" : " -p ",
		    options.jump_port <= 0 ? "" : port_s,
		    /* Optional additional jump hosts ",..." */
		    options.jump_extra == NULL ? "" : " -J ",
		    options.jump_extra == NULL ? "" : options.jump_extra,
		    /* Optional "-F" argument if -F specified */
		    config == NULL ? "" : " -F ",
		    config == NULL ? "" : config,
		    /* Optional "-v" arguments if -v set */
		    debug_flag ? " -" : "",
		    debug_flag, "vvv",
		    /* Mandatory hostname */
		    options.jump_host);
		debug("Setting implicit ProxyCommand from ProxyJump: %s",
		    options.proxy_command);
	}

	if (options.port == 0)
		options.port = default_ssh_port();
	channel_set_af(ssh, options.address_family);

	/* Tidy and check options */
	if (options.host_key_alias != NULL)
		lowercase(options.host_key_alias);
	if (options.proxy_command != NULL &&
	    strcmp(options.proxy_command, "-") == 0 &&
	    options.proxy_use_fdpass)
		fatal("ProxyCommand=- and ProxyUseFDPass are incompatible");
	if (options.update_hostkeys == SSH_UPDATE_HOSTKEYS_ASK) {
		if (options.control_persist && options.control_path != NULL) {
			debug("UpdateHostKeys=ask is incompatible with "
			    "ControlPersist; disabling");
			options.update_hostkeys = 0;
		} else if (sshbuf_len(command) != 0 ||
		    options.remote_command != NULL ||
		    options.request_tty == REQUEST_TTY_NO) {
			debug("UpdateHostKeys=ask is incompatible with "
			    "remote command execution; disabling");
			options.update_hostkeys = 0;
		} else if (options.log_level < SYSLOG_LEVEL_INFO) {
			/* no point logging anything; user won't see it */
			options.update_hostkeys = 0;
		}
	}
	if (options.connection_attempts <= 0)
		fatal("Invalid number of ConnectionAttempts");

	if (sshbuf_len(command) != 0 && options.remote_command != NULL)
		fatal("Cannot execute command-line and remote command.");

	/* Cannot fork to background if no command. */
	if (options.fork_after_authentication && sshbuf_len(command) == 0 &&
	    options.remote_command == NULL &&
	    options.session_type != SESSION_TYPE_NONE)
		fatal("Cannot fork into background without a command "
		    "to execute.");

	/* reinit */
	log_init(argv0, options.log_level, options.log_facility, !use_syslog);
	for (j = 0; j < options.num_log_verbose; j++) {
		if (strcasecmp(options.log_verbose[j], "none") == 0)
			break;
		log_verbose_add(options.log_verbose[j]);
	}

	if (options.request_tty == REQUEST_TTY_YES ||
	    options.request_tty == REQUEST_TTY_FORCE)
		tty_flag = 1;

	/* Allocate a tty by default if no command specified. */
	if (sshbuf_len(command) == 0 && options.remote_command == NULL)
		tty_flag = options.request_tty != REQUEST_TTY_NO;

	/* Force no tty */
	if (options.request_tty == REQUEST_TTY_NO ||
	    (muxclient_command && muxclient_command != SSHMUX_COMMAND_PROXY) ||
	    options.session_type == SESSION_TYPE_NONE)
		tty_flag = 0;
	/* Do not allocate a tty if stdin is not a tty. */
	if ((!isatty(fileno(stdin)) || options.stdin_null) &&
	    options.request_tty != REQUEST_TTY_FORCE) {
		if (tty_flag)
			logit("Pseudo-terminal will not be allocated because "
			    "stdin is not a terminal.");
		tty_flag = 0;
	}

	/* Set up strings used to percent_expand() arguments */
	cinfo = xcalloc(1, sizeof(*cinfo));
	if (gethostname(thishost, sizeof(thishost)) == -1)
		fatal("gethostname: %s", strerror(errno));
	cinfo->thishost = xstrdup(thishost);
	thishost[strcspn(thishost, ".")] = '\0';
	cinfo->shorthost = xstrdup(thishost);
	xasprintf(&cinfo->portstr, "%d", options.port);
	xasprintf(&cinfo->uidstr, "%llu",
	    (unsigned long long)pw->pw_uid);
	cinfo->keyalias = xstrdup(options.host_key_alias ?
	    options.host_key_alias : options.host_arg);
	cinfo->conn_hash_hex = ssh_connection_hash(cinfo->thishost, host,
	    cinfo->portstr, options.user);
	cinfo->host_arg = xstrdup(options.host_arg);
	cinfo->remhost = xstrdup(host);
	cinfo->remuser = xstrdup(options.user);
	cinfo->homedir = xstrdup(pw->pw_dir);
	cinfo->locuser = xstrdup(pw->pw_name);

	/*
	 * Expand tokens in arguments. NB. LocalCommand is expanded later,
	 * after port-forwarding is set up, so it may pick up any local
	 * tunnel interface name allocated.
	 */
	if (options.remote_command != NULL) {
		debug3("expanding RemoteCommand: %s", options.remote_command);
		cp = options.remote_command;
		options.remote_command = default_client_percent_expand(cp,
		    cinfo);
		debug3("expanded RemoteCommand: %s", options.remote_command);
		free(cp);
		if ((r = sshbuf_put(command, options.remote_command,
		    strlen(options.remote_command))) != 0)
			fatal_fr(r, "buffer error");
	}

	if (options.control_path != NULL) {
		cp = tilde_expand_filename(options.control_path, getuid());
		free(options.control_path);
		options.control_path = default_client_percent_dollar_expand(cp,
		    cinfo);
		free(cp);
	}

	if (options.identity_agent != NULL) {
		p = tilde_expand_filename(options.identity_agent, getuid());
		cp = default_client_percent_dollar_expand(p, cinfo);
		free(p);
		free(options.identity_agent);
		options.identity_agent = cp;
	}

	if (options.forward_agent_sock_path != NULL) {
		p = tilde_expand_filename(options.forward_agent_sock_path,
		    getuid());
		cp = default_client_percent_dollar_expand(p, cinfo);
		free(p);
		free(options.forward_agent_sock_path);
		options.forward_agent_sock_path = cp;
		if (stat(options.forward_agent_sock_path, &st) != 0) {
			error("Cannot forward agent socket path \"%s\": %s",
			    options.forward_agent_sock_path, strerror(errno));
			if (options.exit_on_forward_failure)
				cleanup_exit(255);
		}
	}

	if (options.num_system_hostfiles > 0 &&
	    strcasecmp(options.system_hostfiles[0], "none") == 0) {
		if (options.num_system_hostfiles > 1)
			fatal("Invalid GlobalKnownHostsFiles: \"none\" "
			    "appears with other entries");
		free(options.system_hostfiles[0]);
		options.system_hostfiles[0] = NULL;
		options.num_system_hostfiles = 0;
	}

	if (options.num_user_hostfiles > 0 &&
	    strcasecmp(options.user_hostfiles[0], "none") == 0) {
		if (options.num_user_hostfiles > 1)
			fatal("Invalid UserKnownHostsFiles: \"none\" "
			    "appears with other entries");
		free(options.user_hostfiles[0]);
		options.user_hostfiles[0] = NULL;
		options.num_user_hostfiles = 0;
	}
	for (j = 0; j < options.num_user_hostfiles; j++) {
		if (options.user_hostfiles[j] == NULL)
			continue;
		cp = tilde_expand_filename(options.user_hostfiles[j], getuid());
		p = default_client_percent_dollar_expand(cp, cinfo);
		if (strcmp(options.user_hostfiles[j], p) != 0)
			debug3("expanded UserKnownHostsFile '%s' -> "
			    "'%s'", options.user_hostfiles[j], p);
		free(options.user_hostfiles[j]);
		free(cp);
		options.user_hostfiles[j] = p;
	}

	for (i = 0; i < options.num_local_forwards; i++) {
		if (options.local_forwards[i].listen_path != NULL) {
			cp = options.local_forwards[i].listen_path;
			p = options.local_forwards[i].listen_path =
			    default_client_percent_expand(cp, cinfo);
			if (strcmp(cp, p) != 0)
				debug3("expanded LocalForward listen path "
				    "'%s' -> '%s'", cp, p);
			free(cp);
		}
		if (options.local_forwards[i].connect_path != NULL) {
			cp = options.local_forwards[i].connect_path;
			p = options.local_forwards[i].connect_path =
			    default_client_percent_expand(cp, cinfo);
			if (strcmp(cp, p) != 0)
				debug3("expanded LocalForward connect path "
				    "'%s' -> '%s'", cp, p);
			free(cp);
		}
	}

	for (i = 0; i < options.num_remote_forwards; i++) {
		if (options.remote_forwards[i].listen_path != NULL) {
			cp = options.remote_forwards[i].listen_path;
			p = options.remote_forwards[i].listen_path =
			    default_client_percent_expand(cp, cinfo);
			if (strcmp(cp, p) != 0)
				debug3("expanded RemoteForward listen path "
				    "'%s' -> '%s'", cp, p);
			free(cp);
		}
		if (options.remote_forwards[i].connect_path != NULL) {
			cp = options.remote_forwards[i].connect_path;
			p = options.remote_forwards[i].connect_path =
			    default_client_percent_expand(cp, cinfo);
			if (strcmp(cp, p) != 0)
				debug3("expanded RemoteForward connect path "
				    "'%s' -> '%s'", cp, p);
			free(cp);
		}
	}

	if (config_test) {
		dump_client_config(&options, host);
		exit(0);
	}

	/* Expand SecurityKeyProvider if it refers to an environment variable */
	if (options.sk_provider != NULL && *options.sk_provider == '$' &&
	    strlen(options.sk_provider) > 1) {
		if ((cp = getenv(options.sk_provider + 1)) == NULL) {
			debug("Authenticator provider %s did not resolve; "
			    "disabling", options.sk_provider);
			free(options.sk_provider);
			options.sk_provider = NULL;
		} else {
			debug2("resolved SecurityKeyProvider %s => %s",
			    options.sk_provider, cp);
			free(options.sk_provider);
			options.sk_provider = xstrdup(cp);
		}
	}

	if (muxclient_command != 0 && options.control_path == NULL)
		fatal("No ControlPath specified for \"-O\" command");
	if (options.control_path != NULL) {
		int sock;
		if ((sock = muxclient(options.control_path)) >= 0) {
			ssh_packet_set_connection(ssh, sock, sock);
			ssh_packet_set_mux(ssh);
			goto skip_connect;
		}
	}

	/*
	 * If hostname canonicalisation was not enabled, then we may not
	 * have yet resolved the hostname. Do so now.
	 */
	if (addrs == NULL && options.proxy_command == NULL) {
		debug2("resolving \"%s\" port %d", host, options.port);
		if ((addrs = resolve_host(host, options.port, 1,
		    cname, sizeof(cname))) == NULL)
			cleanup_exit(255); /* resolve_host logs the error */
	}

	if (options.connection_timeout >= INT_MAX/1000)
		timeout_ms = INT_MAX;
	else
		timeout_ms = options.connection_timeout * 1000;

	/* Open a connection to the remote host. */
<<<<<<< HEAD
	if (ssh_connect(ssh, host, options.host_arg, addrs, &hostaddr,
	    options.port, options.connection_attempts,
	    &timeout_ms, options.tcp_keep_alive) != 0)
=======
	/* we try initially on the default hpnssh port returned by
	 * default_ssh_port() which now returns HPNSSH_DEFAULT_PORT
	 * if that fails we reset the port to SSH_DEFAULT_PORT
	 * -cjr 8/17/2022
	 */
tryagain:
	if (ssh_connect(ssh, host, host_arg, addrs, &hostaddr, options.port,
	    options.connection_attempts, &timeout_ms,
	    options.tcp_keep_alive) != 0) {
		/* could not connect. If the port requested is the same as
		 * hpnssh default port then fallback. Otherwise, exit */
		if ((options.port == default_ssh_port()) && options.fallback) {
			int port = options.fallback_port;
			options.port = port;
			fprintf(stderr, "HPNSSH server not available on default port %d\n",
				default_ssh_port());
			if (port == 22)
				fprintf(stderr, "Falling back to OpenSSH default port %d\n",
					port);
			else
				fprintf(stderr, "Falling back to user defined port %d\n",
					port);
			addrs = resolve_host(host, port, 1,
					     cname, sizeof(cname));
			goto tryagain;
		} else {
			exit(255);
		}
>>>>>>> 4f8bd760
		exit(255);
	}

	if (addrs != NULL)
		freeaddrinfo(addrs);

	ssh_packet_set_timeout(ssh, options.server_alive_interval,
	    options.server_alive_count_max);

	if (timeout_ms > 0)
		debug3("timeout: %d ms remain after connect", timeout_ms);

	/*
	 * If we successfully made the connection and we have hostbased auth
	 * enabled, load the public keys so we can later use the ssh-keysign
	 * helper to sign challenges.
	 */
	sensitive_data.nkeys = 0;
	sensitive_data.keys = NULL;
	if (options.hostbased_authentication) {
		int loaded = 0;

		sensitive_data.nkeys = 10;
		sensitive_data.keys = xcalloc(sensitive_data.nkeys,
		    sizeof(*sensitive_data.keys));

		/* XXX check errors? */
#define L_PUBKEY(p,o) do { \
	if ((o) >= sensitive_data.nkeys) \
		fatal_f("pubkey out of array bounds"); \
	check_load(sshkey_load_public(p, &(sensitive_data.keys[o]), NULL), \
	    &(sensitive_data.keys[o]), p, "pubkey"); \
	if (sensitive_data.keys[o] != NULL) { \
		debug2("hostbased key %d: %s key from \"%s\"", o, \
		    sshkey_ssh_name(sensitive_data.keys[o]), p); \
		loaded++; \
	} \
} while (0)
#define L_CERT(p,o) do { \
	if ((o) >= sensitive_data.nkeys) \
		fatal_f("cert out of array bounds"); \
	check_load(sshkey_load_cert(p, &(sensitive_data.keys[o])), \
	    &(sensitive_data.keys[o]), p, "cert"); \
	if (sensitive_data.keys[o] != NULL) { \
		debug2("hostbased key %d: %s cert from \"%s\"", o, \
		    sshkey_ssh_name(sensitive_data.keys[o]), p); \
		loaded++; \
	} \
} while (0)

		if (options.hostbased_authentication == 1) {
			L_CERT(_PATH_HOST_ECDSA_KEY_FILE, 0);
			L_CERT(_PATH_HOST_ED25519_KEY_FILE, 1);
			L_CERT(_PATH_HOST_RSA_KEY_FILE, 2);
			L_CERT(_PATH_HOST_DSA_KEY_FILE, 3);
			L_PUBKEY(_PATH_HOST_ECDSA_KEY_FILE, 4);
			L_PUBKEY(_PATH_HOST_ED25519_KEY_FILE, 5);
			L_PUBKEY(_PATH_HOST_RSA_KEY_FILE, 6);
			L_PUBKEY(_PATH_HOST_DSA_KEY_FILE, 7);
			L_CERT(_PATH_HOST_XMSS_KEY_FILE, 8);
			L_PUBKEY(_PATH_HOST_XMSS_KEY_FILE, 9);
			if (loaded == 0)
				debug("HostbasedAuthentication enabled but no "
				   "local public host keys could be loaded.");
		}
	}

	/* load options.identity_files */
	load_public_identity_files(cinfo);

	/* optionally set the SSH_AUTHSOCKET_ENV_NAME variable */
	if (options.identity_agent &&
	    strcmp(options.identity_agent, SSH_AUTHSOCKET_ENV_NAME) != 0) {
		if (strcmp(options.identity_agent, "none") == 0) {
			unsetenv(SSH_AUTHSOCKET_ENV_NAME);
		} else {
			cp = options.identity_agent;
			/* legacy (limited) format */
			if (cp[0] == '$' && cp[1] != '{') {
				if (!valid_env_name(cp + 1)) {
					fatal("Invalid IdentityAgent "
					    "environment variable name %s", cp);
				}
				if ((p = getenv(cp + 1)) == NULL)
					unsetenv(SSH_AUTHSOCKET_ENV_NAME);
				else
					setenv(SSH_AUTHSOCKET_ENV_NAME, p, 1);
			} else {
				/* identity_agent specifies a path directly */
				setenv(SSH_AUTHSOCKET_ENV_NAME, cp, 1);
			}
		}
	}

	if (options.forward_agent && options.forward_agent_sock_path != NULL) {
		cp = options.forward_agent_sock_path;
		if (cp[0] == '$') {
			if (!valid_env_name(cp + 1)) {
				fatal("Invalid ForwardAgent environment variable name %s", cp);
			}
			if ((p = getenv(cp + 1)) != NULL)
				forward_agent_sock_path = xstrdup(p);
			else
				options.forward_agent = 0;
			free(cp);
		} else {
			forward_agent_sock_path = cp;
		}
	}

	/* Expand ~ in known host file names. */
	tilde_expand_paths(options.system_hostfiles,
	    options.num_system_hostfiles);
	tilde_expand_paths(options.user_hostfiles, options.num_user_hostfiles);

	ssh_signal(SIGCHLD, main_sigchld_handler);

	/* Log into the remote system.  Never returns if the login fails. */
	ssh_login(ssh, &sensitive_data, host, (struct sockaddr *)&hostaddr,
	    options.port, pw, timeout_ms, cinfo);

	/* We no longer need the private host keys.  Clear them now. */
	if (sensitive_data.nkeys != 0) {
		for (i = 0; i < sensitive_data.nkeys; i++) {
			if (sensitive_data.keys[i] != NULL) {
				/* Destroys contents safely */
				debug3("clear hostkey %d", i);
				sshkey_free(sensitive_data.keys[i]);
				sensitive_data.keys[i] = NULL;
			}
		}
		free(sensitive_data.keys);
	}
	for (i = 0; i < options.num_identity_files; i++) {
		free(options.identity_files[i]);
		options.identity_files[i] = NULL;
		if (options.identity_keys[i]) {
			sshkey_free(options.identity_keys[i]);
			options.identity_keys[i] = NULL;
		}
	}
	for (i = 0; i < options.num_certificate_files; i++) {
		free(options.certificate_files[i]);
		options.certificate_files[i] = NULL;
	}

#ifdef ENABLE_PKCS11
	(void)pkcs11_del_provider(options.pkcs11_provider);
#endif

 skip_connect:
	exit_status = ssh_session2(ssh, cinfo);
	ssh_conn_info_free(cinfo);
	ssh_packet_close(ssh);

	if (options.control_path != NULL && muxserver_sock != -1)
		unlink(options.control_path);

	/* Kill ProxyCommand if it is running. */
	ssh_kill_proxy_command();

	return exit_status;
}

static void
control_persist_detach(void)
{
	pid_t pid;

	debug_f("backgrounding master process");

	/*
	 * master (current process) into the background, and make the
	 * foreground process a client of the backgrounded master.
	 */
	switch ((pid = fork())) {
	case -1:
		fatal_f("fork: %s", strerror(errno));
	case 0:
		/* Child: master process continues mainloop */
		break;
	default:
		/* Parent: set up mux client to connect to backgrounded master */
		debug2_f("background process is %ld", (long)pid);
		options.stdin_null = ostdin_null_flag;
		options.request_tty = orequest_tty;
		tty_flag = otty_flag;
		options.session_type = osession_type;
		close(muxserver_sock);
		muxserver_sock = -1;
		options.control_master = SSHCTL_MASTER_NO;
		muxclient(options.control_path);
		/* muxclient() doesn't return on success. */
		fatal("Failed to connect to new control master");
	}
	if (stdfd_devnull(1, 1, !(log_is_on_stderr() && debug_flag)) == -1)
		error_f("stdfd_devnull failed");
	daemon(1, 1);
	setproctitle("%s [mux]", options.control_path);
}

/* Do fork() after authentication. Used by "ssh -f" */
static void
fork_postauth(void)
{
	if (need_controlpersist_detach)
		control_persist_detach();
	debug("forking to background");
	options.fork_after_authentication = 0;
	if (daemon(1, 1) == -1)
		fatal("daemon() failed: %.200s", strerror(errno));
	if (stdfd_devnull(1, 1, !(log_is_on_stderr() && debug_flag)) == -1)
		error_f("stdfd_devnull failed");
}

static void
forwarding_success(void)
{
	if (forward_confirms_pending == -1)
		return;
	if (--forward_confirms_pending == 0) {
		debug_f("all expected forwarding replies received");
		if (options.fork_after_authentication)
			fork_postauth();
	} else {
		debug2_f("%d expected forwarding replies remaining",
		    forward_confirms_pending);
	}
}

/* Callback for remote forward global requests */
static void
ssh_confirm_remote_forward(struct ssh *ssh, int type, u_int32_t seq, void *ctxt)
{
	struct Forward *rfwd = (struct Forward *)ctxt;
	u_int port;
	int r;

	/* XXX verbose() on failure? */
	debug("remote forward %s for: listen %s%s%d, connect %s:%d",
	    type == SSH2_MSG_REQUEST_SUCCESS ? "success" : "failure",
	    rfwd->listen_path ? rfwd->listen_path :
	    rfwd->listen_host ? rfwd->listen_host : "",
	    (rfwd->listen_path || rfwd->listen_host) ? ":" : "",
	    rfwd->listen_port, rfwd->connect_path ? rfwd->connect_path :
	    rfwd->connect_host, rfwd->connect_port);
	if (rfwd->listen_path == NULL && rfwd->listen_port == 0) {
		if (type == SSH2_MSG_REQUEST_SUCCESS) {
			if ((r = sshpkt_get_u32(ssh, &port)) != 0)
				fatal_fr(r, "parse packet");
			if (port > 65535) {
				error("Invalid allocated port %u for remote "
				    "forward to %s:%d", port,
				    rfwd->connect_host, rfwd->connect_port);
				/* Ensure failure processing runs below */
				type = SSH2_MSG_REQUEST_FAILURE;
				channel_update_permission(ssh,
				    rfwd->handle, -1);
			} else {
				rfwd->allocated_port = (int)port;
				logit("Allocated port %u for remote "
				    "forward to %s:%d",
				    rfwd->allocated_port, rfwd->connect_path ?
				    rfwd->connect_path : rfwd->connect_host,
				    rfwd->connect_port);
				channel_update_permission(ssh,
				    rfwd->handle, rfwd->allocated_port);
			}
		} else {
			channel_update_permission(ssh, rfwd->handle, -1);
		}
	}

	if (type == SSH2_MSG_REQUEST_FAILURE) {
		if (options.exit_on_forward_failure) {
			if (rfwd->listen_path != NULL)
				fatal("Error: remote port forwarding failed "
				    "for listen path %s", rfwd->listen_path);
			else
				fatal("Error: remote port forwarding failed "
				    "for listen port %d", rfwd->listen_port);
		} else {
			if (rfwd->listen_path != NULL)
				logit("Warning: remote port forwarding failed "
				    "for listen path %s", rfwd->listen_path);
			else
				logit("Warning: remote port forwarding failed "
				    "for listen port %d", rfwd->listen_port);
		}
	}
	forwarding_success();
}

static void
client_cleanup_stdio_fwd(struct ssh *ssh, int id, int force, void *arg)
{
	debug("stdio forwarding: done");
	cleanup_exit(0);
}

static void
ssh_stdio_confirm(struct ssh *ssh, int id, int success, void *arg)
{
	if (!success)
		fatal("stdio forwarding failed");
}

static void
ssh_tun_confirm(struct ssh *ssh, int id, int success, void *arg)
{
	if (!success) {
		error("Tunnel forwarding failed");
		if (options.exit_on_forward_failure)
			cleanup_exit(255);
	}

	debug_f("tunnel forward established, id=%d", id);
	forwarding_success();
}

static void
ssh_init_stdio_forwarding(struct ssh *ssh)
{
	Channel *c;
	int in, out;

	if (options.stdio_forward_host == NULL)
		return;

	debug3_f("%s:%d", options.stdio_forward_host,
	    options.stdio_forward_port);

	if ((in = dup(STDIN_FILENO)) == -1 ||
	    (out = dup(STDOUT_FILENO)) == -1)
		fatal_f("dup() in/out failed");
	if ((c = channel_connect_stdio_fwd(ssh, options.stdio_forward_host,
	    options.stdio_forward_port, in, out,
	    CHANNEL_NONBLOCK_STDIO)) == NULL)
		fatal_f("channel_connect_stdio_fwd failed");
	channel_register_cleanup(ssh, c->self, client_cleanup_stdio_fwd, 0);
	channel_register_open_confirm(ssh, c->self, ssh_stdio_confirm, NULL);
}

static void
ssh_init_forward_permissions(struct ssh *ssh, const char *what, char **opens,
    u_int num_opens)
{
	u_int i;
	int port;
	char *addr, *arg, *oarg;
	int where = FORWARD_LOCAL;

	channel_clear_permission(ssh, FORWARD_ADM, where);
	if (num_opens == 0)
		return; /* permit any */

	/* handle keywords: "any" / "none" */
	if (num_opens == 1 && strcmp(opens[0], "any") == 0)
		return;
	if (num_opens == 1 && strcmp(opens[0], "none") == 0) {
		channel_disable_admin(ssh, where);
		return;
	}
	/* Otherwise treat it as a list of permitted host:port */
	for (i = 0; i < num_opens; i++) {
		oarg = arg = xstrdup(opens[i]);
		addr = hpdelim(&arg);
		if (addr == NULL)
			fatal_f("missing host in %s", what);
		addr = cleanhostname(addr);
		if (arg == NULL || ((port = permitopen_port(arg)) < 0))
			fatal_f("bad port number in %s", what);
		/* Send it to channels layer */
		channel_add_permission(ssh, FORWARD_ADM,
		    where, addr, port);
		free(oarg);
	}
}

static void
ssh_init_forwarding(struct ssh *ssh, char **ifname)
{
	int success = 0;
	int i;

	ssh_init_forward_permissions(ssh, "permitremoteopen",
	    options.permitted_remote_opens,
	    options.num_permitted_remote_opens);

	if (options.exit_on_forward_failure)
		forward_confirms_pending = 0; /* track pending requests */
	/* Initiate local TCP/IP port forwardings. */
	for (i = 0; i < options.num_local_forwards; i++) {
		debug("Local connections to %.200s:%d forwarded to remote "
		    "address %.200s:%d",
		    (options.local_forwards[i].listen_path != NULL) ?
		    options.local_forwards[i].listen_path :
		    (options.local_forwards[i].listen_host == NULL) ?
		    (options.fwd_opts.gateway_ports ? "*" : "LOCALHOST") :
		    options.local_forwards[i].listen_host,
		    options.local_forwards[i].listen_port,
		    (options.local_forwards[i].connect_path != NULL) ?
		    options.local_forwards[i].connect_path :
		    options.local_forwards[i].connect_host,
		    options.local_forwards[i].connect_port);
		success += channel_setup_local_fwd_listener(ssh,
		    &options.local_forwards[i], &options.fwd_opts);
	}
	if (i > 0 && success != i && options.exit_on_forward_failure)
		fatal("Could not request local forwarding.");
	if (i > 0 && success == 0)
		error("Could not request local forwarding.");

	/* Initiate remote TCP/IP port forwardings. */
	for (i = 0; i < options.num_remote_forwards; i++) {
		debug("Remote connections from %.200s:%d forwarded to "
		    "local address %.200s:%d",
		    (options.remote_forwards[i].listen_path != NULL) ?
		    options.remote_forwards[i].listen_path :
		    (options.remote_forwards[i].listen_host == NULL) ?
		    "LOCALHOST" : options.remote_forwards[i].listen_host,
		    options.remote_forwards[i].listen_port,
		    (options.remote_forwards[i].connect_path != NULL) ?
		    options.remote_forwards[i].connect_path :
		    options.remote_forwards[i].connect_host,
		    options.remote_forwards[i].connect_port);
		if ((options.remote_forwards[i].handle =
		    channel_request_remote_forwarding(ssh,
		    &options.remote_forwards[i])) >= 0) {
			client_register_global_confirm(
			    ssh_confirm_remote_forward,
			    &options.remote_forwards[i]);
			forward_confirms_pending++;
		} else if (options.exit_on_forward_failure)
			fatal("Could not request remote forwarding.");
		else
			logit("Warning: Could not request remote forwarding.");
	}

	/* Initiate tunnel forwarding. */
	if (options.tun_open != SSH_TUNMODE_NO) {
		if ((*ifname = client_request_tun_fwd(ssh,
		    options.tun_open, options.tun_local,
		    options.tun_remote, ssh_tun_confirm, NULL)) != NULL)
			forward_confirms_pending++;
		else if (options.exit_on_forward_failure)
			fatal("Could not request tunnel forwarding.");
		else
			error("Could not request tunnel forwarding.");
	}
	if (forward_confirms_pending > 0) {
		debug_f("expecting replies for %d forwards",
		    forward_confirms_pending);
	}
}

static void
check_agent_present(void)
{
	int r;

	if (options.forward_agent) {
		/* Clear agent forwarding if we don't have an agent. */
		if ((r = ssh_get_authentication_socket(NULL)) != 0) {
			options.forward_agent = 0;
			if (r != SSH_ERR_AGENT_NOT_PRESENT)
				debug_r(r, "ssh_get_authentication_socket");
		}
	}
}

static void
ssh_session2_setup(struct ssh *ssh, int id, int success, void *arg)
{
	extern char **environ;
	const char *display, *term;
	int r, interactive = tty_flag;
	char *proto = NULL, *data = NULL;

	if (!success)
		return; /* No need for error message, channels code sends one */

	display = getenv("DISPLAY");
	if (display == NULL && options.forward_x11)
		debug("X11 forwarding requested but DISPLAY not set");
	if (options.forward_x11 && client_x11_get_proto(ssh, display,
	    options.xauth_location, options.forward_x11_trusted,
	    options.forward_x11_timeout, &proto, &data) == 0) {
		/* Request forwarding with authentication spoofing. */
		debug("Requesting X11 forwarding with authentication "
		    "spoofing.");
		x11_request_forwarding_with_spoofing(ssh, id, display, proto,
		    data, 1);
		client_expect_confirm(ssh, id, "X11 forwarding", CONFIRM_WARN);
		/* XXX exit_on_forward_failure */
		interactive = 1;
	}

	check_agent_present();
	if (options.forward_agent) {
		debug("Requesting authentication agent forwarding.");
		channel_request_start(ssh, id, "auth-agent-req@openssh.com", 0);
		if ((r = sshpkt_send(ssh)) != 0)
			fatal_fr(r, "send packet");
	}

	/* Tell the packet module whether this is an interactive session. */
	ssh_packet_set_interactive(ssh, interactive,
	    options.ip_qos_interactive, options.ip_qos_bulk);

	if ((term = lookup_env_in_list("TERM", options.setenv,
	    options.num_setenv)) == NULL || *term == '\0')
		term = getenv("TERM");
	client_session2_setup(ssh, id, tty_flag,
	    options.session_type == SESSION_TYPE_SUBSYSTEM, term,
	    NULL, fileno(stdin), command, environ);
}

static void
hpn_options_init(struct ssh *ssh)
{
	/*
	 * We need to check to see if what they want to do about buffer
	 * sizes here. In a hpn to nonhpn connection we want to limit
	 * the window size to something reasonable in case the far side
	 * has the large window bug. In hpn to hpn connection we want to
	 * use the max window size but allow the user to override it
	 * lastly if they disabled hpn then use the ssh std window size.
	 *
	 * So why don't we just do a getsockopt() here and set the
	 * ssh window to that? In the case of a autotuning receive
	 * window the window would get stuck at the initial buffer
	 * size generally less than 96k. Therefore we need to set the
	 * maximum ssh window size to the maximum hpn buffer size
	 * unless the user has specifically set the tcprcvbufpoll
	 * to no. In which case we *can* just set the window to the
	 * minimum of the hpn buffer size and tcp receive buffer size.
	 */

	if (tty_flag)
		options.hpn_buffer_size = CHAN_SES_WINDOW_DEFAULT;
	else
		options.hpn_buffer_size = 2 * 1024 * 1024;

	if (ssh->compat & SSH_BUG_LARGEWINDOW) {
		debug("HPN to Non-HPN connection");
	} else {
		debug("HPN to HPN connection");
		if (ssh->compat & SSH_HPNSSH) {
			debug("Using 'hpn' prefixed binaries");
		}
		int sock, socksize;
		socklen_t socksizelen;
		if (options.tcp_rcv_buf_poll <= 0) {
			sock = socket(AF_INET, SOCK_STREAM, 0);
			socksizelen = sizeof(socksize);
			getsockopt(sock, SOL_SOCKET, SO_RCVBUF,
				   &socksize, &socksizelen);
			close(sock);
			debug("socksize %d", socksize);
			options.hpn_buffer_size = socksize;
			debug("HPNBufferSize set to TCP RWIN: %d", options.hpn_buffer_size);
		} else {
			if (options.tcp_rcv_buf > 0) {
				/*
				 * Create a socket but don't connect it:
				 * we use that the get the rcv socket size
				 */
				sock = socket(AF_INET, SOCK_STREAM, 0);
				/*
				 * If they are using the tcp_rcv_buf option,
				 * attempt to set the buffer size to that.
				 */
				if (options.tcp_rcv_buf) {
					socksizelen = sizeof(options.tcp_rcv_buf);
					setsockopt(sock, SOL_SOCKET, SO_RCVBUF,
						   &options.tcp_rcv_buf, socksizelen);
				}
				socksizelen = sizeof(socksize);
				getsockopt(sock, SOL_SOCKET, SO_RCVBUF,
					   &socksize, &socksizelen);
				close(sock);
				debug("socksize %d", socksize);
				options.hpn_buffer_size = socksize;
				debug("HPNBufferSize set to user TCPRcvBuf: %d", options.hpn_buffer_size);
			}
		}
	}

	debug("Final hpn_buffer_size = %d", options.hpn_buffer_size);

	channel_set_hpn(options.hpn_disabled, options.hpn_buffer_size);
}

/* open new channel for a session */
static int
ssh_session2_open(struct ssh *ssh)
{
	Channel *c;
	int window, packetmax, in, out, err;

	if (options.stdin_null) {
		in = open(_PATH_DEVNULL, O_RDONLY);
	} else {
		in = dup(STDIN_FILENO);
	}
	out = dup(STDOUT_FILENO);
	err = dup(STDERR_FILENO);

	if (in == -1 || out == -1 || err == -1)
		fatal("dup() in/out/err failed");

	window = options.hpn_buffer_size;
	packetmax = CHAN_SES_PACKET_DEFAULT;
	if (tty_flag) {
		window = CHAN_SES_WINDOW_DEFAULT;
		window >>= 1;
		packetmax >>= 1;
	}
	c = channel_new(ssh,
	    "session", SSH_CHANNEL_OPENING, in, out, err,
	    window, packetmax, CHAN_EXTENDED_WRITE,
	    "client-session", CHANNEL_NONBLOCK_STDIO);

	/* TODO: Is this the right place for these options? */
	if (options.tcp_rcv_buf_poll > 0 && !options.hpn_disabled) {
		c->dynamic_window = 1;
		debug("Enabled Dynamic Window Scaling");
	}

	if (options.hpn_buffer_limit)
		c->hpn_buffer_limit = 1;


	debug3_f("channel_new: %d", c->self);

	channel_send_open(ssh, c->self);
	if (options.session_type != SESSION_TYPE_NONE)
		channel_register_open_confirm(ssh, c->self,
		    ssh_session2_setup, NULL);

	return c->self;
}

static int
ssh_session2(struct ssh *ssh, const struct ssh_conn_info *cinfo)
{
	int r, id = -1;
	char *cp, *tun_fwd_ifname = NULL;

	/*
	 * We need to initialize this early because the forwarding logic below
	 * might open channels that use the hpn buffer sizes.  We can't send a
	 * window of -1 (the default) to the server as it breaks things.
	 */
	hpn_options_init(ssh);

	/* XXX should be pre-session */
	if (!options.control_persist)
		ssh_init_stdio_forwarding(ssh);

	ssh_init_forwarding(ssh, &tun_fwd_ifname);

	if (options.local_command != NULL) {
		debug3("expanding LocalCommand: %s", options.local_command);
		cp = options.local_command;
		options.local_command = percent_expand(cp,
		    DEFAULT_CLIENT_PERCENT_EXPAND_ARGS(cinfo),
		    "T", tun_fwd_ifname == NULL ? "NONE" : tun_fwd_ifname,
		    (char *)NULL);
		debug3("expanded LocalCommand: %s", options.local_command);
		free(cp);
	}

	/* Start listening for multiplex clients */
	if (!ssh_packet_get_mux(ssh))
		muxserver_listen(ssh);

	/*
	 * If we are in control persist mode and have a working mux listen
	 * socket, then prepare to background ourselves and have a foreground
	 * client attach as a control client.
	 * NB. we must save copies of the flags that we override for
	 * the backgrounding, since we defer attachment of the client until
	 * after the connection is fully established (in particular,
	 * async rfwd replies have been received for ExitOnForwardFailure).
	 */
	if (options.control_persist && muxserver_sock != -1) {
		ostdin_null_flag = options.stdin_null;
		osession_type = options.session_type;
		orequest_tty = options.request_tty;
		otty_flag = tty_flag;
		options.stdin_null = 1;
		options.session_type = SESSION_TYPE_NONE;
		tty_flag = 0;
		if (!options.fork_after_authentication &&
		    (osession_type != SESSION_TYPE_NONE ||
		    options.stdio_forward_host != NULL))
			need_controlpersist_detach = 1;
		options.fork_after_authentication = 1;
	}
	/*
	 * ControlPersist mux listen socket setup failed, attempt the
	 * stdio forward setup that we skipped earlier.
	 */
	if (options.control_persist && muxserver_sock == -1)
		ssh_init_stdio_forwarding(ssh);

	if (options.session_type != SESSION_TYPE_NONE)
		id = ssh_session2_open(ssh);
	else {
		ssh_packet_set_interactive(ssh,
		    options.control_master == SSHCTL_MASTER_NO,
		    options.ip_qos_interactive, options.ip_qos_bulk);
	}

	/* If we don't expect to open a new session, then disallow it */
	if (options.control_master == SSHCTL_MASTER_NO &&
	    (ssh->compat & SSH_NEW_OPENSSH)) {
		debug("Requesting no-more-sessions@openssh.com");
		if ((r = sshpkt_start(ssh, SSH2_MSG_GLOBAL_REQUEST)) != 0 ||
		    (r = sshpkt_put_cstring(ssh,
		    "no-more-sessions@openssh.com")) != 0 ||
		    (r = sshpkt_put_u8(ssh, 0)) != 0 ||
		    (r = sshpkt_send(ssh)) != 0)
			fatal_fr(r, "send packet");
	}

	/* Execute a local command */
	if (options.local_command != NULL &&
	    options.permit_local_command)
		ssh_local_cmd(options.local_command);

	/*
	 * stdout is now owned by the session channel; clobber it here
	 * so future channel closes are propagated to the local fd.
	 * NB. this can only happen after LocalCommand has completed,
	 * as it may want to write to stdout.
	 */
	if (!need_controlpersist_detach && stdfd_devnull(0, 1, 0) == -1)
		error_f("stdfd_devnull failed");

	/*
	 * If requested and we are not interested in replies to remote
	 * forwarding requests, then let ssh continue in the background.
	 */
	if (options.fork_after_authentication) {
		if (options.exit_on_forward_failure &&
		    options.num_remote_forwards > 0) {
			debug("deferring postauth fork until remote forward "
			    "confirmation received");
		} else
			fork_postauth();
	}

	return client_loop(ssh, tty_flag, tty_flag ?
	    options.escape_char : SSH_ESCAPECHAR_NONE, id);
}

/* Loads all IdentityFile and CertificateFile keys */
static void
load_public_identity_files(const struct ssh_conn_info *cinfo)
{
	char *filename, *cp;
	struct sshkey *public;
	int i;
	u_int n_ids, n_certs;
	char *identity_files[SSH_MAX_IDENTITY_FILES];
	struct sshkey *identity_keys[SSH_MAX_IDENTITY_FILES];
	int identity_file_userprovided[SSH_MAX_IDENTITY_FILES];
	char *certificate_files[SSH_MAX_CERTIFICATE_FILES];
	struct sshkey *certificates[SSH_MAX_CERTIFICATE_FILES];
	int certificate_file_userprovided[SSH_MAX_CERTIFICATE_FILES];
#ifdef ENABLE_PKCS11
	struct sshkey **keys = NULL;
	char **comments = NULL;
	int nkeys;
#endif /* PKCS11 */

	n_ids = n_certs = 0;
	memset(identity_files, 0, sizeof(identity_files));
	memset(identity_keys, 0, sizeof(identity_keys));
	memset(identity_file_userprovided, 0,
	    sizeof(identity_file_userprovided));
	memset(certificate_files, 0, sizeof(certificate_files));
	memset(certificates, 0, sizeof(certificates));
	memset(certificate_file_userprovided, 0,
	    sizeof(certificate_file_userprovided));

#ifdef ENABLE_PKCS11
	if (options.pkcs11_provider != NULL &&
	    options.num_identity_files < SSH_MAX_IDENTITY_FILES &&
	    (pkcs11_init(!options.batch_mode) == 0) &&
	    (nkeys = pkcs11_add_provider(options.pkcs11_provider, NULL,
	    &keys, &comments)) > 0) {
		for (i = 0; i < nkeys; i++) {
			if (n_ids >= SSH_MAX_IDENTITY_FILES) {
				sshkey_free(keys[i]);
				free(comments[i]);
				continue;
			}
			identity_keys[n_ids] = keys[i];
			identity_files[n_ids] = comments[i]; /* transferred */
			n_ids++;
		}
		free(keys);
		free(comments);
	}
#endif /* ENABLE_PKCS11 */
	for (i = 0; i < options.num_identity_files; i++) {
		if (n_ids >= SSH_MAX_IDENTITY_FILES ||
		    strcasecmp(options.identity_files[i], "none") == 0) {
			free(options.identity_files[i]);
			options.identity_files[i] = NULL;
			continue;
		}
		cp = tilde_expand_filename(options.identity_files[i], getuid());
		filename = default_client_percent_dollar_expand(cp, cinfo);
		free(cp);
		check_load(sshkey_load_public(filename, &public, NULL),
		    &public, filename, "pubkey");
		debug("identity file %s type %d", filename,
		    public ? public->type : -1);
		free(options.identity_files[i]);
		identity_files[n_ids] = filename;
		identity_keys[n_ids] = public;
		identity_file_userprovided[n_ids] =
		    options.identity_file_userprovided[i];
		if (++n_ids >= SSH_MAX_IDENTITY_FILES)
			continue;

		/*
		 * If no certificates have been explicitly listed then try
		 * to add the default certificate variant too.
		 */
		if (options.num_certificate_files != 0)
			continue;
		xasprintf(&cp, "%s-cert", filename);
		check_load(sshkey_load_public(cp, &public, NULL),
		    &public, filename, "pubkey");
		debug("identity file %s type %d", cp,
		    public ? public->type : -1);
		if (public == NULL) {
			free(cp);
			continue;
		}
		if (!sshkey_is_cert(public)) {
			debug_f("key %s type %s is not a certificate",
			    cp, sshkey_type(public));
			sshkey_free(public);
			free(cp);
			continue;
		}
		/* NB. leave filename pointing to private key */
		identity_files[n_ids] = xstrdup(filename);
		identity_keys[n_ids] = public;
		identity_file_userprovided[n_ids] =
		    options.identity_file_userprovided[i];
		n_ids++;
	}

	if (options.num_certificate_files > SSH_MAX_CERTIFICATE_FILES)
		fatal_f("too many certificates");
	for (i = 0; i < options.num_certificate_files; i++) {
		cp = tilde_expand_filename(options.certificate_files[i],
		    getuid());
		filename = default_client_percent_dollar_expand(cp, cinfo);
		free(cp);

		check_load(sshkey_load_public(filename, &public, NULL),
		    &public, filename, "certificate");
		debug("certificate file %s type %d", filename,
		    public ? public->type : -1);
		free(options.certificate_files[i]);
		options.certificate_files[i] = NULL;
		if (public == NULL) {
			free(filename);
			continue;
		}
		if (!sshkey_is_cert(public)) {
			debug_f("key %s type %s is not a certificate",
			    filename, sshkey_type(public));
			sshkey_free(public);
			free(filename);
			continue;
		}
		certificate_files[n_certs] = filename;
		certificates[n_certs] = public;
		certificate_file_userprovided[n_certs] =
		    options.certificate_file_userprovided[i];
		++n_certs;
	}

	options.num_identity_files = n_ids;
	memcpy(options.identity_files, identity_files, sizeof(identity_files));
	memcpy(options.identity_keys, identity_keys, sizeof(identity_keys));
	memcpy(options.identity_file_userprovided,
	    identity_file_userprovided, sizeof(identity_file_userprovided));

	options.num_certificate_files = n_certs;
	memcpy(options.certificate_files,
	    certificate_files, sizeof(certificate_files));
	memcpy(options.certificates, certificates, sizeof(certificates));
	memcpy(options.certificate_file_userprovided,
	    certificate_file_userprovided,
	    sizeof(certificate_file_userprovided));
}

static void
main_sigchld_handler(int sig)
{
	int save_errno = errno;
	pid_t pid;
	int status;

	while ((pid = waitpid(-1, &status, WNOHANG)) > 0 ||
	    (pid == -1 && errno == EINTR))
		;
	errno = save_errno;
}<|MERGE_RESOLUTION|>--- conflicted
+++ resolved
@@ -1562,20 +1562,15 @@
 		timeout_ms = options.connection_timeout * 1000;
 
 	/* Open a connection to the remote host. */
-<<<<<<< HEAD
-	if (ssh_connect(ssh, host, options.host_arg, addrs, &hostaddr,
-	    options.port, options.connection_attempts,
-	    &timeout_ms, options.tcp_keep_alive) != 0)
-=======
 	/* we try initially on the default hpnssh port returned by
 	 * default_ssh_port() which now returns HPNSSH_DEFAULT_PORT
 	 * if that fails we reset the port to SSH_DEFAULT_PORT
 	 * -cjr 8/17/2022
 	 */
 tryagain:
-	if (ssh_connect(ssh, host, host_arg, addrs, &hostaddr, options.port,
-	    options.connection_attempts, &timeout_ms,
-	    options.tcp_keep_alive) != 0) {
+	if (ssh_connect(ssh, host, options.host_arg, addrs, &hostaddr,
+	    options.port, options.connection_attempts,
+	    &timeout_ms, options.tcp_keep_alive) != 0) {
 		/* could not connect. If the port requested is the same as
 		 * hpnssh default port then fallback. Otherwise, exit */
 		if ((options.port == default_ssh_port()) && options.fallback) {
@@ -1595,7 +1590,6 @@
 		} else {
 			exit(255);
 		}
->>>>>>> 4f8bd760
 		exit(255);
 	}
 
