/* $OpenBSD: ssh-agent.c,v 1.294 2022/12/04 11:03:11 dtucker Exp $ */
/*
 * Author: Tatu Ylonen <ylo@cs.hut.fi>
 * Copyright (c) 1995 Tatu Ylonen <ylo@cs.hut.fi>, Espoo, Finland
 *                    All rights reserved
 * The authentication agent program.
 *
 * As far as I am concerned, the code I have written for this software
 * can be used freely for any purpose.  Any derived versions of this
 * software must be clearly marked as such, and if the derived work is
 * incompatible with the protocol description in the RFC file, it must be
 * called by a name other than "ssh" or "Secure Shell".
 *
 * Copyright (c) 2000, 2001 Markus Friedl.  All rights reserved.
 *
 * Redistribution and use in source and binary forms, with or without
 * modification, are permitted provided that the following conditions
 * are met:
 * 1. Redistributions of source code must retain the above copyright
 *    notice, this list of conditions and the following disclaimer.
 * 2. Redistributions in binary form must reproduce the above copyright
 *    notice, this list of conditions and the following disclaimer in the
 *    documentation and/or other materials provided with the distribution.
 *
 * THIS SOFTWARE IS PROVIDED BY THE AUTHOR ``AS IS'' AND ANY EXPRESS OR
 * IMPLIED WARRANTIES, INCLUDING, BUT NOT LIMITED TO, THE IMPLIED WARRANTIES
 * OF MERCHANTABILITY AND FITNESS FOR A PARTICULAR PURPOSE ARE DISCLAIMED.
 * IN NO EVENT SHALL THE AUTHOR BE LIABLE FOR ANY DIRECT, INDIRECT,
 * INCIDENTAL, SPECIAL, EXEMPLARY, OR CONSEQUENTIAL DAMAGES (INCLUDING, BUT
 * NOT LIMITED TO, PROCUREMENT OF SUBSTITUTE GOODS OR SERVICES; LOSS OF USE,
 * DATA, OR PROFITS; OR BUSINESS INTERRUPTION) HOWEVER CAUSED AND ON ANY
 * THEORY OF LIABILITY, WHETHER IN CONTRACT, STRICT LIABILITY, OR TORT
 * (INCLUDING NEGLIGENCE OR OTHERWISE) ARISING IN ANY WAY OUT OF THE USE OF
 * THIS SOFTWARE, EVEN IF ADVISED OF THE POSSIBILITY OF SUCH DAMAGE.
 */

#include "includes.h"

#include <sys/types.h>
#include <sys/resource.h>
#include <sys/stat.h>
#include <sys/socket.h>
#include <sys/wait.h>
#ifdef HAVE_SYS_TIME_H
# include <sys/time.h>
#endif
#ifdef HAVE_SYS_UN_H
# include <sys/un.h>
#endif
#include "openbsd-compat/sys-queue.h"

#ifdef WITH_OPENSSL
#include <openssl/evp.h>
#include "openbsd-compat/openssl-compat.h"
#endif

#include <errno.h>
#include <fcntl.h>
#include <limits.h>
#ifdef HAVE_PATHS_H
# include <paths.h>
#endif
#ifdef HAVE_POLL_H
# include <poll.h>
#endif
#include <signal.h>
#include <stdarg.h>
#include <stdio.h>
#include <stdlib.h>
#include <time.h>
#include <string.h>
#include <unistd.h>
#ifdef HAVE_UTIL_H
# include <util.h>
#endif

#include "xmalloc.h"
#include "ssh.h"
#include "ssh2.h"
#include "sshbuf.h"
#include "sshkey.h"
#include "authfd.h"
#include "compat.h"
#include "log.h"
#include "misc.h"
#include "digest.h"
#include "ssherr.h"
#include "match.h"
#include "msg.h"
#include "pathnames.h"
#include "ssh-pkcs11.h"
#include "sk-api.h"
#include "myproposal.h"

#ifndef DEFAULT_ALLOWED_PROVIDERS
# define DEFAULT_ALLOWED_PROVIDERS "/usr/lib*/*,/usr/local/lib*/*"
#endif

/* Maximum accepted message length */
#define AGENT_MAX_LEN		(256*1024)
/* Maximum bytes to read from client socket */
#define AGENT_RBUF_LEN		(4096)
/* Maximum number of recorded session IDs/hostkeys per connection */
#define AGENT_MAX_SESSION_IDS		16
/* Maximum size of session ID */
#define AGENT_MAX_SID_LEN		128
/* Maximum number of destination constraints to accept on a key */
#define AGENT_MAX_DEST_CONSTRAINTS	1024

/* XXX store hostkey_sid in a refcounted tree */

typedef enum {
	AUTH_UNUSED = 0,
	AUTH_SOCKET = 1,
	AUTH_CONNECTION = 2,
} sock_type;

struct hostkey_sid {
	struct sshkey *key;
	struct sshbuf *sid;
	int forwarded;
};

typedef struct socket_entry {
	int fd;
	sock_type type;
	struct sshbuf *input;
	struct sshbuf *output;
	struct sshbuf *request;
	size_t nsession_ids;
	struct hostkey_sid *session_ids;
} SocketEntry;

u_int sockets_alloc = 0;
SocketEntry *sockets = NULL;

typedef struct identity {
	TAILQ_ENTRY(identity) next;
	struct sshkey *key;
	char *comment;
	char *provider;
	time_t death;
	u_int confirm;
	char *sk_provider;
	struct dest_constraint *dest_constraints;
	size_t ndest_constraints;
} Identity;

struct idtable {
	int nentries;
	TAILQ_HEAD(idqueue, identity) idlist;
};

/* private key table */
struct idtable *idtab;

int max_fd = 0;

/* pid of shell == parent of agent */
pid_t parent_pid = -1;
time_t parent_alive_interval = 0;

/* pid of process for which cleanup_socket is applicable */
pid_t cleanup_pid = 0;

/* pathname and directory for AUTH_SOCKET */
char socket_name[PATH_MAX];
char socket_dir[PATH_MAX];

/* Pattern-list of allowed PKCS#11/Security key paths */
static char *allowed_providers;

/* locking */
#define LOCK_SIZE	32
#define LOCK_SALT_SIZE	16
#define LOCK_ROUNDS	1
int locked = 0;
u_char lock_pwhash[LOCK_SIZE];
u_char lock_salt[LOCK_SALT_SIZE];

extern char *__progname;

/* Default lifetime in seconds (0 == forever) */
static int lifetime = 0;

static int fingerprint_hash = SSH_FP_HASH_DEFAULT;

/* Refuse signing of non-SSH messages for web-origin FIDO keys */
static int restrict_websafe = 1;

static void
close_socket(SocketEntry *e)
{
	size_t i;

	close(e->fd);
	sshbuf_free(e->input);
	sshbuf_free(e->output);
	sshbuf_free(e->request);
	for (i = 0; i < e->nsession_ids; i++) {
		sshkey_free(e->session_ids[i].key);
		sshbuf_free(e->session_ids[i].sid);
	}
	free(e->session_ids);
	memset(e, '\0', sizeof(*e));
	e->fd = -1;
	e->type = AUTH_UNUSED;
}

static void
idtab_init(void)
{
	idtab = xcalloc(1, sizeof(*idtab));
	TAILQ_INIT(&idtab->idlist);
	idtab->nentries = 0;
}

static void
free_dest_constraint_hop(struct dest_constraint_hop *dch)
{
	u_int i;

	if (dch == NULL)
		return;
	free(dch->user);
	free(dch->hostname);
	for (i = 0; i < dch->nkeys; i++)
		sshkey_free(dch->keys[i]);
	free(dch->keys);
	free(dch->key_is_ca);
}

static void
free_dest_constraints(struct dest_constraint *dcs, size_t ndcs)
{
	size_t i;

	for (i = 0; i < ndcs; i++) {
		free_dest_constraint_hop(&dcs[i].from);
		free_dest_constraint_hop(&dcs[i].to);
	}
	free(dcs);
}

static void
free_identity(Identity *id)
{
	sshkey_free(id->key);
	free(id->provider);
	free(id->comment);
	free(id->sk_provider);
	free_dest_constraints(id->dest_constraints, id->ndest_constraints);
	free(id);
}

/*
 * Match 'key' against the key/CA list in a destination constraint hop
 * Returns 0 on success or -1 otherwise.
 */
static int
match_key_hop(const char *tag, const struct sshkey *key,
    const struct dest_constraint_hop *dch)
{
	const char *reason = NULL;
	const char *hostname = dch->hostname ? dch->hostname : "(ORIGIN)";
	u_int i;
	char *fp;

	if (key == NULL)
		return -1;
	/* XXX logspam */
	if ((fp = sshkey_fingerprint(key, SSH_FP_HASH_DEFAULT,
	    SSH_FP_DEFAULT)) == NULL)
		fatal_f("fingerprint failed");
	debug3_f("%s: entering hostname %s, requested key %s %s, %u keys avail",
	    tag, hostname, sshkey_type(key), fp, dch->nkeys);
	free(fp);
	for (i = 0; i < dch->nkeys; i++) {
		if (dch->keys[i] == NULL)
			return -1;
		/* XXX logspam */
		if ((fp = sshkey_fingerprint(dch->keys[i], SSH_FP_HASH_DEFAULT,
		    SSH_FP_DEFAULT)) == NULL)
			fatal_f("fingerprint failed");
		debug3_f("%s: key %u: %s%s %s", tag, i,
		    dch->key_is_ca[i] ? "CA " : "",
		    sshkey_type(dch->keys[i]), fp);
		free(fp);
		if (!sshkey_is_cert(key)) {
			/* plain key */
			if (dch->key_is_ca[i] ||
			    !sshkey_equal(key, dch->keys[i]))
				continue;
			return 0;
		}
		/* certificate */
		if (!dch->key_is_ca[i])
			continue;
		if (key->cert == NULL || key->cert->signature_key == NULL)
			return -1; /* shouldn't happen */
		if (!sshkey_equal(key->cert->signature_key, dch->keys[i]))
			continue;
		if (sshkey_cert_check_host(key, hostname, 1,
		    SSH_ALLOWED_CA_SIGALGS, &reason) != 0) {
			debug_f("cert %s / hostname %s rejected: %s",
			    key->cert->key_id, hostname, reason);
			continue;
		}
		return 0;
	}
	return -1;
}

/* Check destination constraints on an identity against the hostkey/user */
static int
permitted_by_dest_constraints(const struct sshkey *fromkey,
    const struct sshkey *tokey, Identity *id, const char *user,
    const char **hostnamep)
{
	size_t i;
	struct dest_constraint *d;

	if (hostnamep != NULL)
		*hostnamep = NULL;
	for (i = 0; i < id->ndest_constraints; i++) {
		d = id->dest_constraints + i;
		/* XXX remove logspam */
		debug2_f("constraint %zu %s%s%s (%u keys) > %s%s%s (%u keys)",
		    i, d->from.user ? d->from.user : "",
		    d->from.user ? "@" : "",
		    d->from.hostname ? d->from.hostname : "(ORIGIN)",
		    d->from.nkeys,
		    d->to.user ? d->to.user : "", d->to.user ? "@" : "",
		    d->to.hostname ? d->to.hostname : "(ANY)", d->to.nkeys);

		/* Match 'from' key */
		if (fromkey == NULL) {
			/* We are matching the first hop */
			if (d->from.hostname != NULL || d->from.nkeys != 0)
				continue;
		} else if (match_key_hop("from", fromkey, &d->from) != 0)
			continue;

		/* Match 'to' key */
		if (tokey != NULL && match_key_hop("to", tokey, &d->to) != 0)
			continue;

		/* Match user if specified */
		if (d->to.user != NULL && user != NULL &&
		    !match_pattern(user, d->to.user))
			continue;

		/* successfully matched this constraint */
		if (hostnamep != NULL)
			*hostnamep = d->to.hostname;
		debug2_f("allowed for hostname %s",
		    d->to.hostname == NULL ? "*" : d->to.hostname);
		return 0;
	}
	/* no match */
	debug2_f("%s identity \"%s\" not permitted for this destination",
	    sshkey_type(id->key), id->comment);
	return -1;
}

/*
 * Check whether hostkeys on a SocketEntry and the optionally specified user
 * are permitted by the destination constraints on the Identity.
 * Returns 0 on success or -1 otherwise.
 */
static int
identity_permitted(Identity *id, SocketEntry *e, char *user,
    const char **forward_hostnamep, const char **last_hostnamep)
{
	size_t i;
	const char **hp;
	struct hostkey_sid *hks;
	const struct sshkey *fromkey = NULL;
	const char *test_user;
	char *fp1, *fp2;

	/* XXX remove logspam */
	debug3_f("entering: key %s comment \"%s\", %zu socket bindings, "
	    "%zu constraints", sshkey_type(id->key), id->comment,
	    e->nsession_ids, id->ndest_constraints);
	if (id->ndest_constraints == 0)
		return 0; /* unconstrained */
	if (e->nsession_ids == 0)
		return 0; /* local use */
	/*
	 * Walk through the hops recorded by session_id and try to find a
	 * constraint that satisfies each.
	 */
	for (i = 0; i < e->nsession_ids; i++) {
		hks = e->session_ids + i;
		if (hks->key == NULL)
			fatal_f("internal error: no bound key");
		/* XXX remove logspam */
		fp1 = fp2 = NULL;
		if (fromkey != NULL &&
		    (fp1 = sshkey_fingerprint(fromkey, SSH_FP_HASH_DEFAULT,
		    SSH_FP_DEFAULT)) == NULL)
			fatal_f("fingerprint failed");
		if ((fp2 = sshkey_fingerprint(hks->key, SSH_FP_HASH_DEFAULT,
		    SSH_FP_DEFAULT)) == NULL)
			fatal_f("fingerprint failed");
		debug3_f("socketentry fd=%d, entry %zu %s, "
		    "from hostkey %s %s to user %s hostkey %s %s",
		    e->fd, i, hks->forwarded ? "FORWARD" : "AUTH",
		    fromkey ? sshkey_type(fromkey) : "(ORIGIN)",
		    fromkey ? fp1 : "", user ? user : "(ANY)",
		    sshkey_type(hks->key), fp2);
		free(fp1);
		free(fp2);
		/*
		 * Record the hostnames for the initial forwarding and
		 * the final destination.
		 */
		hp = NULL;
		if (i == e->nsession_ids - 1)
			hp = last_hostnamep;
		else if (i == 0)
			hp = forward_hostnamep;
		/* Special handling for final recorded binding */
		test_user = NULL;
		if (i == e->nsession_ids - 1) {
			/* Can only check user at final hop */
			test_user = user;
			/*
			 * user is only presented for signature requests.
			 * If this is the case, make sure last binding is not
			 * for a forwarding.
			 */
			if (hks->forwarded && user != NULL) {
				error_f("tried to sign on forwarding hop");
				return -1;
			}
		} else if (!hks->forwarded) {
			error_f("tried to forward though signing bind");
			return -1;
		}
		if (permitted_by_dest_constraints(fromkey, hks->key, id,
		    test_user, hp) != 0)
			return -1;
		fromkey = hks->key;
	}
	/*
	 * Another special case: if the last bound session ID was for a
	 * forwarding, and this function is not being called to check a sign
	 * request (i.e. no 'user' supplied), then only permit the key if
	 * there is a permission that would allow it to be used at another
	 * destination. This hides keys that are allowed to be used to
	 * authenticate *to* a host but not permitted for *use* beyond it.
	 */
	hks = &e->session_ids[e->nsession_ids - 1];
	if (hks->forwarded && user == NULL &&
	    permitted_by_dest_constraints(hks->key, NULL, id,
	    NULL, NULL) != 0) {
		debug3_f("key permitted at host but not after");
		return -1;
	}

	/* success */
	return 0;
}

/* return matching private key for given public key */
static Identity *
lookup_identity(struct sshkey *key)
{
	Identity *id;

	TAILQ_FOREACH(id, &idtab->idlist, next) {
		if (sshkey_equal(key, id->key))
			return (id);
	}
	return (NULL);
}

/* Check confirmation of keysign request */
static int
confirm_key(Identity *id, const char *extra)
{
	char *p;
	int ret = -1;

	p = sshkey_fingerprint(id->key, fingerprint_hash, SSH_FP_DEFAULT);
	if (p != NULL &&
	    ask_permission("Allow use of key %s?\nKey fingerprint %s.%s%s",
	    id->comment, p,
	    extra == NULL ? "" : "\n", extra == NULL ? "" : extra))
		ret = 0;
	free(p);

	return (ret);
}

static void
send_status(SocketEntry *e, int success)
{
	int r;

	if ((r = sshbuf_put_u32(e->output, 1)) != 0 ||
	    (r = sshbuf_put_u8(e->output, success ?
	    SSH_AGENT_SUCCESS : SSH_AGENT_FAILURE)) != 0)
		fatal_fr(r, "compose");
}

/* send list of supported public keys to 'client' */
static void
process_request_identities(SocketEntry *e)
{
	Identity *id;
	struct sshbuf *msg, *keys;
	int r;
	u_int nentries = 0;

	debug2_f("entering");

	if ((msg = sshbuf_new()) == NULL || (keys = sshbuf_new()) == NULL)
		fatal_f("sshbuf_new failed");
	TAILQ_FOREACH(id, &idtab->idlist, next) {
		/* identity not visible, don't include in response */
		if (identity_permitted(id, e, NULL, NULL, NULL) != 0)
			continue;
		if ((r = sshkey_puts_opts(id->key, keys,
		    SSHKEY_SERIALIZE_INFO)) != 0 ||
		    (r = sshbuf_put_cstring(keys, id->comment)) != 0) {
			error_fr(r, "compose key/comment");
			continue;
		}
		nentries++;
	}
	debug2_f("replying with %u allowed of %u available keys",
	    nentries, idtab->nentries);
	if ((r = sshbuf_put_u8(msg, SSH2_AGENT_IDENTITIES_ANSWER)) != 0 ||
	    (r = sshbuf_put_u32(msg, nentries)) != 0 ||
	    (r = sshbuf_putb(msg, keys)) != 0)
		fatal_fr(r, "compose");
	if ((r = sshbuf_put_stringb(e->output, msg)) != 0)
		fatal_fr(r, "enqueue");
	sshbuf_free(msg);
	sshbuf_free(keys);
}


static char *
agent_decode_alg(struct sshkey *key, u_int flags)
{
	if (key->type == KEY_RSA) {
		if (flags & SSH_AGENT_RSA_SHA2_256)
			return "rsa-sha2-256";
		else if (flags & SSH_AGENT_RSA_SHA2_512)
			return "rsa-sha2-512";
	} else if (key->type == KEY_RSA_CERT) {
		if (flags & SSH_AGENT_RSA_SHA2_256)
			return "rsa-sha2-256-cert-v01@openssh.com";
		else if (flags & SSH_AGENT_RSA_SHA2_512)
			return "rsa-sha2-512-cert-v01@openssh.com";
	}
	return NULL;
}

/*
 * Attempt to parse the contents of a buffer as a SSH publickey userauth
 * request, checking its contents for consistency and matching the embedded
 * key against the one that is being used for signing.
 * Note: does not modify msg buffer.
 * Optionally extract the username, session ID and/or hostkey from the request.
 */
static int
parse_userauth_request(struct sshbuf *msg, const struct sshkey *expected_key,
    char **userp, struct sshbuf **sess_idp, struct sshkey **hostkeyp)
{
	struct sshbuf *b = NULL, *sess_id = NULL;
	char *user = NULL, *service = NULL, *method = NULL, *pkalg = NULL;
	int r;
	u_char t, sig_follows;
	struct sshkey *mkey = NULL, *hostkey = NULL;

	if (userp != NULL)
		*userp = NULL;
	if (sess_idp != NULL)
		*sess_idp = NULL;
	if (hostkeyp != NULL)
		*hostkeyp = NULL;
	if ((b = sshbuf_fromb(msg)) == NULL)
		fatal_f("sshbuf_fromb");

	/* SSH userauth request */
	if ((r = sshbuf_froms(b, &sess_id)) != 0)
		goto out;
	if (sshbuf_len(sess_id) == 0) {
		r = SSH_ERR_INVALID_FORMAT;
		goto out;
	}
	if ((r = sshbuf_get_u8(b, &t)) != 0 || /* SSH2_MSG_USERAUTH_REQUEST */
	    (r = sshbuf_get_cstring(b, &user, NULL)) != 0 || /* server user */
	    (r = sshbuf_get_cstring(b, &service, NULL)) != 0 || /* service */
	    (r = sshbuf_get_cstring(b, &method, NULL)) != 0 || /* method */
	    (r = sshbuf_get_u8(b, &sig_follows)) != 0 || /* sig-follows */
	    (r = sshbuf_get_cstring(b, &pkalg, NULL)) != 0 || /* alg */
	    (r = sshkey_froms(b, &mkey)) != 0) /* key */
		goto out;
	if (t != SSH2_MSG_USERAUTH_REQUEST ||
	    sig_follows != 1 ||
	    strcmp(service, "ssh-connection") != 0 ||
	    !sshkey_equal(expected_key, mkey) ||
	    sshkey_type_from_name(pkalg) != expected_key->type) {
		r = SSH_ERR_INVALID_FORMAT;
		goto out;
	}
	if (strcmp(method, "publickey-hostbound-v00@openssh.com") == 0) {
		if ((r = sshkey_froms(b, &hostkey)) != 0)
			goto out;
	} else if (strcmp(method, "publickey") != 0) {
		r = SSH_ERR_INVALID_FORMAT;
		goto out;
	}
	if (sshbuf_len(b) != 0) {
		r = SSH_ERR_INVALID_FORMAT;
		goto out;
	}
	/* success */
	r = 0;
	debug3_f("well formed userauth");
	if (userp != NULL) {
		*userp = user;
		user = NULL;
	}
	if (sess_idp != NULL) {
		*sess_idp = sess_id;
		sess_id = NULL;
	}
	if (hostkeyp != NULL) {
		*hostkeyp = hostkey;
		hostkey = NULL;
	}
 out:
	sshbuf_free(b);
	sshbuf_free(sess_id);
	free(user);
	free(service);
	free(method);
	free(pkalg);
	sshkey_free(mkey);
	sshkey_free(hostkey);
	return r;
}

/*
 * Attempt to parse the contents of a buffer as a SSHSIG signature request.
 * Note: does not modify buffer.
 */
static int
parse_sshsig_request(struct sshbuf *msg)
{
	int r;
	struct sshbuf *b;

	if ((b = sshbuf_fromb(msg)) == NULL)
		fatal_f("sshbuf_fromb");

	if ((r = sshbuf_cmp(b, 0, "SSHSIG", 6)) != 0 ||
	    (r = sshbuf_consume(b, 6)) != 0 ||
	    (r = sshbuf_get_cstring(b, NULL, NULL)) != 0 || /* namespace */
	    (r = sshbuf_get_string_direct(b, NULL, NULL)) != 0 || /* reserved */
	    (r = sshbuf_get_cstring(b, NULL, NULL)) != 0 || /* hashalg */
	    (r = sshbuf_get_string_direct(b, NULL, NULL)) != 0) /* H(msg) */
		goto out;
	if (sshbuf_len(b) != 0) {
		r = SSH_ERR_INVALID_FORMAT;
		goto out;
	}
	/* success */
	r = 0;
 out:
	sshbuf_free(b);
	return r;
}

/*
 * This function inspects a message to be signed by a FIDO key that has a
 * web-like application string (i.e. one that does not begin with "ssh:".
 * It checks that the message is one of those expected for SSH operations
 * (pubkey userauth, sshsig, CA key signing) to exclude signing challenges
 * for the web.
 */
static int
check_websafe_message_contents(struct sshkey *key, struct sshbuf *data)
{
	if (parse_userauth_request(data, key, NULL, NULL, NULL) == 0) {
		debug_f("signed data matches public key userauth request");
		return 1;
	}
	if (parse_sshsig_request(data) == 0) {
		debug_f("signed data matches SSHSIG signature request");
		return 1;
	}

	/* XXX check CA signature operation */

	error("web-origin key attempting to sign non-SSH message");
	return 0;
}

static int
buf_equal(const struct sshbuf *a, const struct sshbuf *b)
{
	if (sshbuf_ptr(a) == NULL || sshbuf_ptr(b) == NULL)
		return SSH_ERR_INVALID_ARGUMENT;
	if (sshbuf_len(a) != sshbuf_len(b))
		return SSH_ERR_INVALID_FORMAT;
	if (timingsafe_bcmp(sshbuf_ptr(a), sshbuf_ptr(b), sshbuf_len(a)) != 0)
		return SSH_ERR_INVALID_FORMAT;
	return 0;
}

/* ssh2 only */
static void
process_sign_request2(SocketEntry *e)
{
	u_char *signature = NULL;
	size_t slen = 0;
	u_int compat = 0, flags;
	int r, ok = -1, retried = 0;
	char *fp = NULL, *pin = NULL, *prompt = NULL;
	char *user = NULL, *sig_dest = NULL;
	const char *fwd_host = NULL, *dest_host = NULL;
	struct sshbuf *msg = NULL, *data = NULL, *sid = NULL;
	struct sshkey *key = NULL, *hostkey = NULL;
	struct identity *id;
	struct notifier_ctx *notifier = NULL;

	debug_f("entering");

	if ((msg = sshbuf_new()) == NULL || (data = sshbuf_new()) == NULL)
		fatal_f("sshbuf_new failed");
	if ((r = sshkey_froms(e->request, &key)) != 0 ||
	    (r = sshbuf_get_stringb(e->request, data)) != 0 ||
	    (r = sshbuf_get_u32(e->request, &flags)) != 0) {
		error_fr(r, "parse");
		goto send;
	}

	if ((id = lookup_identity(key)) == NULL) {
		verbose_f("%s key not found", sshkey_type(key));
		goto send;
	}
	if ((fp = sshkey_fingerprint(key, SSH_FP_HASH_DEFAULT,
	    SSH_FP_DEFAULT)) == NULL)
		fatal_f("fingerprint failed");

	if (id->ndest_constraints != 0) {
		if (e->nsession_ids == 0) {
			logit_f("refusing use of destination-constrained key "
			    "to sign on unbound connection");
			goto send;
		}
		if (parse_userauth_request(data, key, &user, &sid,
		    &hostkey) != 0) {
			logit_f("refusing use of destination-constrained key "
			   "to sign an unidentified signature");
			goto send;
		}
		/* XXX logspam */
		debug_f("user=%s", user);
		if (identity_permitted(id, e, user, &fwd_host, &dest_host) != 0)
			goto send;
		/* XXX display fwd_host/dest_host in askpass UI */
		/*
		 * Ensure that the session ID is the most recent one
		 * registered on the socket - it should have been bound by
		 * ssh immediately before userauth.
		 */
		if (buf_equal(sid,
		    e->session_ids[e->nsession_ids - 1].sid) != 0) {
			error_f("unexpected session ID (%zu listed) on "
			    "signature request for target user %s with "
			    "key %s %s", e->nsession_ids, user,
			    sshkey_type(id->key), fp);
			goto send;
		}
		/*
		 * Ensure that the hostkey embedded in the signature matches
		 * the one most recently bound to the socket. An exception is
		 * made for the initial forwarding hop.
		 */
		if (e->nsession_ids > 1 && hostkey == NULL) {
			error_f("refusing use of destination-constrained key: "
			    "no hostkey recorded in signature for forwarded "
			    "connection");
			goto send;
		}
		if (hostkey != NULL && !sshkey_equal(hostkey,
		    e->session_ids[e->nsession_ids - 1].key)) {
			error_f("refusing use of destination-constrained key: "
			    "mismatch between hostkey in request and most "
			    "recently bound session");
			goto send;
		}
		xasprintf(&sig_dest, "public key authentication request for "
		    "user \"%s\" to listed host", user);
	}
	if (id->confirm && confirm_key(id, sig_dest) != 0) {
		verbose_f("user refused key");
		goto send;
	}
	if (sshkey_is_sk(id->key)) {
		if (restrict_websafe &&
		    strncmp(id->key->sk_application, "ssh:", 4) != 0 &&
		    !check_websafe_message_contents(key, data)) {
			/* error already logged */
			goto send;
		}
		if (id->key->sk_flags & SSH_SK_USER_PRESENCE_REQD) {
			notifier = notify_start(0,
			    "Confirm user presence for key %s %s%s%s",
			    sshkey_type(id->key), fp,
			    sig_dest == NULL ? "" : "\n",
			    sig_dest == NULL ? "" : sig_dest);
		}
	}
 retry_pin:
	if ((r = sshkey_sign(id->key, &signature, &slen,
	    sshbuf_ptr(data), sshbuf_len(data), agent_decode_alg(key, flags),
	    id->sk_provider, pin, compat)) != 0) {
		debug_fr(r, "sshkey_sign");
		if (pin == NULL && !retried && sshkey_is_sk(id->key) &&
		    r == SSH_ERR_KEY_WRONG_PASSPHRASE) {
			notify_complete(notifier, NULL);
			notifier = NULL;
			/* XXX include sig_dest */
			xasprintf(&prompt, "Enter PIN%sfor %s key %s: ",
			    (id->key->sk_flags & SSH_SK_USER_PRESENCE_REQD) ?
			    " and confirm user presence " : " ",
			    sshkey_type(id->key), fp);
			pin = read_passphrase(prompt, RP_USE_ASKPASS);
			retried = 1;
			goto retry_pin;
		}
		error_fr(r, "sshkey_sign");
		goto send;
	}
	/* Success */
	ok = 0;
 send:
	debug_f("good signature");
	notify_complete(notifier, "User presence confirmed");

	if (ok == 0) {
		if ((r = sshbuf_put_u8(msg, SSH2_AGENT_SIGN_RESPONSE)) != 0 ||
		    (r = sshbuf_put_string(msg, signature, slen)) != 0)
			fatal_fr(r, "compose");
	} else if ((r = sshbuf_put_u8(msg, SSH_AGENT_FAILURE)) != 0)
		fatal_fr(r, "compose failure");

	if ((r = sshbuf_put_stringb(e->output, msg)) != 0)
		fatal_fr(r, "enqueue");

	sshbuf_free(sid);
	sshbuf_free(data);
	sshbuf_free(msg);
	sshkey_free(key);
	sshkey_free(hostkey);
	free(fp);
	free(signature);
	free(sig_dest);
	free(user);
	free(prompt);
	if (pin != NULL)
		freezero(pin, strlen(pin));
}

/* shared */
static void
process_remove_identity(SocketEntry *e)
{
	int r, success = 0;
	struct sshkey *key = NULL;
	Identity *id;

	debug2_f("entering");
	if ((r = sshkey_froms(e->request, &key)) != 0) {
		error_fr(r, "parse key");
		goto done;
	}
	if ((id = lookup_identity(key)) == NULL) {
		debug_f("key not found");
		goto done;
	}
	/* identity not visible, cannot be removed */
	if (identity_permitted(id, e, NULL, NULL, NULL) != 0)
		goto done; /* error already logged */
	/* We have this key, free it. */
	if (idtab->nentries < 1)
		fatal_f("internal error: nentries %d", idtab->nentries);
	TAILQ_REMOVE(&idtab->idlist, id, next);
	free_identity(id);
	idtab->nentries--;
	success = 1;
 done:
	sshkey_free(key);
	send_status(e, success);
}

static void
process_remove_all_identities(SocketEntry *e)
{
	Identity *id;

	debug2_f("entering");
	/* Loop over all identities and clear the keys. */
	for (id = TAILQ_FIRST(&idtab->idlist); id;
	    id = TAILQ_FIRST(&idtab->idlist)) {
		TAILQ_REMOVE(&idtab->idlist, id, next);
		free_identity(id);
	}

	/* Mark that there are no identities. */
	idtab->nentries = 0;

	/* Send success. */
	send_status(e, 1);
}

/* removes expired keys and returns number of seconds until the next expiry */
static time_t
reaper(void)
{
	time_t deadline = 0, now = monotime();
	Identity *id, *nxt;

	for (id = TAILQ_FIRST(&idtab->idlist); id; id = nxt) {
		nxt = TAILQ_NEXT(id, next);
		if (id->death == 0)
			continue;
		if (now >= id->death) {
			debug("expiring key '%s'", id->comment);
			TAILQ_REMOVE(&idtab->idlist, id, next);
			free_identity(id);
			idtab->nentries--;
		} else
			deadline = (deadline == 0) ? id->death :
			    MINIMUM(deadline, id->death);
	}
	if (deadline == 0 || deadline <= now)
		return 0;
	else
		return (deadline - now);
}

static int
parse_dest_constraint_hop(struct sshbuf *b, struct dest_constraint_hop *dch)
{
	u_char key_is_ca;
	size_t elen = 0;
	int r;
	struct sshkey *k = NULL;
	char *fp;

	memset(dch, '\0', sizeof(*dch));
	if ((r = sshbuf_get_cstring(b, &dch->user, NULL)) != 0 ||
	    (r = sshbuf_get_cstring(b, &dch->hostname, NULL)) != 0 ||
	    (r = sshbuf_get_string_direct(b, NULL, &elen)) != 0) {
		error_fr(r, "parse");
		goto out;
	}
	if (elen != 0) {
		error_f("unsupported extensions (len %zu)", elen);
		r = SSH_ERR_FEATURE_UNSUPPORTED;
		goto out;
	}
	if (*dch->hostname == '\0') {
		free(dch->hostname);
		dch->hostname = NULL;
	}
	if (*dch->user == '\0') {
		free(dch->user);
		dch->user = NULL;
	}
	while (sshbuf_len(b) != 0) {
		dch->keys = xrecallocarray(dch->keys, dch->nkeys,
		    dch->nkeys + 1, sizeof(*dch->keys));
		dch->key_is_ca = xrecallocarray(dch->key_is_ca, dch->nkeys,
		    dch->nkeys + 1, sizeof(*dch->key_is_ca));
		if ((r = sshkey_froms(b, &k)) != 0 ||
		    (r = sshbuf_get_u8(b, &key_is_ca)) != 0)
			goto out;
		if ((fp = sshkey_fingerprint(k, SSH_FP_HASH_DEFAULT,
		    SSH_FP_DEFAULT)) == NULL)
			fatal_f("fingerprint failed");
		debug3_f("%s%s%s: adding %skey %s %s",
		    dch->user == NULL ? "" : dch->user,
		    dch->user == NULL ? "" : "@",
		    dch->hostname, key_is_ca ? "CA " : "", sshkey_type(k), fp);
		free(fp);
		dch->keys[dch->nkeys] = k;
		dch->key_is_ca[dch->nkeys] = key_is_ca != 0;
		dch->nkeys++;
		k = NULL; /* transferred */
	}
	/* success */
	r = 0;
 out:
	sshkey_free(k);
	return r;
}

static int
parse_dest_constraint(struct sshbuf *m, struct dest_constraint *dc)
{
	struct sshbuf *b = NULL, *frombuf = NULL, *tobuf = NULL;
	int r;
	size_t elen = 0;

	debug3_f("entering");

	memset(dc, '\0', sizeof(*dc));
	if ((r = sshbuf_froms(m, &b)) != 0 ||
	    (r = sshbuf_froms(b, &frombuf)) != 0 ||
	    (r = sshbuf_froms(b, &tobuf)) != 0 ||
	    (r = sshbuf_get_string_direct(b, NULL, &elen)) != 0) {
		error_fr(r, "parse");
		goto out;
	}
	if ((r = parse_dest_constraint_hop(frombuf, &dc->from) != 0) ||
	    (r = parse_dest_constraint_hop(tobuf, &dc->to) != 0))
		goto out; /* already logged */
	if (elen != 0) {
		error_f("unsupported extensions (len %zu)", elen);
		r = SSH_ERR_FEATURE_UNSUPPORTED;
		goto out;
	}
	debug2_f("parsed %s (%u keys) > %s%s%s (%u keys)",
	    dc->from.hostname ? dc->from.hostname : "(ORIGIN)", dc->from.nkeys,
	    dc->to.user ? dc->to.user : "", dc->to.user ? "@" : "",
	    dc->to.hostname ? dc->to.hostname : "(ANY)", dc->to.nkeys);
	/* check consistency */
	if ((dc->from.hostname == NULL) != (dc->from.nkeys == 0) ||
	    dc->from.user != NULL) {
		error_f("inconsistent \"from\" specification");
		r = SSH_ERR_INVALID_FORMAT;
		goto out;
	}
	if (dc->to.hostname == NULL || dc->to.nkeys == 0) {
		error_f("incomplete \"to\" specification");
		r = SSH_ERR_INVALID_FORMAT;
		goto out;
	}
	/* success */
	r = 0;
 out:
	sshbuf_free(b);
	sshbuf_free(frombuf);
	sshbuf_free(tobuf);
	return r;
}

static int
parse_key_constraint_extension(struct sshbuf *m, char **sk_providerp,
    struct dest_constraint **dcsp, size_t *ndcsp)
{
	char *ext_name = NULL;
	int r;
	struct sshbuf *b = NULL;

	if ((r = sshbuf_get_cstring(m, &ext_name, NULL)) != 0) {
		error_fr(r, "parse constraint extension");
		goto out;
	}
	debug_f("constraint ext %s", ext_name);
	if (strcmp(ext_name, "sk-provider@openssh.com") == 0) {
		if (sk_providerp == NULL) {
			error_f("%s not valid here", ext_name);
			r = SSH_ERR_INVALID_FORMAT;
			goto out;
		}
		if (*sk_providerp != NULL) {
			error_f("%s already set", ext_name);
			r = SSH_ERR_INVALID_FORMAT;
			goto out;
		}
		if ((r = sshbuf_get_cstring(m, sk_providerp, NULL)) != 0) {
			error_fr(r, "parse %s", ext_name);
			goto out;
		}
	} else if (strcmp(ext_name,
	    "restrict-destination-v00@openssh.com") == 0) {
		if (*dcsp != NULL) {
			error_f("%s already set", ext_name);
			goto out;
		}
		if ((r = sshbuf_froms(m, &b)) != 0) {
			error_fr(r, "parse %s outer", ext_name);
			goto out;
		}
		while (sshbuf_len(b) != 0) {
			if (*ndcsp >= AGENT_MAX_DEST_CONSTRAINTS) {
				error_f("too many %s constraints", ext_name);
				goto out;
			}
			*dcsp = xrecallocarray(*dcsp, *ndcsp, *ndcsp + 1,
			    sizeof(**dcsp));
			if ((r = parse_dest_constraint(b,
			    *dcsp + (*ndcsp)++)) != 0)
				goto out; /* error already logged */
		}
	} else {
		error_f("unsupported constraint \"%s\"", ext_name);
		r = SSH_ERR_FEATURE_UNSUPPORTED;
		goto out;
	}
	/* success */
	r = 0;
 out:
	free(ext_name);
	sshbuf_free(b);
	return r;
}

static int
parse_key_constraints(struct sshbuf *m, struct sshkey *k, time_t *deathp,
    u_int *secondsp, int *confirmp, char **sk_providerp,
    struct dest_constraint **dcsp, size_t *ndcsp)
{
	u_char ctype;
	int r;
	u_int seconds, maxsign = 0;

	while (sshbuf_len(m)) {
		if ((r = sshbuf_get_u8(m, &ctype)) != 0) {
			error_fr(r, "parse constraint type");
			goto out;
		}
		switch (ctype) {
		case SSH_AGENT_CONSTRAIN_LIFETIME:
			if (*deathp != 0) {
				error_f("lifetime already set");
				r = SSH_ERR_INVALID_FORMAT;
				goto out;
			}
			if ((r = sshbuf_get_u32(m, &seconds)) != 0) {
				error_fr(r, "parse lifetime constraint");
				goto out;
			}
			*deathp = monotime() + seconds;
			*secondsp = seconds;
			break;
		case SSH_AGENT_CONSTRAIN_CONFIRM:
			if (*confirmp != 0) {
				error_f("confirm already set");
				r = SSH_ERR_INVALID_FORMAT;
				goto out;
			}
			*confirmp = 1;
			break;
		case SSH_AGENT_CONSTRAIN_MAXSIGN:
			if (k == NULL) {
				error_f("maxsign not valid here");
				r = SSH_ERR_INVALID_FORMAT;
				goto out;
			}
			if (maxsign != 0) {
				error_f("maxsign already set");
				r = SSH_ERR_INVALID_FORMAT;
				goto out;
			}
			if ((r = sshbuf_get_u32(m, &maxsign)) != 0) {
				error_fr(r, "parse maxsign constraint");
				goto out;
			}
			if ((r = sshkey_enable_maxsign(k, maxsign)) != 0) {
				error_fr(r, "enable maxsign");
				goto out;
			}
			break;
		case SSH_AGENT_CONSTRAIN_EXTENSION:
			if ((r = parse_key_constraint_extension(m,
			    sk_providerp, dcsp, ndcsp)) != 0)
				goto out; /* error already logged */
			break;
		default:
			error_f("Unknown constraint %d", ctype);
			r = SSH_ERR_FEATURE_UNSUPPORTED;
			goto out;
		}
	}
	/* success */
	r = 0;
 out:
	return r;
}

static void
process_add_identity(SocketEntry *e)
{
	Identity *id;
	int success = 0, confirm = 0;
	char *fp, *comment = NULL, *sk_provider = NULL;
	char canonical_provider[PATH_MAX];
	time_t death = 0;
	u_int seconds = 0;
	struct dest_constraint *dest_constraints = NULL;
	size_t ndest_constraints = 0;
	struct sshkey *k = NULL;
	int r = SSH_ERR_INTERNAL_ERROR;

	debug2_f("entering");
	if ((r = sshkey_private_deserialize(e->request, &k)) != 0 ||
	    k == NULL ||
	    (r = sshbuf_get_cstring(e->request, &comment, NULL)) != 0) {
		error_fr(r, "parse");
		goto out;
	}
	if (parse_key_constraints(e->request, k, &death, &seconds, &confirm,
	    &sk_provider, &dest_constraints, &ndest_constraints) != 0) {
		error_f("failed to parse constraints");
		sshbuf_reset(e->request);
		goto out;
	}

	if (sk_provider != NULL) {
		if (!sshkey_is_sk(k)) {
			error("Cannot add provider: %s is not an "
			    "authenticator-hosted key", sshkey_type(k));
			goto out;
		}
		if (strcasecmp(sk_provider, "internal") == 0) {
			debug_f("internal provider");
		} else {
			if (realpath(sk_provider, canonical_provider) == NULL) {
				verbose("failed provider \"%.100s\": "
				    "realpath: %s", sk_provider,
				    strerror(errno));
				goto out;
			}
			free(sk_provider);
			sk_provider = xstrdup(canonical_provider);
			if (match_pattern_list(sk_provider,
			    allowed_providers, 0) != 1) {
				error("Refusing add key: "
				    "provider %s not allowed", sk_provider);
				goto out;
			}
		}
	}
	if ((r = sshkey_shield_private(k)) != 0) {
		error_fr(r, "shield private");
		goto out;
	}
	if (lifetime && !death)
		death = monotime() + lifetime;
	if ((id = lookup_identity(k)) == NULL) {
		id = xcalloc(1, sizeof(Identity));
		TAILQ_INSERT_TAIL(&idtab->idlist, id, next);
		/* Increment the number of identities. */
		idtab->nentries++;
	} else {
		/* identity not visible, do not update */
		if (identity_permitted(id, e, NULL, NULL, NULL) != 0)
			goto out; /* error already logged */
		/* key state might have been updated */
		sshkey_free(id->key);
		free(id->comment);
		free(id->sk_provider);
		free_dest_constraints(id->dest_constraints,
		    id->ndest_constraints);
	}
	/* success */
	id->key = k;
	id->comment = comment;
	id->death = death;
	id->confirm = confirm;
	id->sk_provider = sk_provider;
	id->dest_constraints = dest_constraints;
	id->ndest_constraints = ndest_constraints;

	if ((fp = sshkey_fingerprint(k, SSH_FP_HASH_DEFAULT,
	    SSH_FP_DEFAULT)) == NULL)
		fatal_f("sshkey_fingerprint failed");
	debug_f("add %s %s \"%.100s\" (life: %u) (confirm: %u) "
	    "(provider: %s) (destination constraints: %zu)",
	    sshkey_ssh_name(k), fp, comment, seconds, confirm,
	    sk_provider == NULL ? "none" : sk_provider, ndest_constraints);
	free(fp);
	/* transferred */
	k = NULL;
	comment = NULL;
	sk_provider = NULL;
	dest_constraints = NULL;
	ndest_constraints = 0;
	success = 1;
 out:
	free(sk_provider);
	free(comment);
	sshkey_free(k);
	free_dest_constraints(dest_constraints, ndest_constraints);
	send_status(e, success);
}

/* XXX todo: encrypt sensitive data with passphrase */
static void
process_lock_agent(SocketEntry *e, int lock)
{
	int r, success = 0, delay;
	char *passwd;
	u_char passwdhash[LOCK_SIZE];
	static u_int fail_count = 0;
	size_t pwlen;

	debug2_f("entering");
	/*
	 * This is deliberately fatal: the user has requested that we lock,
	 * but we can't parse their request properly. The only safe thing to
	 * do is abort.
	 */
	if ((r = sshbuf_get_cstring(e->request, &passwd, &pwlen)) != 0)
		fatal_fr(r, "parse");
	if (pwlen == 0) {
		debug("empty password not supported");
	} else if (locked && !lock) {
		if (bcrypt_pbkdf(passwd, pwlen, lock_salt, sizeof(lock_salt),
		    passwdhash, sizeof(passwdhash), LOCK_ROUNDS) < 0)
			fatal("bcrypt_pbkdf");
		if (timingsafe_bcmp(passwdhash, lock_pwhash, LOCK_SIZE) == 0) {
			debug("agent unlocked");
			locked = 0;
			fail_count = 0;
			explicit_bzero(lock_pwhash, sizeof(lock_pwhash));
			success = 1;
		} else {
			/* delay in 0.1s increments up to 10s */
			if (fail_count < 100)
				fail_count++;
			delay = 100000 * fail_count;
			debug("unlock failed, delaying %0.1lf seconds",
			    (double)delay/1000000);
			usleep(delay);
		}
		explicit_bzero(passwdhash, sizeof(passwdhash));
	} else if (!locked && lock) {
		debug("agent locked");
		locked = 1;
		arc4random_buf(lock_salt, sizeof(lock_salt));
		if (bcrypt_pbkdf(passwd, pwlen, lock_salt, sizeof(lock_salt),
		    lock_pwhash, sizeof(lock_pwhash), LOCK_ROUNDS) < 0)
			fatal("bcrypt_pbkdf");
		success = 1;
	}
	freezero(passwd, pwlen);
	send_status(e, success);
}

static void
no_identities(SocketEntry *e)
{
	struct sshbuf *msg;
	int r;

	if ((msg = sshbuf_new()) == NULL)
		fatal_f("sshbuf_new failed");
	if ((r = sshbuf_put_u8(msg, SSH2_AGENT_IDENTITIES_ANSWER)) != 0 ||
	    (r = sshbuf_put_u32(msg, 0)) != 0 ||
	    (r = sshbuf_put_stringb(e->output, msg)) != 0)
		fatal_fr(r, "compose");
	sshbuf_free(msg);
}

#ifdef ENABLE_PKCS11
static void
process_add_smartcard_key(SocketEntry *e)
{
	char *provider = NULL, *pin = NULL, canonical_provider[PATH_MAX];
	char **comments = NULL;
	int r, i, count = 0, success = 0, confirm = 0;
	u_int seconds = 0;
	time_t death = 0;
	struct sshkey **keys = NULL, *k;
	Identity *id;
	struct dest_constraint *dest_constraints = NULL;
	size_t ndest_constraints = 0;

	debug2_f("entering");
	if ((r = sshbuf_get_cstring(e->request, &provider, NULL)) != 0 ||
	    (r = sshbuf_get_cstring(e->request, &pin, NULL)) != 0) {
		error_fr(r, "parse");
		goto send;
	}
	if (parse_key_constraints(e->request, NULL, &death, &seconds, &confirm,
	    NULL, &dest_constraints, &ndest_constraints) != 0) {
		error_f("failed to parse constraints");
		goto send;
	}
	if (realpath(provider, canonical_provider) == NULL) {
		verbose("failed PKCS#11 add of \"%.100s\": realpath: %s",
		    provider, strerror(errno));
		goto send;
	}
	if (match_pattern_list(canonical_provider, allowed_providers, 0) != 1) {
		verbose("refusing PKCS#11 add of \"%.100s\": "
		    "provider not allowed", canonical_provider);
		goto send;
	}
	debug_f("add %.100s", canonical_provider);
	if (lifetime && !death)
		death = monotime() + lifetime;

	count = pkcs11_add_provider(canonical_provider, pin, &keys, &comments);
	for (i = 0; i < count; i++) {
		k = keys[i];
		if (lookup_identity(k) == NULL) {
			id = xcalloc(1, sizeof(Identity));
			id->key = k;
			keys[i] = NULL; /* transferred */
			id->provider = xstrdup(canonical_provider);
			if (*comments[i] != '\0') {
				id->comment = comments[i];
				comments[i] = NULL; /* transferred */
			} else {
				id->comment = xstrdup(canonical_provider);
			}
			id->death = death;
			id->confirm = confirm;
			id->dest_constraints = dest_constraints;
			id->ndest_constraints = ndest_constraints;
			dest_constraints = NULL; /* transferred */
			ndest_constraints = 0;
			TAILQ_INSERT_TAIL(&idtab->idlist, id, next);
			idtab->nentries++;
			success = 1;
		}
		/* XXX update constraints for existing keys */
		sshkey_free(keys[i]);
		free(comments[i]);
	}
send:
	free(pin);
	free(provider);
	free(keys);
	free(comments);
	free_dest_constraints(dest_constraints, ndest_constraints);
	send_status(e, success);
}

static void
process_remove_smartcard_key(SocketEntry *e)
{
	char *provider = NULL, *pin = NULL, canonical_provider[PATH_MAX];
	int r, success = 0;
	Identity *id, *nxt;

	debug2_f("entering");
	if ((r = sshbuf_get_cstring(e->request, &provider, NULL)) != 0 ||
	    (r = sshbuf_get_cstring(e->request, &pin, NULL)) != 0) {
		error_fr(r, "parse");
		goto send;
	}
	free(pin);

	if (realpath(provider, canonical_provider) == NULL) {
		verbose("failed PKCS#11 add of \"%.100s\": realpath: %s",
		    provider, strerror(errno));
		goto send;
	}

	debug_f("remove %.100s", canonical_provider);
	for (id = TAILQ_FIRST(&idtab->idlist); id; id = nxt) {
		nxt = TAILQ_NEXT(id, next);
		/* Skip file--based keys */
		if (id->provider == NULL)
			continue;
		if (!strcmp(canonical_provider, id->provider)) {
			TAILQ_REMOVE(&idtab->idlist, id, next);
			free_identity(id);
			idtab->nentries--;
		}
	}
	if (pkcs11_del_provider(canonical_provider) == 0)
		success = 1;
	else
		error_f("pkcs11_del_provider failed");
send:
	free(provider);
	send_status(e, success);
}
#endif /* ENABLE_PKCS11 */

static int
process_ext_session_bind(SocketEntry *e)
{
	int r, sid_match, key_match;
	struct sshkey *key = NULL;
	struct sshbuf *sid = NULL, *sig = NULL;
	char *fp = NULL;
	size_t i;
	u_char fwd = 0;

	debug2_f("entering");
	if ((r = sshkey_froms(e->request, &key)) != 0 ||
	    (r = sshbuf_froms(e->request, &sid)) != 0 ||
	    (r = sshbuf_froms(e->request, &sig)) != 0 ||
	    (r = sshbuf_get_u8(e->request, &fwd)) != 0) {
		error_fr(r, "parse");
		goto out;
	}
	if ((fp = sshkey_fingerprint(key, SSH_FP_HASH_DEFAULT,
	    SSH_FP_DEFAULT)) == NULL)
		fatal_f("fingerprint failed");
	/* check signature with hostkey on session ID */
	if ((r = sshkey_verify(key, sshbuf_ptr(sig), sshbuf_len(sig),
	    sshbuf_ptr(sid), sshbuf_len(sid), NULL, 0, NULL)) != 0) {
		error_fr(r, "sshkey_verify for %s %s", sshkey_type(key), fp);
		goto out;
	}
	/* check whether sid/key already recorded */
	for (i = 0; i < e->nsession_ids; i++) {
		if (!e->session_ids[i].forwarded) {
			error_f("attempt to bind session ID to socket "
			    "previously bound for authentication attempt");
			r = -1;
			goto out;
		}
		sid_match = buf_equal(sid, e->session_ids[i].sid) == 0;
		key_match = sshkey_equal(key, e->session_ids[i].key);
		if (sid_match && key_match) {
			debug_f("session ID already recorded for %s %s",
			    sshkey_type(key), fp);
			r = 0;
			goto out;
		} else if (sid_match) {
			error_f("session ID recorded against different key "
			    "for %s %s", sshkey_type(key), fp);
			r = -1;
			goto out;
		}
		/*
		 * new sid with previously-seen key can happen, e.g. multiple
		 * connections to the same host.
		 */
	}
	/* record new key/sid */
	if (e->nsession_ids >= AGENT_MAX_SESSION_IDS) {
		error_f("too many session IDs recorded");
		goto out;
	}
	e->session_ids = xrecallocarray(e->session_ids, e->nsession_ids,
	    e->nsession_ids + 1, sizeof(*e->session_ids));
	i = e->nsession_ids++;
	debug_f("recorded %s %s (slot %zu of %d)", sshkey_type(key), fp, i,
	    AGENT_MAX_SESSION_IDS);
	e->session_ids[i].key = key;
	e->session_ids[i].forwarded = fwd != 0;
	key = NULL; /* transferred */
	/* can't transfer sid; it's refcounted and scoped to request's life */
	if ((e->session_ids[i].sid = sshbuf_new()) == NULL)
		fatal_f("sshbuf_new");
	if ((r = sshbuf_putb(e->session_ids[i].sid, sid)) != 0)
		fatal_fr(r, "sshbuf_putb session ID");
	/* success */
	r = 0;
 out:
	free(fp);
	sshkey_free(key);
	sshbuf_free(sid);
	sshbuf_free(sig);
	return r == 0 ? 1 : 0;
}

static void
process_extension(SocketEntry *e)
{
	int r, success = 0;
	char *name;

	debug2_f("entering");
	if ((r = sshbuf_get_cstring(e->request, &name, NULL)) != 0) {
		error_fr(r, "parse");
		goto send;
	}
	if (strcmp(name, "session-bind@openssh.com") == 0)
		success = process_ext_session_bind(e);
	else
		debug_f("unsupported extension \"%s\"", name);
	free(name);
send:
	send_status(e, success);
}
/*
 * dispatch incoming message.
 * returns 1 on success, 0 for incomplete messages or -1 on error.
 */
static int
process_message(u_int socknum)
{
	u_int msg_len;
	u_char type;
	const u_char *cp;
	int r;
	SocketEntry *e;

	if (socknum >= sockets_alloc)
		fatal_f("sock %u >= allocated %u", socknum, sockets_alloc);
	e = &sockets[socknum];

	if (sshbuf_len(e->input) < 5)
		return 0;		/* Incomplete message header. */
	cp = sshbuf_ptr(e->input);
	msg_len = PEEK_U32(cp);
	if (msg_len > AGENT_MAX_LEN) {
		debug_f("socket %u (fd=%d) message too long %u > %u",
		    socknum, e->fd, msg_len, AGENT_MAX_LEN);
		return -1;
	}
	if (sshbuf_len(e->input) < msg_len + 4)
		return 0;		/* Incomplete message body. */

	/* move the current input to e->request */
	sshbuf_reset(e->request);
	if ((r = sshbuf_get_stringb(e->input, e->request)) != 0 ||
	    (r = sshbuf_get_u8(e->request, &type)) != 0) {
		if (r == SSH_ERR_MESSAGE_INCOMPLETE ||
		    r == SSH_ERR_STRING_TOO_LARGE) {
			error_fr(r, "parse");
			return -1;
		}
		fatal_fr(r, "parse");
	}

	debug_f("socket %u (fd=%d) type %d", socknum, e->fd, type);

	/* check whether agent is locked */
	if (locked && type != SSH_AGENTC_UNLOCK) {
		sshbuf_reset(e->request);
		switch (type) {
		case SSH2_AGENTC_REQUEST_IDENTITIES:
			/* send empty lists */
			no_identities(e);
			break;
		default:
			/* send a fail message for all other request types */
			send_status(e, 0);
		}
		return 1;
	}

	switch (type) {
	case SSH_AGENTC_LOCK:
	case SSH_AGENTC_UNLOCK:
		process_lock_agent(e, type == SSH_AGENTC_LOCK);
		break;
	case SSH_AGENTC_REMOVE_ALL_RSA_IDENTITIES:
		process_remove_all_identities(e); /* safe for !WITH_SSH1 */
		break;
	/* ssh2 */
	case SSH2_AGENTC_SIGN_REQUEST:
		process_sign_request2(e);
		break;
	case SSH2_AGENTC_REQUEST_IDENTITIES:
		process_request_identities(e);
		break;
	case SSH2_AGENTC_ADD_IDENTITY:
	case SSH2_AGENTC_ADD_ID_CONSTRAINED:
		process_add_identity(e);
		break;
	case SSH2_AGENTC_REMOVE_IDENTITY:
		process_remove_identity(e);
		break;
	case SSH2_AGENTC_REMOVE_ALL_IDENTITIES:
		process_remove_all_identities(e);
		break;
#ifdef ENABLE_PKCS11
	case SSH_AGENTC_ADD_SMARTCARD_KEY:
	case SSH_AGENTC_ADD_SMARTCARD_KEY_CONSTRAINED:
		process_add_smartcard_key(e);
		break;
	case SSH_AGENTC_REMOVE_SMARTCARD_KEY:
		process_remove_smartcard_key(e);
		break;
#endif /* ENABLE_PKCS11 */
	case SSH_AGENTC_EXTENSION:
		process_extension(e);
		break;
	default:
		/* Unknown message.  Respond with failure. */
		error("Unknown message %d", type);
		sshbuf_reset(e->request);
		send_status(e, 0);
		break;
	}
	return 1;
}

static void
new_socket(sock_type type, int fd)
{
	u_int i, old_alloc, new_alloc;

	debug_f("type = %s", type == AUTH_CONNECTION ? "CONNECTION" :
	    (type == AUTH_SOCKET ? "SOCKET" : "UNKNOWN"));
	set_nonblock(fd);

	if (fd > max_fd)
		max_fd = fd;

	for (i = 0; i < sockets_alloc; i++)
		if (sockets[i].type == AUTH_UNUSED) {
			sockets[i].fd = fd;
			if ((sockets[i].input = sshbuf_new()) == NULL ||
			    (sockets[i].output = sshbuf_new()) == NULL ||
			    (sockets[i].request = sshbuf_new()) == NULL)
				fatal_f("sshbuf_new failed");
			sockets[i].type = type;
			return;
		}
	old_alloc = sockets_alloc;
	new_alloc = sockets_alloc + 10;
	sockets = xrecallocarray(sockets, old_alloc, new_alloc,
	    sizeof(sockets[0]));
	for (i = old_alloc; i < new_alloc; i++)
		sockets[i].type = AUTH_UNUSED;
	sockets_alloc = new_alloc;
	sockets[old_alloc].fd = fd;
	if ((sockets[old_alloc].input = sshbuf_new()) == NULL ||
	    (sockets[old_alloc].output = sshbuf_new()) == NULL ||
	    (sockets[old_alloc].request = sshbuf_new()) == NULL)
		fatal_f("sshbuf_new failed");
	sockets[old_alloc].type = type;
}

static int
handle_socket_read(u_int socknum)
{
	struct sockaddr_un sunaddr;
	socklen_t slen;
	uid_t euid;
	gid_t egid;
	int fd;

	slen = sizeof(sunaddr);
	fd = accept(sockets[socknum].fd, (struct sockaddr *)&sunaddr, &slen);
	if (fd == -1) {
		error("accept from AUTH_SOCKET: %s", strerror(errno));
		return -1;
	}
	if (getpeereid(fd, &euid, &egid) == -1) {
		error("getpeereid %d failed: %s", fd, strerror(errno));
		close(fd);
		return -1;
	}
	if ((euid != 0) && (getuid() != euid)) {
		error("uid mismatch: peer euid %u != uid %u",
		    (u_int) euid, (u_int) getuid());
		close(fd);
		return -1;
	}
	new_socket(AUTH_CONNECTION, fd);
	return 0;
}

static int
handle_conn_read(u_int socknum)
{
	char buf[AGENT_RBUF_LEN];
	ssize_t len;
	int r;

	if ((len = read(sockets[socknum].fd, buf, sizeof(buf))) <= 0) {
		if (len == -1) {
			if (errno == EAGAIN || errno == EINTR)
				return 0;
			error_f("read error on socket %u (fd %d): %s",
			    socknum, sockets[socknum].fd, strerror(errno));
		}
		return -1;
	}
	if ((r = sshbuf_put(sockets[socknum].input, buf, len)) != 0)
		fatal_fr(r, "compose");
	explicit_bzero(buf, sizeof(buf));
	for (;;) {
		if ((r = process_message(socknum)) == -1)
			return -1;
		else if (r == 0)
			break;
	}
	return 0;
}

static int
handle_conn_write(u_int socknum)
{
	ssize_t len;
	int r;

	if (sshbuf_len(sockets[socknum].output) == 0)
		return 0; /* shouldn't happen */
	if ((len = write(sockets[socknum].fd,
	    sshbuf_ptr(sockets[socknum].output),
	    sshbuf_len(sockets[socknum].output))) <= 0) {
		if (len == -1) {
			if (errno == EAGAIN || errno == EINTR)
				return 0;
			error_f("read error on socket %u (fd %d): %s",
			    socknum, sockets[socknum].fd, strerror(errno));
		}
		return -1;
	}
	if ((r = sshbuf_consume(sockets[socknum].output, len)) != 0)
		fatal_fr(r, "consume");
	return 0;
}

static void
after_poll(struct pollfd *pfd, size_t npfd, u_int maxfds)
{
	size_t i;
	u_int socknum, activefds = npfd;

	for (i = 0; i < npfd; i++) {
		if (pfd[i].revents == 0)
			continue;
		/* Find sockets entry */
		for (socknum = 0; socknum < sockets_alloc; socknum++) {
			if (sockets[socknum].type != AUTH_SOCKET &&
			    sockets[socknum].type != AUTH_CONNECTION)
				continue;
			if (pfd[i].fd == sockets[socknum].fd)
				break;
		}
		if (socknum >= sockets_alloc) {
			error_f("no socket for fd %d", pfd[i].fd);
			continue;
		}
		/* Process events */
		switch (sockets[socknum].type) {
		case AUTH_SOCKET:
			if ((pfd[i].revents & (POLLIN|POLLERR)) == 0)
				break;
			if (npfd > maxfds) {
				debug3("out of fds (active %u >= limit %u); "
				    "skipping accept", activefds, maxfds);
				break;
			}
			if (handle_socket_read(socknum) == 0)
				activefds++;
			break;
		case AUTH_CONNECTION:
			if ((pfd[i].revents & (POLLIN|POLLHUP|POLLERR)) != 0 &&
			    handle_conn_read(socknum) != 0)
				goto close_sock;
			if ((pfd[i].revents & (POLLOUT|POLLHUP)) != 0 &&
			    handle_conn_write(socknum) != 0) {
 close_sock:
				if (activefds == 0)
					fatal("activefds == 0 at close_sock");
				close_socket(&sockets[socknum]);
				activefds--;
				break;
			}
			break;
		default:
			break;
		}
	}
}

static int
prepare_poll(struct pollfd **pfdp, size_t *npfdp, int *timeoutp, u_int maxfds)
{
	struct pollfd *pfd = *pfdp;
	size_t i, j, npfd = 0;
	time_t deadline;
	int r;

	/* Count active sockets */
	for (i = 0; i < sockets_alloc; i++) {
		switch (sockets[i].type) {
		case AUTH_SOCKET:
		case AUTH_CONNECTION:
			npfd++;
			break;
		case AUTH_UNUSED:
			break;
		default:
			fatal("Unknown socket type %d", sockets[i].type);
			break;
		}
	}
	if (npfd != *npfdp &&
	    (pfd = recallocarray(pfd, *npfdp, npfd, sizeof(*pfd))) == NULL)
		fatal_f("recallocarray failed");
	*pfdp = pfd;
	*npfdp = npfd;

	for (i = j = 0; i < sockets_alloc; i++) {
		switch (sockets[i].type) {
		case AUTH_SOCKET:
			if (npfd > maxfds) {
				debug3("out of fds (active %zu >= limit %u); "
				    "skipping arming listener", npfd, maxfds);
				break;
			}
			pfd[j].fd = sockets[i].fd;
			pfd[j].revents = 0;
			pfd[j].events = POLLIN;
			j++;
			break;
		case AUTH_CONNECTION:
			pfd[j].fd = sockets[i].fd;
			pfd[j].revents = 0;
			/*
			 * Only prepare to read if we can handle a full-size
			 * input read buffer and enqueue a max size reply..
			 */
			if ((r = sshbuf_check_reserve(sockets[i].input,
			    AGENT_RBUF_LEN)) == 0 &&
			    (r = sshbuf_check_reserve(sockets[i].output,
			    AGENT_MAX_LEN)) == 0)
				pfd[j].events = POLLIN;
			else if (r != SSH_ERR_NO_BUFFER_SPACE)
				fatal_fr(r, "reserve");
			if (sshbuf_len(sockets[i].output) > 0)
				pfd[j].events |= POLLOUT;
			j++;
			break;
		default:
			break;
		}
	}
	deadline = reaper();
	if (parent_alive_interval != 0)
		deadline = (deadline == 0) ? parent_alive_interval :
		    MINIMUM(deadline, parent_alive_interval);
	if (deadline == 0) {
		*timeoutp = -1; /* INFTIM */
	} else {
		if (deadline > INT_MAX / 1000)
			*timeoutp = INT_MAX / 1000;
		else
			*timeoutp = deadline * 1000;
	}
	return (1);
}

static void
cleanup_socket(void)
{
	if (cleanup_pid != 0 && getpid() != cleanup_pid)
		return;
	debug_f("cleanup");
	if (socket_name[0])
		unlink(socket_name);
	if (socket_dir[0])
		rmdir(socket_dir);
}

void
cleanup_exit(int i)
{
	cleanup_socket();
	_exit(i);
}

/*ARGSUSED*/
static void
cleanup_handler(int sig)
{
	cleanup_socket();
#ifdef ENABLE_PKCS11
	pkcs11_terminate();
#endif
	_exit(2);
}

static void
check_parent_exists(void)
{
	/*
	 * If our parent has exited then getppid() will return (pid_t)1,
	 * so testing for that should be safe.
	 */
	if (parent_pid != -1 && getppid() != parent_pid) {
		/* printf("Parent has died - Authentication agent exiting.\n"); */
		cleanup_socket();
		_exit(2);
	}
}

static void
usage(void)
{
	fprintf(stderr,
<<<<<<< HEAD
	    "usage: ssh-agent [-c | -s] [-Dd] [-a bind_address] [-E fingerprint_hash]\n"
	    "                 [-O option] [-P allowed_providers] [-t life]\n"
	    "       ssh-agent [-a bind_address] [-E fingerprint_hash] [-O option]\n"
	    "                 [-P allowed_providers] [-t life] command [arg ...]\n"
	    "       ssh-agent [-c | -s] -k\n");
=======
	    "usage: hpnssh-agent [-c | -s] [-Dd] [-a bind_address] [-E fingerprint_hash]\n"
	    "                    [-P allowed_providers] [-t life]\n"
	    "       hpnssh-agent [-a bind_address] [-E fingerprint_hash] [-P allowed_providers]\n"
	    "                    [-t life] command [arg ...]\n"
	    "       hpnssh-agent [-c | -s] -k\n");
>>>>>>> 4f8bd760
	exit(1);
}

int
main(int ac, char **av)
{
	int c_flag = 0, d_flag = 0, D_flag = 0, k_flag = 0, s_flag = 0;
	int sock, ch, result, saved_errno;
	char *shell, *format, *pidstr, *agentsocket = NULL;
#ifdef HAVE_SETRLIMIT
	struct rlimit rlim;
#endif
	extern int optind;
	extern char *optarg;
	pid_t pid;
	char pidstrbuf[1 + 3 * sizeof pid];
	size_t len;
	mode_t prev_mask;
	int timeout = -1; /* INFTIM */
	struct pollfd *pfd = NULL;
	size_t npfd = 0;
	u_int maxfds;

	/* Ensure that fds 0, 1 and 2 are open or directed to /dev/null */
	sanitise_stdfd();

	/* drop */
	setegid(getgid());
	setgid(getgid());

	platform_disable_tracing(0);	/* strict=no */

#ifdef RLIMIT_NOFILE
	if (getrlimit(RLIMIT_NOFILE, &rlim) == -1)
		fatal("%s: getrlimit: %s", __progname, strerror(errno));
#endif

	__progname = ssh_get_progname(av[0]);
	seed_rng();

	while ((ch = getopt(ac, av, "cDdksE:a:O:P:t:")) != -1) {
		switch (ch) {
		case 'E':
			fingerprint_hash = ssh_digest_alg_by_name(optarg);
			if (fingerprint_hash == -1)
				fatal("Invalid hash algorithm \"%s\"", optarg);
			break;
		case 'c':
			if (s_flag)
				usage();
			c_flag++;
			break;
		case 'k':
			k_flag++;
			break;
		case 'O':
			if (strcmp(optarg, "no-restrict-websafe") == 0)
				restrict_websafe  = 0;
			else
				fatal("Unknown -O option");
			break;
		case 'P':
			if (allowed_providers != NULL)
				fatal("-P option already specified");
			allowed_providers = xstrdup(optarg);
			break;
		case 's':
			if (c_flag)
				usage();
			s_flag++;
			break;
		case 'd':
			if (d_flag || D_flag)
				usage();
			d_flag++;
			break;
		case 'D':
			if (d_flag || D_flag)
				usage();
			D_flag++;
			break;
		case 'a':
			agentsocket = optarg;
			break;
		case 't':
			if ((lifetime = convtime(optarg)) == -1) {
				fprintf(stderr, "Invalid lifetime\n");
				usage();
			}
			break;
		default:
			usage();
		}
	}
	ac -= optind;
	av += optind;

	if (ac > 0 && (c_flag || k_flag || s_flag || d_flag || D_flag))
		usage();

	if (allowed_providers == NULL)
		allowed_providers = xstrdup(DEFAULT_ALLOWED_PROVIDERS);

	if (ac == 0 && !c_flag && !s_flag) {
		shell = getenv("SHELL");
		if (shell != NULL && (len = strlen(shell)) > 2 &&
		    strncmp(shell + len - 3, "csh", 3) == 0)
			c_flag = 1;
	}
	if (k_flag) {
		const char *errstr = NULL;

		pidstr = getenv(SSH_AGENTPID_ENV_NAME);
		if (pidstr == NULL) {
			fprintf(stderr, "%s not set, cannot kill agent\n",
			    SSH_AGENTPID_ENV_NAME);
			exit(1);
		}
		pid = (int)strtonum(pidstr, 2, INT_MAX, &errstr);
		if (errstr) {
			fprintf(stderr,
			    "%s=\"%s\", which is not a good PID: %s\n",
			    SSH_AGENTPID_ENV_NAME, pidstr, errstr);
			exit(1);
		}
		if (kill(pid, SIGTERM) == -1) {
			perror("kill");
			exit(1);
		}
		format = c_flag ? "unsetenv %s;\n" : "unset %s;\n";
		printf(format, SSH_AUTHSOCKET_ENV_NAME);
		printf(format, SSH_AGENTPID_ENV_NAME);
		printf("echo Agent pid %ld killed;\n", (long)pid);
		exit(0);
	}

	/*
	 * Minimum file descriptors:
	 * stdio (3) + listener (1) + syslog (1 maybe) + connection (1) +
	 * a few spare for libc / stack protectors / sanitisers, etc.
	 */
#define SSH_AGENT_MIN_FDS (3+1+1+1+4)
	if (rlim.rlim_cur < SSH_AGENT_MIN_FDS)
		fatal("%s: file descriptor rlimit %lld too low (minimum %u)",
		    __progname, (long long)rlim.rlim_cur, SSH_AGENT_MIN_FDS);
	maxfds = rlim.rlim_cur - SSH_AGENT_MIN_FDS;

	parent_pid = getpid();

	if (agentsocket == NULL) {
		/* Create private directory for agent socket */
		mktemp_proto(socket_dir, sizeof(socket_dir));
		if (mkdtemp(socket_dir) == NULL) {
			perror("mkdtemp: private socket dir");
			exit(1);
		}
		snprintf(socket_name, sizeof socket_name, "%s/agent.%ld", socket_dir,
		    (long)parent_pid);
	} else {
		/* Try to use specified agent socket */
		socket_dir[0] = '\0';
		strlcpy(socket_name, agentsocket, sizeof socket_name);
	}

	/*
	 * Create socket early so it will exist before command gets run from
	 * the parent.
	 */
	prev_mask = umask(0177);
	sock = unix_listener(socket_name, SSH_LISTEN_BACKLOG, 0);
	if (sock < 0) {
		/* XXX - unix_listener() calls error() not perror() */
		*socket_name = '\0'; /* Don't unlink any existing file */
		cleanup_exit(1);
	}
	umask(prev_mask);

	/*
	 * Fork, and have the parent execute the command, if any, or present
	 * the socket data.  The child continues as the authentication agent.
	 */
	if (D_flag || d_flag) {
		log_init(__progname,
		    d_flag ? SYSLOG_LEVEL_DEBUG3 : SYSLOG_LEVEL_INFO,
		    SYSLOG_FACILITY_AUTH, 1);
		format = c_flag ? "setenv %s %s;\n" : "%s=%s; export %s;\n";
		printf(format, SSH_AUTHSOCKET_ENV_NAME, socket_name,
		    SSH_AUTHSOCKET_ENV_NAME);
		printf("echo Agent pid %ld;\n", (long)parent_pid);
		fflush(stdout);
		goto skip;
	}
	pid = fork();
	if (pid == -1) {
		perror("fork");
		cleanup_exit(1);
	}
	if (pid != 0) {		/* Parent - execute the given command. */
		close(sock);
		snprintf(pidstrbuf, sizeof pidstrbuf, "%ld", (long)pid);
		if (ac == 0) {
			format = c_flag ? "setenv %s %s;\n" : "%s=%s; export %s;\n";
			printf(format, SSH_AUTHSOCKET_ENV_NAME, socket_name,
			    SSH_AUTHSOCKET_ENV_NAME);
			printf(format, SSH_AGENTPID_ENV_NAME, pidstrbuf,
			    SSH_AGENTPID_ENV_NAME);
			printf("echo Agent pid %ld;\n", (long)pid);
			exit(0);
		}
		if (setenv(SSH_AUTHSOCKET_ENV_NAME, socket_name, 1) == -1 ||
		    setenv(SSH_AGENTPID_ENV_NAME, pidstrbuf, 1) == -1) {
			perror("setenv");
			exit(1);
		}
		execvp(av[0], av);
		perror(av[0]);
		exit(1);
	}
	/* child */
	log_init(__progname, SYSLOG_LEVEL_INFO, SYSLOG_FACILITY_AUTH, 0);

	if (setsid() == -1) {
		error("setsid: %s", strerror(errno));
		cleanup_exit(1);
	}

	(void)chdir("/");
	if (stdfd_devnull(1, 1, 1) == -1)
		error_f("stdfd_devnull failed");

#ifdef HAVE_SETRLIMIT
	/* deny core dumps, since memory contains unencrypted private keys */
	rlim.rlim_cur = rlim.rlim_max = 0;
	if (setrlimit(RLIMIT_CORE, &rlim) == -1) {
		error("setrlimit RLIMIT_CORE: %s", strerror(errno));
		cleanup_exit(1);
	}
#endif

skip:

	cleanup_pid = getpid();

#ifdef ENABLE_PKCS11
	pkcs11_init(0);
#endif
	new_socket(AUTH_SOCKET, sock);
	if (ac > 0)
		parent_alive_interval = 10;
	idtab_init();
	ssh_signal(SIGPIPE, SIG_IGN);
	ssh_signal(SIGINT, (d_flag | D_flag) ? cleanup_handler : SIG_IGN);
	ssh_signal(SIGHUP, cleanup_handler);
	ssh_signal(SIGTERM, cleanup_handler);

	if (pledge("stdio rpath cpath unix id proc exec", NULL) == -1)
		fatal("%s: pledge: %s", __progname, strerror(errno));
	platform_pledge_agent();

	while (1) {
		prepare_poll(&pfd, &npfd, &timeout, maxfds);
		result = poll(pfd, npfd, timeout);
		saved_errno = errno;
		if (parent_alive_interval != 0)
			check_parent_exists();
		(void) reaper();	/* remove expired keys */
		if (result == -1) {
			if (saved_errno == EINTR)
				continue;
			fatal("poll: %s", strerror(saved_errno));
		} else if (result > 0)
			after_poll(pfd, npfd, maxfds);
	}
	/* NOTREACHED */
}<|MERGE_RESOLUTION|>--- conflicted
+++ resolved
@@ -1990,19 +1990,11 @@
 usage(void)
 {
 	fprintf(stderr,
-<<<<<<< HEAD
-	    "usage: ssh-agent [-c | -s] [-Dd] [-a bind_address] [-E fingerprint_hash]\n"
-	    "                 [-O option] [-P allowed_providers] [-t life]\n"
-	    "       ssh-agent [-a bind_address] [-E fingerprint_hash] [-O option]\n"
-	    "                 [-P allowed_providers] [-t life] command [arg ...]\n"
-	    "       ssh-agent [-c | -s] -k\n");
-=======
 	    "usage: hpnssh-agent [-c | -s] [-Dd] [-a bind_address] [-E fingerprint_hash]\n"
-	    "                    [-P allowed_providers] [-t life]\n"
-	    "       hpnssh-agent [-a bind_address] [-E fingerprint_hash] [-P allowed_providers]\n"
-	    "                    [-t life] command [arg ...]\n"
+	    "                    [-O option] [-P allowed_providers] [-t life]\n"
+	    "       hpnssh-agent [-a bind_address] [-E fingerprint_hash] [-O option]\n"
+            "                    [-P allowed_providers] [-t life] command [arg ...]\n"
 	    "       hpnssh-agent [-c | -s] -k\n");
->>>>>>> 4f8bd760
 	exit(1);
 }
 
