--- conflicted
+++ resolved
@@ -1,12 +1,6 @@
 # HPNSSH: Based on Portable OpenSSH
 
-<<<<<<< HEAD
 Starting with version HPN17v0 there will be significant changes to the naming convention used for executables and installation locations. The last version that does not include these changes is HPN16v1 corresponding to the HPN-8_8_P1 tag on the master branch.
-=======
-[![C/C++ CI](https://github.com/openssh/openssh-portable/actions/workflows/c-cpp.yml/badge.svg)](https://github.com/openssh/openssh-portable/actions/workflows/c-cpp.yml)
-[![Fuzzing Status](https://oss-fuzz-build-logs.storage.googleapis.com/badges/openssh.svg)](https://bugs.chromium.org/p/oss-fuzz/issues/list?sort=-opened&can=1&q=proj:openssh)
-[![Coverity Status](https://scan.coverity.com/projects/21341/badge.svg)](https://scan.coverity.com/projects/openssh-portable)
->>>>>>> cb30fbdb
 
 HPNSSH is a variant of OpenSSH. It a complete implementation of the SSH protocol (version 2) for secure remote login, command execution and file transfer. It includes a client ``hpnssh`` and server ``hpnsshd``, file transfer utilities ``hpnscp`` and ``hpnsftp`` as well as tools for key generation (``hpnssh-keygen``), run-time key storage (``hpnssh-agent``) and a number of supporting programs. It includes numerous performance and functionality enhancements focused on high performance networks and computing envrironments. Complete information can be found in the HPN-README file.
 
@@ -20,7 +14,7 @@
 
 ## Documentation
 
-The official documentation for OpenSSH are the man pages for each tool:
+The official documentation for OpenSSH are the man pages for each tool. 
 
 * [ssh(1)](https://man.openbsd.org/ssh.1)
 * [sshd(8)](https://man.openbsd.org/sshd.8)
@@ -31,7 +25,11 @@
 * [ssh-keyscan(8)](https://man.openbsd.org/ssh-keyscan.8)
 * [sftp-server(8)](https://man.openbsd.org/sftp-server.8)
 
+All options in OpenSSH are respected by HPN-SSH. The man pages for HPN-SSH tools are the same as the name of the tool.
+
 ## Building HPNSSH
+
+Detailed step by step instructions can be found at https://psc.edu/hpn-ssh-home/
 
 ### Dependencies
 
