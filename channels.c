--- conflicted
+++ resolved
@@ -2582,11 +2582,7 @@
 					packet_start(SSH2_MSG_CHANNEL_DATA);
 					packet_put_int(c->remote_id);
 					packet_put_string(data, dlen);
-					packet_send();
-<<<<<<< HEAD
-=======
 					packet_length = packet_send();
->>>>>>> 9b30925f
 					c->remote_window -= dlen;
 					free(data);
 				}
