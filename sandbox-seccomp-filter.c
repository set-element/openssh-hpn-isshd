/*
 * Copyright (c) 2012 Will Drewry <wad@dataspill.org>
 *
 * Permission to use, copy, modify, and distribute this software for any
 * purpose with or without fee is hereby granted, provided that the above
 * copyright notice and this permission notice appear in all copies.
 *
 * THE SOFTWARE IS PROVIDED "AS IS" AND THE AUTHOR DISCLAIMS ALL WARRANTIES
 * WITH REGARD TO THIS SOFTWARE INCLUDING ALL IMPLIED WARRANTIES OF
 * MERCHANTABILITY AND FITNESS. IN NO EVENT SHALL THE AUTHOR BE LIABLE FOR
 * ANY SPECIAL, DIRECT, INDIRECT, OR CONSEQUENTIAL DAMAGES OR ANY DAMAGES
 * WHATSOEVER RESULTING FROM LOSS OF USE, DATA OR PROFITS, WHETHER IN AN
 * ACTION OF CONTRACT, NEGLIGENCE OR OTHER TORTIOUS ACTION, ARISING OUT OF
 * OR IN CONNECTION WITH THE USE OR PERFORMANCE OF THIS SOFTWARE.
 */

/*
 * Uncomment the SANDBOX_SECCOMP_FILTER_DEBUG macro below to help diagnose
 * filter breakage during development. *Do not* use this in production,
 * as it relies on making library calls that are unsafe in signal context.
 *
 * Instead, live systems the auditctl(8) may be used to monitor failures.
 * E.g.
 *   auditctl -a task,always -F uid=<privsep uid>
 */
/* #define SANDBOX_SECCOMP_FILTER_DEBUG 1 */

/* XXX it should be possible to do logging via the log socket safely */

#ifdef SANDBOX_SECCOMP_FILTER_DEBUG
/* Use the kernel headers in case of an older toolchain. */
# include <asm/siginfo.h>
# define __have_siginfo_t 1
# define __have_sigval_t 1
# define __have_sigevent_t 1
#endif /* SANDBOX_SECCOMP_FILTER_DEBUG */

#include "includes.h"

#ifdef SANDBOX_SECCOMP_FILTER

#include <sys/types.h>
#include <sys/resource.h>
#include <sys/prctl.h>

#include <linux/net.h>
#include <linux/audit.h>
#include <linux/filter.h>
#include <linux/seccomp.h>
#include <elf.h>

#include <asm/unistd.h>

#include <errno.h>
#include <signal.h>
#include <stdarg.h>
#include <stddef.h>  /* for offsetof */
#include <stdio.h>
#include <stdlib.h>
#include <string.h>
#include <unistd.h>

#include "log.h"
#include "ssh-sandbox.h"
#include "xmalloc.h"

/* Linux seccomp_filter sandbox */
#define SECCOMP_FILTER_FAIL SECCOMP_RET_KILL

/* Use a signal handler to emit violations when debugging */
#ifdef SANDBOX_SECCOMP_FILTER_DEBUG
# undef SECCOMP_FILTER_FAIL
# define SECCOMP_FILTER_FAIL SECCOMP_RET_TRAP
#endif /* SANDBOX_SECCOMP_FILTER_DEBUG */

/* Simple helpers to avoid manual errors (but larger BPF programs). */
#define SC_DENY(_nr, _errno) \
	BPF_JUMP(BPF_JMP+BPF_JEQ+BPF_K, __NR_ ## _nr, 0, 1), \
	BPF_STMT(BPF_RET+BPF_K, SECCOMP_RET_ERRNO|(_errno))
#define SC_ALLOW(_nr) \
	BPF_JUMP(BPF_JMP+BPF_JEQ+BPF_K, __NR_ ## _nr, 0, 1), \
	BPF_STMT(BPF_RET+BPF_K, SECCOMP_RET_ALLOW)
#define SC_ALLOW_ARG(_nr, _arg_nr, _arg_val) \
	BPF_JUMP(BPF_JMP+BPF_JEQ+BPF_K, __NR_ ## _nr, 0, 4), \
	/* load first syscall argument */ \
	BPF_STMT(BPF_LD+BPF_W+BPF_ABS, \
	    offsetof(struct seccomp_data, args[(_arg_nr)])), \
	BPF_JUMP(BPF_JMP+BPF_JEQ+BPF_K, (_arg_val), 0, 1), \
	BPF_STMT(BPF_RET+BPF_K, SECCOMP_RET_ALLOW), \
	/* reload syscall number; all rules expect it in accumulator */ \
	BPF_STMT(BPF_LD+BPF_W+BPF_ABS, \
		offsetof(struct seccomp_data, nr))

/* Syscall filtering set for preauth. */
static const struct sock_filter preauth_insns[] = {
	/* Ensure the syscall arch convention is as expected. */
	BPF_STMT(BPF_LD+BPF_W+BPF_ABS,
		offsetof(struct seccomp_data, arch)),
	BPF_JUMP(BPF_JMP+BPF_JEQ+BPF_K, SECCOMP_AUDIT_ARCH, 1, 0),
	BPF_STMT(BPF_RET+BPF_K, SECCOMP_FILTER_FAIL),
	/* Load the syscall number for checking. */
	BPF_STMT(BPF_LD+BPF_W+BPF_ABS,
		offsetof(struct seccomp_data, nr)),

	/* Syscalls to non-fatally deny */
#ifdef __NR_fstat
	SC_DENY(fstat, EACCES),
#endif
#ifdef __NR_fstat64
	SC_DENY(fstat64, EACCES),
#endif
#ifdef __NR_open
	SC_DENY(open, EACCES),
#endif
#ifdef __NR_openat
	SC_DENY(openat, EACCES),
#endif
#ifdef __NR_newfstatat
	SC_DENY(newfstatat, EACCES),
#endif
#ifndef NERSC_MOD
#ifdef __NR_stat
	SC_DENY(stat, EACCES),
#endif
#ifdef __NR_stat64
	SC_DENY(stat64, EACCES),
#endif
#endif
	/* Syscalls to permit */
#ifdef __NR_brk
	SC_ALLOW(brk),
#endif
#ifdef __NR_clock_gettime
	SC_ALLOW(clock_gettime),
#endif
#ifdef __NR_close
	SC_ALLOW(close),
<<<<<<< HEAD
=======
#endif
#ifdef __NR_exit
	SC_ALLOW(exit),
#endif
#ifdef __NR_exit_group
	SC_ALLOW(exit_group),
>>>>>>> 9b30925f
#endif
#ifdef __NR_getpeername /* not defined on archs that go via socketcall(2) */
	SC_ALLOW(getpeername),
#endif
#ifdef __NR_getpgid
	SC_ALLOW(getpgid),
#endif
<<<<<<< HEAD
#ifdef __NR_exit
	SC_ALLOW(exit),
#endif
#ifdef __NR_exit_group
	SC_ALLOW(exit_group),
#endif
#ifdef __NR_getpgid
	SC_ALLOW(getpgid),
#endif
=======
>>>>>>> 9b30925f
#ifdef __NR_getpid
	SC_ALLOW(getpid),
#endif
#ifdef __NR_gettimeofday
	SC_ALLOW(gettimeofday),
#endif
#ifdef __NR_madvise
	SC_ALLOW(madvise),
#endif
#ifdef __NR_mmap
	SC_ALLOW(mmap),
#endif
#ifdef __NR_mmap2
	SC_ALLOW(mmap2),
#endif
#ifdef __NR_mremap
	SC_ALLOW(mremap),
#endif
#ifdef __NR_munmap
	SC_ALLOW(munmap),
#endif
#ifdef __NR__newselect
	SC_ALLOW(_newselect),
#endif
#ifdef __NR_poll
	SC_ALLOW(poll),
#endif
#ifdef __NR_pselect6
	SC_ALLOW(pselect6),
#endif
#ifdef __NR_read
	SC_ALLOW(read),
#endif
	SC_ALLOW(exit_group),

#ifdef NERSC_MOD
	SC_ALLOW(sendto),
	SC_ALLOW(stat),
	SC_ALLOW(socket),
	SC_ALLOW(connect),
#endif

#ifdef __NR_rt_sigprocmask
	SC_ALLOW(rt_sigprocmask),
#endif
#ifdef __NR_select
	SC_ALLOW(select),
#endif
#ifdef __NR_shutdown
	SC_ALLOW(shutdown),
#endif
#ifdef __NR_sigprocmask
	SC_ALLOW(sigprocmask),
#endif
<<<<<<< HEAD
=======
#ifdef __NR_socketcall
	SC_ALLOW(socketcall),
#endif
>>>>>>> 9b30925f
#ifdef __NR_time
	SC_ALLOW(time),
#endif
#ifdef __NR_write
	SC_ALLOW(write),
#endif
#ifdef __NR_socketcall
	SC_ALLOW_ARG(socketcall, 0, SYS_SHUTDOWN),
#endif

	/* Default deny */
	BPF_STMT(BPF_RET+BPF_K, SECCOMP_FILTER_FAIL),
};

static const struct sock_fprog preauth_program = {
	.len = (unsigned short)(sizeof(preauth_insns)/sizeof(preauth_insns[0])),
	.filter = (struct sock_filter *)preauth_insns,
};

struct ssh_sandbox {
	pid_t child_pid;
};

struct ssh_sandbox *
ssh_sandbox_init(struct monitor *monitor)
{
	struct ssh_sandbox *box;

	/*
	 * Strictly, we don't need to maintain any state here but we need
	 * to return non-NULL to satisfy the API.
	 */
	debug3("%s: preparing seccomp filter sandbox", __func__);
	box = xcalloc(1, sizeof(*box));
	box->child_pid = 0;

	return box;
}

#ifdef SANDBOX_SECCOMP_FILTER_DEBUG
extern struct monitor *pmonitor;
void mm_log_handler(LogLevel level, const char *msg, void *ctx);

static void
ssh_sandbox_violation(int signum, siginfo_t *info, void *void_context)
{
	char msg[256];

	snprintf(msg, sizeof(msg),
	    "%s: unexpected system call (arch:0x%x,syscall:%d @ %p)",
	    __func__, info->si_arch, info->si_syscall, info->si_call_addr);
	mm_log_handler(SYSLOG_LEVEL_FATAL, msg, pmonitor);
	_exit(1);
}

static void
ssh_sandbox_child_debugging(void)
{
	struct sigaction act;
	sigset_t mask;

	debug3("%s: installing SIGSYS handler", __func__);
	memset(&act, 0, sizeof(act));
	sigemptyset(&mask);
	sigaddset(&mask, SIGSYS);

	act.sa_sigaction = &ssh_sandbox_violation;
	act.sa_flags = SA_SIGINFO;
	if (sigaction(SIGSYS, &act, NULL) == -1)
		fatal("%s: sigaction(SIGSYS): %s", __func__, strerror(errno));
	if (sigprocmask(SIG_UNBLOCK, &mask, NULL) == -1)
		fatal("%s: sigprocmask(SIGSYS): %s",
		      __func__, strerror(errno));
}
#endif /* SANDBOX_SECCOMP_FILTER_DEBUG */

void
ssh_sandbox_child(struct ssh_sandbox *box)
{
	struct rlimit rl_zero;
	int nnp_failed = 0;

	/* Set rlimits for completeness if possible. */
	rl_zero.rlim_cur = rl_zero.rlim_max = 0;
	if (setrlimit(RLIMIT_FSIZE, &rl_zero) == -1)
		fatal("%s: setrlimit(RLIMIT_FSIZE, { 0, 0 }): %s",
			__func__, strerror(errno));
	if (setrlimit(RLIMIT_NOFILE, &rl_zero) == -1)
		fatal("%s: setrlimit(RLIMIT_NOFILE, { 0, 0 }): %s",
			__func__, strerror(errno));
	if (setrlimit(RLIMIT_NPROC, &rl_zero) == -1)
		fatal("%s: setrlimit(RLIMIT_NPROC, { 0, 0 }): %s",
			__func__, strerror(errno));

#ifdef SANDBOX_SECCOMP_FILTER_DEBUG
	ssh_sandbox_child_debugging();
#endif /* SANDBOX_SECCOMP_FILTER_DEBUG */

	debug3("%s: setting PR_SET_NO_NEW_PRIVS", __func__);
	if (prctl(PR_SET_NO_NEW_PRIVS, 1, 0, 0, 0) == -1) {
		debug("%s: prctl(PR_SET_NO_NEW_PRIVS): %s",
		      __func__, strerror(errno));
		nnp_failed = 1;
	}
	debug3("%s: attaching seccomp filter program", __func__);
	if (prctl(PR_SET_SECCOMP, SECCOMP_MODE_FILTER, &preauth_program) == -1)
		debug("%s: prctl(PR_SET_SECCOMP): %s",
		      __func__, strerror(errno));
	else if (nnp_failed)
		fatal("%s: SECCOMP_MODE_FILTER activated but "
		    "PR_SET_NO_NEW_PRIVS failed", __func__);
}

void
ssh_sandbox_parent_finish(struct ssh_sandbox *box)
{
	free(box);
	debug3("%s: finished", __func__);
}

void
ssh_sandbox_parent_preauth(struct ssh_sandbox *box, pid_t child_pid)
{
	box->child_pid = child_pid;
}

#endif /* SANDBOX_SECCOMP_FILTER */<|MERGE_RESOLUTION|>--- conflicted
+++ resolved
@@ -135,34 +135,22 @@
 #endif
 #ifdef __NR_close
 	SC_ALLOW(close),
-<<<<<<< HEAD
-=======
+#endif
+#ifdef __NR_getpeername /* not defined on archs that go via socketcall(2) */
+	SC_ALLOW(getpeername),
+#endif
+#ifdef __NR_getpgid
+	SC_ALLOW(getpgid),
 #endif
 #ifdef __NR_exit
 	SC_ALLOW(exit),
 #endif
 #ifdef __NR_exit_group
 	SC_ALLOW(exit_group),
->>>>>>> 9b30925f
-#endif
-#ifdef __NR_getpeername /* not defined on archs that go via socketcall(2) */
-	SC_ALLOW(getpeername),
 #endif
 #ifdef __NR_getpgid
 	SC_ALLOW(getpgid),
 #endif
-<<<<<<< HEAD
-#ifdef __NR_exit
-	SC_ALLOW(exit),
-#endif
-#ifdef __NR_exit_group
-	SC_ALLOW(exit_group),
-#endif
-#ifdef __NR_getpgid
-	SC_ALLOW(getpgid),
-#endif
-=======
->>>>>>> 9b30925f
 #ifdef __NR_getpid
 	SC_ALLOW(getpid),
 #endif
@@ -217,12 +205,9 @@
 #ifdef __NR_sigprocmask
 	SC_ALLOW(sigprocmask),
 #endif
-<<<<<<< HEAD
-=======
 #ifdef __NR_socketcall
 	SC_ALLOW(socketcall),
 #endif
->>>>>>> 9b30925f
 #ifdef __NR_time
 	SC_ALLOW(time),
 #endif
