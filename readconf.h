/* $OpenBSD: readconf.h,v 1.150 2023/01/13 02:58:20 dtucker Exp $ */

/*
 * Author: Tatu Ylonen <ylo@cs.hut.fi>
 * Copyright (c) 1995 Tatu Ylonen <ylo@cs.hut.fi>, Espoo, Finland
 *                    All rights reserved
 * Functions for reading the configuration file.
 *
 * As far as I am concerned, the code I have written for this software
 * can be used freely for any purpose.  Any derived versions of this
 * software must be clearly marked as such, and if the derived work is
 * incompatible with the protocol description in the RFC file, it must be
 * called by a name other than "ssh" or "Secure Shell".
 */

#ifndef READCONF_H
#define READCONF_H

/* Data structure for representing option data. */

#define SSH_MAX_HOSTS_FILES	32
#define MAX_CANON_DOMAINS	32
#define PATH_MAX_SUN		(sizeof((struct sockaddr_un *)0)->sun_path)

struct allowed_cname {
	char *source_list;
	char *target_list;
};

typedef struct {
	char   *host_arg;	/* Host arg as specified on command line. */
	int     forward_agent;	/* Forward authentication agent. */
	char   *forward_agent_sock_path; /* Optional path of the agent. */
	int     forward_x11;	/* Forward X11 display. */
	int     forward_x11_timeout;	/* Expiration for Cookies */
	int     forward_x11_trusted;	/* Trust Forward X11 display. */
	int     exit_on_forward_failure;	/* Exit if bind(2) fails for -L/-R */
	char   *xauth_location;	/* Location for xauth program */
	struct ForwardOptions fwd_opts;	/* forwarding options */
	int     pubkey_authentication;	/* Try ssh2 pubkey authentication. */
	int     hostbased_authentication;	/* ssh2's rhosts_rsa */
	int     gss_authentication;	/* Try GSS authentication */
	int     gss_deleg_creds;	/* Delegate GSS credentials */
	int     password_authentication;	/* Try password
						 * authentication. */
	int     kbd_interactive_authentication; /* Try keyboard-interactive auth. */
	char	*kbd_interactive_devices; /* Keyboard-interactive auth devices. */
	int     batch_mode;	/* Batch mode: do not ask for passwords. */
	int     check_host_ip;	/* Also keep track of keys for IP address */
	int     strict_host_key_checking;	/* Strict host key checking. */
	int     compression;	/* Compress packets in both directions. */
	int     tcp_keep_alive;	/* Set SO_KEEPALIVE. */
	int     tcp_rcv_buf;      /* user switch to set tcp recv buffer */
	int     tcp_rcv_buf_poll; /* Option to poll recv buf every window transfer */
<<<<<<< HEAD
	int     hpn_disabled;    /* Switch to disable HPN buffer management */
	int     audit_disabled;    /* disable SSHD instrumentation */
	int     hpn_buffer_size; /* User definable size for HPN buffer window */
=======
	int     hpn_disabled;     /* Switch to disable HPN buffer management */
	int     hpn_buffer_size;  /* User definable size for HPN buffer window */
	int     hpn_buffer_limit; /* limit local_window_max to 1/2 receive buffer */
>>>>>>> ab949571
	int	ip_qos_interactive;	/* IP ToS/DSCP/class for interactive */
	int	ip_qos_bulk;		/* IP ToS/DSCP/class for bulk traffic */
	SyslogFacility log_facility;	/* Facility for system logging. */
	LogLevel log_level;	/* Level for logging. */
	u_int	num_log_verbose;	/* Verbose log overrides */
	char   **log_verbose;
	int     port;		/* Port to connect. */
	int     address_family;
	int     connection_attempts;	/* Max attempts (seconds) before
					 * giving up */
	int     connection_timeout;	/* Max time (seconds) before
					 * aborting connection attempt */
	int     number_of_password_prompts;	/* Max number of password
						 * prompts. */
	char   *ciphers;	/* SSH2 ciphers in order of preference. */
	char   *macs;		/* SSH2 macs in order of preference. */
	char   *hostkeyalgorithms;	/* SSH2 server key types in order of preference. */
	char   *kex_algorithms;	/* SSH2 kex methods in order of preference. */
	char   *ca_sign_algorithms;	/* Allowed CA signature algorithms */
	char   *hostname;	/* Real host to connect. */
	char   *host_key_alias;	/* hostname alias for .ssh/known_hosts */
	char   *proxy_command;	/* Proxy command for connecting the host. */
	char   *user;		/* User to log in as. */
	int     escape_char;	/* Escape character; -2 = none */

	u_int	num_system_hostfiles;	/* Paths for /etc/ssh/ssh_known_hosts */
	char   *system_hostfiles[SSH_MAX_HOSTS_FILES];
	u_int	num_user_hostfiles;	/* Path for $HOME/.ssh/known_hosts */
	char   *user_hostfiles[SSH_MAX_HOSTS_FILES];
	char   *preferred_authentications;
	char   *bind_address;	/* local socket address for connection to sshd */
	char   *bind_interface;	/* local interface for bind address */
	char   *pkcs11_provider; /* PKCS#11 provider */
	char   *sk_provider; /* Security key provider */
	int	verify_host_key_dns;	/* Verify host key using DNS */

	int     num_identity_files;	/* Number of files for RSA/DSA identities. */
	char   *identity_files[SSH_MAX_IDENTITY_FILES];
	int    identity_file_userprovided[SSH_MAX_IDENTITY_FILES];
	struct sshkey *identity_keys[SSH_MAX_IDENTITY_FILES];

	int	num_certificate_files; /* Number of extra certificates for ssh. */
	char	*certificate_files[SSH_MAX_CERTIFICATE_FILES];
	int	certificate_file_userprovided[SSH_MAX_CERTIFICATE_FILES];
	struct sshkey *certificates[SSH_MAX_CERTIFICATE_FILES];

	int	add_keys_to_agent;
	int	add_keys_to_agent_lifespan;
	char   *identity_agent;		/* Optional path to ssh-agent socket */

	/* Local TCP/IP forward requests. */
	int     num_local_forwards;
	struct Forward *local_forwards;

	/* Remote TCP/IP forward requests. */
	int     num_remote_forwards;
	struct Forward *remote_forwards;
	int	clear_forwardings;

	/* Restrict remote dynamic forwarding */
	char  **permitted_remote_opens;
	u_int	num_permitted_remote_opens;

	/* stdio forwarding (-W) host and port */
	char   *stdio_forward_host;
	int	stdio_forward_port;

	int	enable_ssh_keysign;
	int64_t rekey_limit;
	int     none_switch;    /* Use none cipher */
	int     none_enabled;   /* Allow none to be used */
	int     nonemac_enabled;   /* Allow none to be used */
        int     metrics; /* enable metrics */
        int     metrics_interval; /* time in seconds between polls */
        char   *metrics_path; /* path for the metrics files */
	int     fallback; /* en|disable fallback port (def: true) */
	int     fallback_port; /* port to fallback to (def: 22) */
	int	rekey_interval;

	int	no_host_authentication_for_localhost;
	int	identities_only;
	int	server_alive_interval;
	int	server_alive_count_max;

	u_int	num_send_env;
	char	**send_env;
	u_int	num_setenv;
	char	**setenv;

	char	*control_path;
	int	control_master;
	int     control_persist; /* ControlPersist flag */
	int     control_persist_timeout; /* ControlPersist timeout (seconds) */

	int	hash_known_hosts;

	int	tun_open;	/* tun(4) */
	int     tun_local;	/* force tun device (optional) */
	int     tun_remote;	/* force tun device (optional) */

	char	*local_command;
	int	permit_local_command;
	char	*remote_command;
	int	visual_host_key;

	int	request_tty;
	int	session_type;
	int	stdin_null;
	int	fork_after_authentication;

	int	proxy_use_fdpass;

	int	num_canonical_domains;
	char	*canonical_domains[MAX_CANON_DOMAINS];
	int	canonicalize_hostname;
	int	canonicalize_max_dots;
	int	canonicalize_fallback_local;
	int	num_permitted_cnames;
	struct allowed_cname permitted_cnames[MAX_CANON_DOMAINS];

	char	*revoked_host_keys;

	int	 fingerprint_hash;

	int	 update_hostkeys; /* one of SSH_UPDATE_HOSTKEYS_* */

	char   *hostbased_accepted_algos;
	char   *pubkey_accepted_algos;

	char   *jump_user;
	char   *jump_host;
	int	jump_port;
	char   *jump_extra;

	char   *known_hosts_command;

	int	required_rsa_size;	/* minimum size of RSA keys */
	int	enable_escape_commandline;	/* ~C commandline */

	char	*ignored_unknown; /* Pattern list of unknown tokens to ignore */
}       Options;

#define SSH_PUBKEY_AUTH_NO	0x00
#define SSH_PUBKEY_AUTH_UNBOUND	0x01
#define SSH_PUBKEY_AUTH_HBOUND	0x02
#define SSH_PUBKEY_AUTH_ALL	0x03

#define SSH_CANONICALISE_NO	0
#define SSH_CANONICALISE_YES	1
#define SSH_CANONICALISE_ALWAYS	2

#define SSHCTL_MASTER_NO	0
#define SSHCTL_MASTER_YES	1
#define SSHCTL_MASTER_AUTO	2
#define SSHCTL_MASTER_ASK	3
#define SSHCTL_MASTER_AUTO_ASK	4

#define REQUEST_TTY_AUTO	0
#define REQUEST_TTY_NO		1
#define REQUEST_TTY_YES		2
#define REQUEST_TTY_FORCE	3

#define SESSION_TYPE_NONE	0
#define SESSION_TYPE_SUBSYSTEM	1
#define SESSION_TYPE_DEFAULT	2

#define SSHCONF_CHECKPERM	1  /* check permissions on config file */
#define SSHCONF_USERCONF	2  /* user provided config file not system */
#define SSHCONF_FINAL		4  /* Final pass over config, after canon. */
#define SSHCONF_NEVERMATCH	8  /* Match/Host never matches; internal only */

#define SSH_UPDATE_HOSTKEYS_NO	0
#define SSH_UPDATE_HOSTKEYS_YES	1
#define SSH_UPDATE_HOSTKEYS_ASK	2

#define SSH_STRICT_HOSTKEY_OFF	0
#define SSH_STRICT_HOSTKEY_NEW	1
#define SSH_STRICT_HOSTKEY_YES	2
#define SSH_STRICT_HOSTKEY_ASK	3

const char *kex_default_pk_alg(void);
char	*ssh_connection_hash(const char *thishost, const char *host,
    const char *portstr, const char *user);
void     initialize_options(Options *);
int      fill_default_options(Options *);
void	 fill_default_options_for_canonicalization(Options *);
void	 free_options(Options *o);
int	 process_config_line(Options *, struct passwd *, const char *,
    const char *, char *, const char *, int, int *, int);
int	 read_config_file(const char *, struct passwd *, const char *,
    const char *, Options *, int, int *);
int	 parse_forward(struct Forward *, const char *, int, int);
int	 parse_jump(const char *, Options *, int);
int	 parse_ssh_uri(const char *, char **, char **, int *);
int	 default_ssh_port(void);
int	 option_clear_or_none(const char *);
int	 config_has_permitted_cnames(Options *);
void	 dump_client_config(Options *o, const char *host);

void	 add_local_forward(Options *, const struct Forward *);
void	 add_remote_forward(Options *, const struct Forward *);
void	 add_identity_file(Options *, const char *, const char *, int);
void	 add_certificate_file(Options *, const char *, int);

#endif				/* READCONF_H */<|MERGE_RESOLUTION|>--- conflicted
+++ resolved
@@ -52,15 +52,10 @@
 	int     tcp_keep_alive;	/* Set SO_KEEPALIVE. */
 	int     tcp_rcv_buf;      /* user switch to set tcp recv buffer */
 	int     tcp_rcv_buf_poll; /* Option to poll recv buf every window transfer */
-<<<<<<< HEAD
-	int     hpn_disabled;    /* Switch to disable HPN buffer management */
+	int     hpn_disabled;     /* Switch to disable HPN buffer management */
 	int     audit_disabled;    /* disable SSHD instrumentation */
-	int     hpn_buffer_size; /* User definable size for HPN buffer window */
-=======
-	int     hpn_disabled;     /* Switch to disable HPN buffer management */
 	int     hpn_buffer_size;  /* User definable size for HPN buffer window */
 	int     hpn_buffer_limit; /* limit local_window_max to 1/2 receive buffer */
->>>>>>> ab949571
 	int	ip_qos_interactive;	/* IP ToS/DSCP/class for interactive */
 	int	ip_qos_bulk;		/* IP ToS/DSCP/class for bulk traffic */
 	SyslogFacility log_facility;	/* Facility for system logging. */
