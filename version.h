--- conflicted
+++ resolved
@@ -2,11 +2,6 @@
 
 #define SSH_VERSION	"OpenSSH_9.4"
 
-<<<<<<< HEAD
-#define SSH_PORTABLE	"p2"
-#define SSH_HPN         "-hpn17v14"
-=======
 #define SSH_PORTABLE	"p1"
 #define SSH_HPN         "-hpn18.1.0"
->>>>>>> e1c4cf3c
 #define SSH_RELEASE	SSH_VERSION SSH_PORTABLE SSH_HPN