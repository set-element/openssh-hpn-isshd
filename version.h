/* $OpenBSD: version.h,v 1.85 2019/10/09 00:04:57 djm Exp $ */

#define SSH_VERSION	"OpenSSH_8.1"

#define SSH_PORTABLE	"p1"
<<<<<<< HEAD
#define SSH_HPN		"-hpn14v13"
#define SSH_RELEASE	SSH_VERSION SSH_PORTABLE SSH_HPN

#ifdef NERSC_MOD
#undef SSH_RELEASE
#define SSH_AUDITING	"NMOD_3.19"
#define SSH_RELEASE	SSH_VERSION SSH_PORTABLE SSH_HPN SSH_AUDITING
#endif /* NERSC_MOD */
=======
#define SSH_HPN         "-hpn14v20"
#define SSH_RELEASE	SSH_VERSION SSH_PORTABLE SSH_HPN
>>>>>>> 8a3df28e
<|MERGE_RESOLUTION|>--- conflicted
+++ resolved
@@ -3,16 +3,11 @@
 #define SSH_VERSION	"OpenSSH_8.1"
 
 #define SSH_PORTABLE	"p1"
-<<<<<<< HEAD
-#define SSH_HPN		"-hpn14v13"
+#define SSH_HPN         "-hpn14v20"
 #define SSH_RELEASE	SSH_VERSION SSH_PORTABLE SSH_HPN
 
 #ifdef NERSC_MOD
 #undef SSH_RELEASE
 #define SSH_AUDITING	"NMOD_3.19"
 #define SSH_RELEASE	SSH_VERSION SSH_PORTABLE SSH_HPN SSH_AUDITING
-#endif /* NERSC_MOD */
-=======
-#define SSH_HPN         "-hpn14v20"
-#define SSH_RELEASE	SSH_VERSION SSH_PORTABLE SSH_HPN
->>>>>>> 8a3df28e
+#endif /* NERSC_MOD */