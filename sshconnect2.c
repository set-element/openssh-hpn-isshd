--- conflicted
+++ resolved
@@ -545,9 +545,6 @@
 		}
 	}
 #endif
-<<<<<<< HEAD
-	debug("Authentication succeeded (%s).", authctxt.method->name);
-=======
 	if (ssh_packet_connection_is_on_socket(ssh)) {
 		verbose("Authenticated to %s ([%s]:%d) using \"%s\".", host,
 		    ssh_remote_ipaddr(ssh), ssh_remote_port(ssh),
@@ -556,7 +553,6 @@
 		verbose("Authenticated to %s (via proxy) using \"%s\".", host,
 		    authctxt.method->name);
 	}
->>>>>>> 2ea69989
 }
 
 /* ARGSUSED */
