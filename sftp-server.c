/* $OpenBSD: sftp-server.c,v 1.117 2019/07/05 04:55:40 djm Exp $ */
/*
 * Copyright (c) 2000-2004 Markus Friedl.  All rights reserved.
 *
 * Permission to use, copy, modify, and distribute this software for any
 * purpose with or without fee is hereby granted, provided that the above
 * copyright notice and this permission notice appear in all copies.
 *
 * THE SOFTWARE IS PROVIDED "AS IS" AND THE AUTHOR DISCLAIMS ALL WARRANTIES
 * WITH REGARD TO THIS SOFTWARE INCLUDING ALL IMPLIED WARRANTIES OF
 * MERCHANTABILITY AND FITNESS. IN NO EVENT SHALL THE AUTHOR BE LIABLE FOR
 * ANY SPECIAL, DIRECT, INDIRECT, OR CONSEQUENTIAL DAMAGES OR ANY DAMAGES
 * WHATSOEVER RESULTING FROM LOSS OF USE, DATA OR PROFITS, WHETHER IN AN
 * ACTION OF CONTRACT, NEGLIGENCE OR OTHER TORTIOUS ACTION, ARISING OUT OF
 * OR IN CONNECTION WITH THE USE OR PERFORMANCE OF THIS SOFTWARE.
 */

#include "includes.h"

#include <sys/types.h>
#include <sys/stat.h>
#ifdef HAVE_SYS_TIME_H
# include <sys/time.h>
#endif
#ifdef HAVE_SYS_MOUNT_H
#include <sys/mount.h>
#endif
#ifdef HAVE_SYS_STATVFS_H
#include <sys/statvfs.h>
#endif

#include <dirent.h>
#include <errno.h>
#include <fcntl.h>
#include <pwd.h>
#include <stdlib.h>
#include <stdio.h>
#include <string.h>
#include <time.h>
#include <unistd.h>
#include <stdarg.h>

#include "xmalloc.h"
#include "sshbuf.h"
#include "ssherr.h"
#include "log.h"
#include "misc.h"
#include "match.h"
#include "uidswap.h"

#include "sftp.h"
#include "sftp-common.h"

<<<<<<< HEAD
#ifdef NERSC_MOD
#include "nersc.h"
extern int client_session_id;
#endif
=======
char *sftp_realpath(const char *, char *); /* sftp-realpath.c */
>>>>>>> 8a3df28e

/* Our verbosity */
static LogLevel log_level = SYSLOG_LEVEL_ERROR;

/* Our client */
static struct passwd *pw = NULL;
static char *client_addr = NULL;

/* input and output queue */
struct sshbuf *iqueue;
struct sshbuf *oqueue;

/* Version of client */
static u_int version;

/* SSH2_FXP_INIT received */
static int init_done;

/* Disable writes */
static int readonly;

/* Requests that are allowed/denied */
static char *request_whitelist, *request_blacklist;

/* portable attributes, etc. */
typedef struct Stat Stat;

struct Stat {
	char *name;
	char *long_name;
	Attrib attrib;
};

/* Packet handlers */
static void process_open(u_int32_t id);
static void process_close(u_int32_t id);
static void process_read(u_int32_t id);
static void process_write(u_int32_t id);
static void process_stat(u_int32_t id);
static void process_lstat(u_int32_t id);
static void process_fstat(u_int32_t id);
static void process_setstat(u_int32_t id);
static void process_fsetstat(u_int32_t id);
static void process_opendir(u_int32_t id);
static void process_readdir(u_int32_t id);
static void process_remove(u_int32_t id);
static void process_mkdir(u_int32_t id);
static void process_rmdir(u_int32_t id);
static void process_realpath(u_int32_t id);
static void process_rename(u_int32_t id);
static void process_readlink(u_int32_t id);
static void process_symlink(u_int32_t id);
static void process_extended_posix_rename(u_int32_t id);
static void process_extended_statvfs(u_int32_t id);
static void process_extended_fstatvfs(u_int32_t id);
static void process_extended_hardlink(u_int32_t id);
static void process_extended_fsync(u_int32_t id);
static void process_extended_lsetstat(u_int32_t id);
static void process_extended(u_int32_t id);

struct sftp_handler {
	const char *name;	/* user-visible name for fine-grained perms */
	const char *ext_name;	/* extended request name */
	u_int type;		/* packet type, for non extended packets */
	void (*handler)(u_int32_t);
	int does_write;		/* if nonzero, banned for readonly mode */
};

static const struct sftp_handler handlers[] = {
	/* NB. SSH2_FXP_OPEN does the readonly check in the handler itself */
	{ "open", NULL, SSH2_FXP_OPEN, process_open, 0 },
	{ "close", NULL, SSH2_FXP_CLOSE, process_close, 0 },
	{ "read", NULL, SSH2_FXP_READ, process_read, 0 },
	{ "write", NULL, SSH2_FXP_WRITE, process_write, 1 },
	{ "lstat", NULL, SSH2_FXP_LSTAT, process_lstat, 0 },
	{ "fstat", NULL, SSH2_FXP_FSTAT, process_fstat, 0 },
	{ "setstat", NULL, SSH2_FXP_SETSTAT, process_setstat, 1 },
	{ "fsetstat", NULL, SSH2_FXP_FSETSTAT, process_fsetstat, 1 },
	{ "opendir", NULL, SSH2_FXP_OPENDIR, process_opendir, 0 },
	{ "readdir", NULL, SSH2_FXP_READDIR, process_readdir, 0 },
	{ "remove", NULL, SSH2_FXP_REMOVE, process_remove, 1 },
	{ "mkdir", NULL, SSH2_FXP_MKDIR, process_mkdir, 1 },
	{ "rmdir", NULL, SSH2_FXP_RMDIR, process_rmdir, 1 },
	{ "realpath", NULL, SSH2_FXP_REALPATH, process_realpath, 0 },
	{ "stat", NULL, SSH2_FXP_STAT, process_stat, 0 },
	{ "rename", NULL, SSH2_FXP_RENAME, process_rename, 1 },
	{ "readlink", NULL, SSH2_FXP_READLINK, process_readlink, 0 },
	{ "symlink", NULL, SSH2_FXP_SYMLINK, process_symlink, 1 },
	{ NULL, NULL, 0, NULL, 0 }
};

/* SSH2_FXP_EXTENDED submessages */
static const struct sftp_handler extended_handlers[] = {
	{ "posix-rename", "posix-rename@openssh.com", 0,
	   process_extended_posix_rename, 1 },
	{ "statvfs", "statvfs@openssh.com", 0, process_extended_statvfs, 0 },
	{ "fstatvfs", "fstatvfs@openssh.com", 0, process_extended_fstatvfs, 0 },
	{ "hardlink", "hardlink@openssh.com", 0, process_extended_hardlink, 1 },
	{ "fsync", "fsync@openssh.com", 0, process_extended_fsync, 1 },
	{ "lsetstat", "lsetstat@openssh.com", 0, process_extended_lsetstat, 1 },
	{ NULL, NULL, 0, NULL, 0 }
};

static int
request_permitted(const struct sftp_handler *h)
{
	char *result;

	if (readonly && h->does_write) {
		verbose("Refusing %s request in read-only mode", h->name);
		return 0;
	}
	if (request_blacklist != NULL &&
	    ((result = match_list(h->name, request_blacklist, NULL))) != NULL) {
		free(result);
		verbose("Refusing blacklisted %s request", h->name);
		return 0;
	}
	if (request_whitelist != NULL &&
	    ((result = match_list(h->name, request_whitelist, NULL))) != NULL) {
		free(result);
		debug2("Permitting whitelisted %s request", h->name);
		return 1;
	}
	if (request_whitelist != NULL) {
		verbose("Refusing non-whitelisted %s request", h->name);
		return 0;
	}
	return 1;
}

static int
errno_to_portable(int unixerrno)
{
	int ret = 0;

	switch (unixerrno) {
	case 0:
		ret = SSH2_FX_OK;
		break;
	case ENOENT:
	case ENOTDIR:
	case EBADF:
	case ELOOP:
		ret = SSH2_FX_NO_SUCH_FILE;
		break;
	case EPERM:
	case EACCES:
	case EFAULT:
		ret = SSH2_FX_PERMISSION_DENIED;
		break;
	case ENAMETOOLONG:
	case EINVAL:
		ret = SSH2_FX_BAD_MESSAGE;
		break;
	case ENOSYS:
		ret = SSH2_FX_OP_UNSUPPORTED;
		break;
	default:
		ret = SSH2_FX_FAILURE;
		break;
	}
	return ret;
}

static int
flags_from_portable(int pflags)
{
	int flags = 0;

	if ((pflags & SSH2_FXF_READ) &&
	    (pflags & SSH2_FXF_WRITE)) {
		flags = O_RDWR;
	} else if (pflags & SSH2_FXF_READ) {
		flags = O_RDONLY;
	} else if (pflags & SSH2_FXF_WRITE) {
		flags = O_WRONLY;
	}
	if (pflags & SSH2_FXF_APPEND)
		flags |= O_APPEND;
	if (pflags & SSH2_FXF_CREAT)
		flags |= O_CREAT;
	if (pflags & SSH2_FXF_TRUNC)
		flags |= O_TRUNC;
	if (pflags & SSH2_FXF_EXCL)
		flags |= O_EXCL;
	return flags;
}

static const char *
string_from_portable(int pflags)
{
	static char ret[128];

	*ret = '\0';

#define PAPPEND(str)	{				\
		if (*ret != '\0')			\
			strlcat(ret, ",", sizeof(ret));	\
		strlcat(ret, str, sizeof(ret));		\
	}

	if (pflags & SSH2_FXF_READ)
		PAPPEND("READ")
	if (pflags & SSH2_FXF_WRITE)
		PAPPEND("WRITE")
	if (pflags & SSH2_FXF_APPEND)
		PAPPEND("APPEND")
	if (pflags & SSH2_FXF_CREAT)
		PAPPEND("CREATE")
	if (pflags & SSH2_FXF_TRUNC)
		PAPPEND("TRUNCATE")
	if (pflags & SSH2_FXF_EXCL)
		PAPPEND("EXCL")

	return ret;
}

/* handle handles */

typedef struct Handle Handle;
struct Handle {
	int use;
	DIR *dirp;
	int fd;
	int flags;
	char *name;
	u_int64_t bytes_read, bytes_write;
	int next_unused;
};

enum {
	HANDLE_UNUSED,
	HANDLE_DIR,
	HANDLE_FILE
};

static Handle *handles = NULL;
static u_int num_handles = 0;
static int first_unused_handle = -1;

static void handle_unused(int i)
{
	handles[i].use = HANDLE_UNUSED;
	handles[i].next_unused = first_unused_handle;
	first_unused_handle = i;
}

static int
handle_new(int use, const char *name, int fd, int flags, DIR *dirp)
{
	int i;

	if (first_unused_handle == -1) {
		if (num_handles + 1 <= num_handles)
			return -1;
		num_handles++;
		handles = xreallocarray(handles, num_handles, sizeof(Handle));
		handle_unused(num_handles - 1);
	}

	i = first_unused_handle;
	first_unused_handle = handles[i].next_unused;

	handles[i].use = use;
	handles[i].dirp = dirp;
	handles[i].fd = fd;
	handles[i].flags = flags;
	handles[i].name = xstrdup(name);
	handles[i].bytes_read = handles[i].bytes_write = 0;

	return i;
}

static int
handle_is_ok(int i, int type)
{
	return i >= 0 && (u_int)i < num_handles && handles[i].use == type;
}

static int
handle_to_string(int handle, u_char **stringp, int *hlenp)
{
	if (stringp == NULL || hlenp == NULL)
		return -1;
	*stringp = xmalloc(sizeof(int32_t));
	put_u32(*stringp, handle);
	*hlenp = sizeof(int32_t);
	return 0;
}

static int
handle_from_string(const u_char *handle, u_int hlen)
{
	int val;

	if (hlen != sizeof(int32_t))
		return -1;
	val = get_u32(handle);
	if (handle_is_ok(val, HANDLE_FILE) ||
	    handle_is_ok(val, HANDLE_DIR))
		return val;
	return -1;
}

static char *
handle_to_name(int handle)
{
	if (handle_is_ok(handle, HANDLE_DIR)||
	    handle_is_ok(handle, HANDLE_FILE))
		return handles[handle].name;
	return NULL;
}

static DIR *
handle_to_dir(int handle)
{
	if (handle_is_ok(handle, HANDLE_DIR))
		return handles[handle].dirp;
	return NULL;
}

static int
handle_to_fd(int handle)
{
	if (handle_is_ok(handle, HANDLE_FILE))
		return handles[handle].fd;
	return -1;
}

static int
handle_to_flags(int handle)
{
	if (handle_is_ok(handle, HANDLE_FILE))
		return handles[handle].flags;
	return 0;
}

static void
handle_update_read(int handle, ssize_t bytes)
{
	if (handle_is_ok(handle, HANDLE_FILE) && bytes > 0)
		handles[handle].bytes_read += bytes;
}

static void
handle_update_write(int handle, ssize_t bytes)
{
	if (handle_is_ok(handle, HANDLE_FILE) && bytes > 0)
		handles[handle].bytes_write += bytes;
}

static u_int64_t
handle_bytes_read(int handle)
{
	if (handle_is_ok(handle, HANDLE_FILE))
		return (handles[handle].bytes_read);
	return 0;
}

static u_int64_t
handle_bytes_write(int handle)
{
	if (handle_is_ok(handle, HANDLE_FILE))
		return (handles[handle].bytes_write);
	return 0;
}

static int
handle_close(int handle)
{
	int ret = -1;

	if (handle_is_ok(handle, HANDLE_FILE)) {
		ret = close(handles[handle].fd);
		free(handles[handle].name);
		handle_unused(handle);
	} else if (handle_is_ok(handle, HANDLE_DIR)) {
		ret = closedir(handles[handle].dirp);
		free(handles[handle].name);
		handle_unused(handle);
	} else {
		errno = ENOENT;
	}
	return ret;
}

static void
handle_log_close(int handle, char *emsg)
{
	if (handle_is_ok(handle, HANDLE_FILE)) {
		logit("%s%sclose \"%s\" bytes read %llu written %llu",
		    emsg == NULL ? "" : emsg, emsg == NULL ? "" : " ",
		    handle_to_name(handle),
		    (unsigned long long)handle_bytes_read(handle),
		    (unsigned long long)handle_bytes_write(handle));
	} else {
		logit("%s%sclosedir \"%s\"",
		    emsg == NULL ? "" : emsg, emsg == NULL ? "" : " ",
		    handle_to_name(handle));
	}
}

static void
handle_log_exit(void)
{
	u_int i;

	for (i = 0; i < num_handles; i++)
		if (handles[i].use != HANDLE_UNUSED)
			handle_log_close(i, "forced");
}

static int
get_handle(struct sshbuf *queue, int *hp)
{
	u_char *handle;
	int r;
	size_t hlen;

	*hp = -1;
	if ((r = sshbuf_get_string(queue, &handle, &hlen)) != 0)
		return r;
	if (hlen < 256)
		*hp = handle_from_string(handle, hlen);
	free(handle);
	return 0;
}

/* send replies */

static void
send_msg(struct sshbuf *m)
{
	int r;

	if ((r = sshbuf_put_stringb(oqueue, m)) != 0)
		fatal("%s: buffer error: %s", __func__, ssh_err(r));
	sshbuf_reset(m);
}

static const char *
status_to_message(u_int32_t status)
{
	const char *status_messages[] = {
		"Success",			/* SSH_FX_OK */
		"End of file",			/* SSH_FX_EOF */
		"No such file",			/* SSH_FX_NO_SUCH_FILE */
		"Permission denied",		/* SSH_FX_PERMISSION_DENIED */
		"Failure",			/* SSH_FX_FAILURE */
		"Bad message",			/* SSH_FX_BAD_MESSAGE */
		"No connection",		/* SSH_FX_NO_CONNECTION */
		"Connection lost",		/* SSH_FX_CONNECTION_LOST */
		"Operation unsupported",	/* SSH_FX_OP_UNSUPPORTED */
		"Unknown error"			/* Others */
	};
	return (status_messages[MINIMUM(status,SSH2_FX_MAX)]);
}

static void
send_status(u_int32_t id, u_int32_t status)
{
	struct sshbuf *msg;
	int r;

	debug3("request %u: sent status %u", id, status);
	if (log_level > SYSLOG_LEVEL_VERBOSE ||
	    (status != SSH2_FX_OK && status != SSH2_FX_EOF))
		logit("sent status %s", status_to_message(status));
	if ((msg = sshbuf_new()) == NULL)
		fatal("%s: sshbuf_new failed", __func__);
	if ((r = sshbuf_put_u8(msg, SSH2_FXP_STATUS)) != 0 ||
	    (r = sshbuf_put_u32(msg, id)) != 0 ||
	    (r = sshbuf_put_u32(msg, status)) != 0)
		fatal("%s: buffer error: %s", __func__, ssh_err(r));
	if (version >= 3) {
		if ((r = sshbuf_put_cstring(msg,
		    status_to_message(status))) != 0 ||
		    (r = sshbuf_put_cstring(msg, "")) != 0)
			fatal("%s: buffer error: %s", __func__, ssh_err(r));
	}
	send_msg(msg);
	sshbuf_free(msg);
}
static void
send_data_or_handle(char type, u_int32_t id, const u_char *data, int dlen)
{
	struct sshbuf *msg;
	int r;

	if ((msg = sshbuf_new()) == NULL)
		fatal("%s: sshbuf_new failed", __func__);
	if ((r = sshbuf_put_u8(msg, type)) != 0 ||
	    (r = sshbuf_put_u32(msg, id)) != 0 ||
	    (r = sshbuf_put_string(msg, data, dlen)) != 0)
		fatal("%s: buffer error: %s", __func__, ssh_err(r));
	send_msg(msg);
	sshbuf_free(msg);
}

static void
send_data(u_int32_t id, const u_char *data, int dlen)
{
	debug("request %u: sent data len %d", id, dlen);
	send_data_or_handle(SSH2_FXP_DATA, id, data, dlen);
}

static void
send_handle(u_int32_t id, int handle)
{
	u_char *string;
	int hlen;

	handle_to_string(handle, &string, &hlen);
	debug("request %u: sent handle handle %d", id, handle);
	send_data_or_handle(SSH2_FXP_HANDLE, id, string, hlen);
	free(string);
}

static void
send_names(u_int32_t id, int count, const Stat *stats)
{
	struct sshbuf *msg;
	int i, r;

	if ((msg = sshbuf_new()) == NULL)
		fatal("%s: sshbuf_new failed", __func__);
	if ((r = sshbuf_put_u8(msg, SSH2_FXP_NAME)) != 0 ||
	    (r = sshbuf_put_u32(msg, id)) != 0 ||
	    (r = sshbuf_put_u32(msg, count)) != 0)
		fatal("%s: buffer error: %s", __func__, ssh_err(r));
	debug("request %u: sent names count %d", id, count);
	for (i = 0; i < count; i++) {
		if ((r = sshbuf_put_cstring(msg, stats[i].name)) != 0 ||
		    (r = sshbuf_put_cstring(msg, stats[i].long_name)) != 0 ||
		    (r = encode_attrib(msg, &stats[i].attrib)) != 0)
			fatal("%s: buffer error: %s", __func__, ssh_err(r));
	}
	send_msg(msg);
	sshbuf_free(msg);
}

static void
send_attrib(u_int32_t id, const Attrib *a)
{
	struct sshbuf *msg;
	int r;

	debug("request %u: sent attrib have 0x%x", id, a->flags);
	if ((msg = sshbuf_new()) == NULL)
		fatal("%s: sshbuf_new failed", __func__);
	if ((r = sshbuf_put_u8(msg, SSH2_FXP_ATTRS)) != 0 ||
	    (r = sshbuf_put_u32(msg, id)) != 0 ||
	    (r = encode_attrib(msg, a)) != 0)
		fatal("%s: buffer error: %s", __func__, ssh_err(r));
	send_msg(msg);
	sshbuf_free(msg);
}

static void
send_statvfs(u_int32_t id, struct statvfs *st)
{
	struct sshbuf *msg;
	u_int64_t flag;
	int r;

	flag = (st->f_flag & ST_RDONLY) ? SSH2_FXE_STATVFS_ST_RDONLY : 0;
	flag |= (st->f_flag & ST_NOSUID) ? SSH2_FXE_STATVFS_ST_NOSUID : 0;

	if ((msg = sshbuf_new()) == NULL)
		fatal("%s: sshbuf_new failed", __func__);
	if ((r = sshbuf_put_u8(msg, SSH2_FXP_EXTENDED_REPLY)) != 0 ||
	    (r = sshbuf_put_u32(msg, id)) != 0 ||
	    (r = sshbuf_put_u64(msg, st->f_bsize)) != 0 ||
	    (r = sshbuf_put_u64(msg, st->f_frsize)) != 0 ||
	    (r = sshbuf_put_u64(msg, st->f_blocks)) != 0 ||
	    (r = sshbuf_put_u64(msg, st->f_bfree)) != 0 ||
	    (r = sshbuf_put_u64(msg, st->f_bavail)) != 0 ||
	    (r = sshbuf_put_u64(msg, st->f_files)) != 0 ||
	    (r = sshbuf_put_u64(msg, st->f_ffree)) != 0 ||
	    (r = sshbuf_put_u64(msg, st->f_favail)) != 0 ||
	    (r = sshbuf_put_u64(msg, FSID_TO_ULONG(st->f_fsid))) != 0 ||
	    (r = sshbuf_put_u64(msg, flag)) != 0 ||
	    (r = sshbuf_put_u64(msg, st->f_namemax)) != 0)
		fatal("%s: buffer error: %s", __func__, ssh_err(r));
	send_msg(msg);
	sshbuf_free(msg);

#ifdef NERSC_MOD
	s_audit("sftp_process_init_3", "count=%i int=%d int=%d",
		get_client_session_id(), (int)getppid(), version);
#endif

}

/* parse incoming */

static void
process_init(void)
{
	struct sshbuf *msg;
	int r;

	if ((r = sshbuf_get_u32(iqueue, &version)) != 0)
		fatal("%s: buffer error: %s", __func__, ssh_err(r));
	verbose("received client version %u", version);
	if ((msg = sshbuf_new()) == NULL)
		fatal("%s: sshbuf_new failed", __func__);
	if ((r = sshbuf_put_u8(msg, SSH2_FXP_VERSION)) != 0 ||
	    (r = sshbuf_put_u32(msg, SSH2_FILEXFER_VERSION)) != 0 ||
	    /* POSIX rename extension */
	    (r = sshbuf_put_cstring(msg, "posix-rename@openssh.com")) != 0 ||
	    (r = sshbuf_put_cstring(msg, "1")) != 0 || /* version */
	    /* statvfs extension */
	    (r = sshbuf_put_cstring(msg, "statvfs@openssh.com")) != 0 ||
	    (r = sshbuf_put_cstring(msg, "2")) != 0 || /* version */
	    /* fstatvfs extension */
	    (r = sshbuf_put_cstring(msg, "fstatvfs@openssh.com")) != 0 ||
	    (r = sshbuf_put_cstring(msg, "2")) != 0 || /* version */
	    /* hardlink extension */
	    (r = sshbuf_put_cstring(msg, "hardlink@openssh.com")) != 0 ||
	    (r = sshbuf_put_cstring(msg, "1")) != 0 || /* version */
	    /* fsync extension */
	    (r = sshbuf_put_cstring(msg, "fsync@openssh.com")) != 0 ||
	    (r = sshbuf_put_cstring(msg, "1")) != 0 || /* version */
	    (r = sshbuf_put_cstring(msg, "lsetstat@openssh.com")) != 0 ||
	    (r = sshbuf_put_cstring(msg, "1")) != 0) /* version */
		fatal("%s: buffer error: %s", __func__, ssh_err(r));
	send_msg(msg);
	sshbuf_free(msg);
}

static void
process_open(u_int32_t id)
{
	u_int32_t pflags;
	Attrib a;
	char *name;
	int r, handle, fd, flags, mode, status = SSH2_FX_FAILURE;

	if ((r = sshbuf_get_cstring(iqueue, &name, NULL)) != 0 ||
	    (r = sshbuf_get_u32(iqueue, &pflags)) != 0 || /* portable flags */
	    (r = decode_attrib(iqueue, &a)) != 0)
		fatal("%s: buffer error: %s", __func__, ssh_err(r));

	debug3("request %u: open flags %d", id, pflags);
	flags = flags_from_portable(pflags);
	mode = (a.flags & SSH2_FILEXFER_ATTR_PERMISSIONS) ? a.perm : 0666;
	logit("open \"%s\" flags %s mode 0%o",
	    name, string_from_portable(pflags), mode);
	if (readonly &&
	    ((flags & O_ACCMODE) != O_RDONLY ||
	    (flags & (O_CREAT|O_TRUNC)) != 0)) {
		verbose("Refusing open request in read-only mode");
		status = SSH2_FX_PERMISSION_DENIED;
	} else {
		fd = open(name, flags, mode);
		if (fd == -1) {
			status = errno_to_portable(errno);
		} else {
			handle = handle_new(HANDLE_FILE, name, fd, flags, NULL);
			if (handle < 0) {
				close(fd);
			} else {
				send_handle(id, handle);
				status = SSH2_FX_OK;
			}
		}
	}
	if (status != SSH2_FX_OK)
		send_status(id, status);

#ifdef NERSC_MOD
	char* t1buf = encode_string( name, strlen(name));
	s_audit("sftp_process_open_3", "count=%i int=%d uristring=%s",
		get_client_session_id(), (int)getppid(), t1buf);
	free(t1buf);
#endif

	free(name);
}

static void
process_close(u_int32_t id)
{
	int r, handle, ret, status = SSH2_FX_FAILURE;

	if ((r = get_handle(iqueue, &handle)) != 0)
		fatal("%s: buffer error: %s", __func__, ssh_err(r));

	debug3("request %u: close handle %u", id, handle);
	handle_log_close(handle, NULL);
	ret = handle_close(handle);
	status = (ret == -1) ? errno_to_portable(errno) : SSH2_FX_OK;
	send_status(id, status);

#ifdef NERSC_MOD
	s_audit("sftp_process_close_3", "count=%i int=%d int=%d  int=%d", 
		get_client_session_id(), (int)getppid(), id, handle);
#endif
}

static void
process_read(u_int32_t id)
{
	u_char buf[64*1024];
	u_int32_t len;
	int r, handle, fd, ret, status = SSH2_FX_FAILURE;
	u_int64_t off;

	if ((r = get_handle(iqueue, &handle)) != 0 ||
	    (r = sshbuf_get_u64(iqueue, &off)) != 0 ||
	    (r = sshbuf_get_u32(iqueue, &len)) != 0)
		fatal("%s: buffer error: %s", __func__, ssh_err(r));

	debug("request %u: read \"%s\" (handle %d) off %llu len %d",
	    id, handle_to_name(handle), handle, (unsigned long long)off, len);
	if (len > sizeof buf) {
		len = sizeof buf;
		debug2("read change len %d", len);
	}
	fd = handle_to_fd(handle);
	if (fd >= 0) {
		if (lseek(fd, off, SEEK_SET) == -1) {
			error("process_read: seek failed");
			status = errno_to_portable(errno);
		} else {
			ret = read(fd, buf, len);
			if (ret == -1) {
				status = errno_to_portable(errno);
			} else if (ret == 0) {
				status = SSH2_FX_EOF;
			} else {
				send_data(id, buf, ret);
				status = SSH2_FX_OK;
				handle_update_read(handle, ret);
			}
		}
	}
	if (status != SSH2_FX_OK)
		send_status(id, status);
}

static void
process_write(u_int32_t id)
{
	u_int64_t off;
	size_t len;
	int r, handle, fd, ret, status;
	u_char *data;

	if ((r = get_handle(iqueue, &handle)) != 0 ||
	    (r = sshbuf_get_u64(iqueue, &off)) != 0 ||
	    (r = sshbuf_get_string(iqueue, &data, &len)) != 0)
		fatal("%s: buffer error: %s", __func__, ssh_err(r));

	debug("request %u: write \"%s\" (handle %d) off %llu len %zu",
	    id, handle_to_name(handle), handle, (unsigned long long)off, len);
	fd = handle_to_fd(handle);

	if (fd < 0)
		status = SSH2_FX_FAILURE;
	else {
		if (!(handle_to_flags(handle) & O_APPEND) &&
				lseek(fd, off, SEEK_SET) == -1) {
			status = errno_to_portable(errno);
			error("process_write: seek failed");
		} else {
/* XXX ATOMICIO ? */
			ret = write(fd, data, len);
			if (ret == -1) {
				error("process_write: write failed");
				status = errno_to_portable(errno);
			} else if ((size_t)ret == len) {
				status = SSH2_FX_OK;
				handle_update_write(handle, ret);
			} else {
				debug2("nothing at all written");
				status = SSH2_FX_FAILURE;
			}
		}
	}
	send_status(id, status);
	free(data);
}

static void
process_do_stat(u_int32_t id, int do_lstat)
{
	Attrib a;
	struct stat st;
	char *name;
	int r, status = SSH2_FX_FAILURE;

	if ((r = sshbuf_get_cstring(iqueue, &name, NULL)) != 0)
		fatal("%s: buffer error: %s", __func__, ssh_err(r));

	debug3("request %u: %sstat", id, do_lstat ? "l" : "");
	verbose("%sstat name \"%s\"", do_lstat ? "l" : "", name);
	r = do_lstat ? lstat(name, &st) : stat(name, &st);
	if (r == -1) {
		status = errno_to_portable(errno);
	} else {
		stat_to_attrib(&st, &a);
		send_attrib(id, &a);
		status = SSH2_FX_OK;
	}
	if (status != SSH2_FX_OK)
		send_status(id, status);

#ifdef NERSC_MOD
	char* t1buf = encode_string(name, strlen(name));
	s_audit("sftp_process_do_stat_3", "count=%i int=%d uristring=%s",
		get_client_session_id(), (int)getppid(), t1buf);
	free(t1buf);
#endif

	free(name);
}

static void
process_stat(u_int32_t id)
{
	process_do_stat(id, 0);
}

static void
process_lstat(u_int32_t id)
{
	process_do_stat(id, 1);
}

static void
process_fstat(u_int32_t id)
{
	Attrib a;
	struct stat st;
	int fd, r, handle, status = SSH2_FX_FAILURE;

	if ((r = get_handle(iqueue, &handle)) != 0)
		fatal("%s: buffer error: %s", __func__, ssh_err(r));
	debug("request %u: fstat \"%s\" (handle %u)",
	    id, handle_to_name(handle), handle);
	fd = handle_to_fd(handle);
	if (fd >= 0) {
		r = fstat(fd, &st);
		if (r == -1) {
			status = errno_to_portable(errno);
		} else {
			stat_to_attrib(&st, &a);
			send_attrib(id, &a);
			status = SSH2_FX_OK;
		}
	}
	if (status != SSH2_FX_OK)
		send_status(id, status);

#ifdef NERSC_MOD
	s_audit("sftp_process_fstat_3", "count=%i int=%d int=%d", 
		get_client_session_id(), (int)getppid(), handle);
#endif
}

static struct timeval *
attrib_to_tv(const Attrib *a)
{
	static struct timeval tv[2];

	tv[0].tv_sec = a->atime;
	tv[0].tv_usec = 0;
	tv[1].tv_sec = a->mtime;
	tv[1].tv_usec = 0;
	return tv;
}

static struct timespec *
attrib_to_ts(const Attrib *a)
{
	static struct timespec ts[2];

	ts[0].tv_sec = a->atime;
	ts[0].tv_nsec = 0;
	ts[1].tv_sec = a->mtime;
	ts[1].tv_nsec = 0;
	return ts;
}

static void
process_setstat(u_int32_t id)
{
	Attrib a;
	char *name;
	int r, status = SSH2_FX_OK;

	if ((r = sshbuf_get_cstring(iqueue, &name, NULL)) != 0 ||
	    (r = decode_attrib(iqueue, &a)) != 0)
		fatal("%s: buffer error: %s", __func__, ssh_err(r));

	debug("request %u: setstat name \"%s\"", id, name);
	if (a.flags & SSH2_FILEXFER_ATTR_SIZE) {
		logit("set \"%s\" size %llu",
		    name, (unsigned long long)a.size);
		r = truncate(name, a.size);
		if (r == -1)
			status = errno_to_portable(errno);
	}
	if (a.flags & SSH2_FILEXFER_ATTR_PERMISSIONS) {
		logit("set \"%s\" mode %04o", name, a.perm);
		r = chmod(name, a.perm & 07777);
		if (r == -1)
			status = errno_to_portable(errno);
	}
	if (a.flags & SSH2_FILEXFER_ATTR_ACMODTIME) {
		char buf[64];
		time_t t = a.mtime;

		strftime(buf, sizeof(buf), "%Y%m%d-%H:%M:%S",
		    localtime(&t));
		logit("set \"%s\" modtime %s", name, buf);
		r = utimes(name, attrib_to_tv(&a));
		if (r == -1)
			status = errno_to_portable(errno);
	}
	if (a.flags & SSH2_FILEXFER_ATTR_UIDGID) {
		logit("set \"%s\" owner %lu group %lu", name,
		    (u_long)a.uid, (u_long)a.gid);
		r = chown(name, a.uid, a.gid);
		if (r == -1)
			status = errno_to_portable(errno);
	}
	send_status(id, status);
	free(name);
}

static void
process_fsetstat(u_int32_t id)
{
	Attrib a;
	int handle, fd, r;
	int status = SSH2_FX_OK;

	if ((r = get_handle(iqueue, &handle)) != 0 ||
	    (r = decode_attrib(iqueue, &a)) != 0)
		fatal("%s: buffer error: %s", __func__, ssh_err(r));

	debug("request %u: fsetstat handle %d", id, handle);
	fd = handle_to_fd(handle);
	if (fd < 0)
		status = SSH2_FX_FAILURE;
	else {
		char *name = handle_to_name(handle);

		if (a.flags & SSH2_FILEXFER_ATTR_SIZE) {
			logit("set \"%s\" size %llu",
			    name, (unsigned long long)a.size);
			r = ftruncate(fd, a.size);
			if (r == -1)
				status = errno_to_portable(errno);
		}
		if (a.flags & SSH2_FILEXFER_ATTR_PERMISSIONS) {
			logit("set \"%s\" mode %04o", name, a.perm);
#ifdef HAVE_FCHMOD
			r = fchmod(fd, a.perm & 07777);
#else
			r = chmod(name, a.perm & 07777);
#endif
			if (r == -1)
				status = errno_to_portable(errno);
		}
		if (a.flags & SSH2_FILEXFER_ATTR_ACMODTIME) {
			char buf[64];
			time_t t = a.mtime;

			strftime(buf, sizeof(buf), "%Y%m%d-%H:%M:%S",
			    localtime(&t));
			logit("set \"%s\" modtime %s", name, buf);
#ifdef HAVE_FUTIMES
			r = futimes(fd, attrib_to_tv(&a));
#else
			r = utimes(name, attrib_to_tv(&a));
#endif
			if (r == -1)
				status = errno_to_portable(errno);
		}
		if (a.flags & SSH2_FILEXFER_ATTR_UIDGID) {
			logit("set \"%s\" owner %lu group %lu", name,
			    (u_long)a.uid, (u_long)a.gid);
#ifdef HAVE_FCHOWN
			r = fchown(fd, a.uid, a.gid);
#else
			r = chown(name, a.uid, a.gid);
#endif
			if (r == -1)
				status = errno_to_portable(errno);
		}
	}
	send_status(id, status);

#ifdef NERSC_MOD
	char* t1buf = encode_string( handle_to_name(handle), strlen(handle_to_name(handle)) );
	s_audit("sftp_process_fsetstat_3", "count=%i int=%d int=%d uristring=%s", 
		get_client_session_id(), (int)getppid(), id, t1buf);
	free(t1buf);
#endif
}

static void
process_opendir(u_int32_t id)
{
	DIR *dirp = NULL;
	char *path;
	int r, handle, status = SSH2_FX_FAILURE;

	if ((r = sshbuf_get_cstring(iqueue, &path, NULL)) != 0)
		fatal("%s: buffer error: %s", __func__, ssh_err(r));

	debug3("request %u: opendir", id);
	logit("opendir \"%s\"", path);
	dirp = opendir(path);
	if (dirp == NULL) {
		status = errno_to_portable(errno);
	} else {
		handle = handle_new(HANDLE_DIR, path, 0, 0, dirp);
		if (handle < 0) {
			closedir(dirp);
		} else {
			send_handle(id, handle);
			status = SSH2_FX_OK;
		}

	}
	if (status != SSH2_FX_OK)
		send_status(id, status);

#ifdef NERSC_MOD
	char* t1buf = encode_string(path, strlen(path));
	s_audit("sftp_process_opendir_3", "count=%i int=%d uristring=%s",
		get_client_session_id(), (int)getpid(), t1buf);
	free(t1buf);
#endif
	free(path);
}

static void
process_readdir(u_int32_t id)
{
	DIR *dirp;
	struct dirent *dp;
	char *path;
	int r, handle;

	if ((r = get_handle(iqueue, &handle)) != 0)
		fatal("%s: buffer error: %s", __func__, ssh_err(r));

	debug("request %u: readdir \"%s\" (handle %d)", id,
	    handle_to_name(handle), handle);
	dirp = handle_to_dir(handle);
	path = handle_to_name(handle);
	if (dirp == NULL || path == NULL) {
		send_status(id, SSH2_FX_FAILURE);
	} else {
		struct stat st;
		char pathname[PATH_MAX];
		Stat *stats;
		int nstats = 10, count = 0, i;

		stats = xcalloc(nstats, sizeof(Stat));
		while ((dp = readdir(dirp)) != NULL) {
			if (count >= nstats) {
				nstats *= 2;
				stats = xreallocarray(stats, nstats, sizeof(Stat));
			}
/* XXX OVERFLOW ? */
			snprintf(pathname, sizeof pathname, "%s%s%s", path,
			    strcmp(path, "/") ? "/" : "", dp->d_name);
			if (lstat(pathname, &st) == -1)
				continue;
			stat_to_attrib(&st, &(stats[count].attrib));
			stats[count].name = xstrdup(dp->d_name);
			stats[count].long_name = ls_file(dp->d_name, &st, 0, 0);
			count++;
			/* send up to 100 entries in one message */
			/* XXX check packet size instead */
			if (count == 100)
				break;
		}
		if (count > 0) {
			send_names(id, count, stats);
			for (i = 0; i < count; i++) {
				free(stats[i].name);
				free(stats[i].long_name);
			}
		} else {
			send_status(id, SSH2_FX_EOF);
		}

#ifdef NERSC_MOD
	char* t1buf = encode_string(path, strlen(path));
	s_audit("sftp_process_readdir_3", "count=%i int=%d uristring=%s",
		get_client_session_id(), (int)getppid(), t1buf);
#endif
		free(stats);
	}
}

static void
process_remove(u_int32_t id)
{
	char *name;
	int r, status = SSH2_FX_FAILURE;

	if ((r = sshbuf_get_cstring(iqueue, &name, NULL)) != 0)
		fatal("%s: buffer error: %s", __func__, ssh_err(r));

	debug3("request %u: remove", id);
	logit("remove name \"%s\"", name);
	r = unlink(name);
	status = (r == -1) ? errno_to_portable(errno) : SSH2_FX_OK;
	send_status(id, status);

#ifdef NERSC_MOD
	char* t1buf = encode_string(name, strlen(name));
	s_audit("sftp_process_remove_3", "count=%i int=%d uristring=%s",
		get_client_session_id(), (int)getppid(), t1buf);
#endif
	free(name);
}

static void
process_mkdir(u_int32_t id)
{
	Attrib a;
	char *name;
	int r, mode, status = SSH2_FX_FAILURE;

	if ((r = sshbuf_get_cstring(iqueue, &name, NULL)) != 0 ||
	    (r = decode_attrib(iqueue, &a)) != 0)
		fatal("%s: buffer error: %s", __func__, ssh_err(r));

	mode = (a.flags & SSH2_FILEXFER_ATTR_PERMISSIONS) ?
	    a.perm & 07777 : 0777;
	debug3("request %u: mkdir", id);
	logit("mkdir name \"%s\" mode 0%o", name, mode);
	r = mkdir(name, mode);
	status = (r == -1) ? errno_to_portable(errno) : SSH2_FX_OK;
	send_status(id, status);

#ifdef NERSC_MOD
	char* t1buf = encode_string(name, strlen(name));
	s_audit("sftp_process_mkdir_3", "count=%i int=%d uristring=%s",
		get_client_session_id(), (int)getpid(), t1buf);
	free(t1buf);
#endif
	free(name);
}

static void
process_rmdir(u_int32_t id)
{
	char *name;
	int r, status;

	if ((r = sshbuf_get_cstring(iqueue, &name, NULL)) != 0)
		fatal("%s: buffer error: %s", __func__, ssh_err(r));

	debug3("request %u: rmdir", id);
	logit("rmdir name \"%s\"", name);
	r = rmdir(name);
	status = (r == -1) ? errno_to_portable(errno) : SSH2_FX_OK;
	send_status(id, status);

#ifdef NERSC_MOD
	char* t1buf = encode_string(name, strlen(name));
	s_audit("sftp_process_rmdir_3", "count=%i int=%d uristring=%s",
		get_client_session_id(), (int)getppid(), t1buf);
	free(t1buf);
#endif
	free(name);
}

static void
process_realpath(u_int32_t id)
{
	char resolvedname[PATH_MAX];
	char *path;
	int r;

	if ((r = sshbuf_get_cstring(iqueue, &path, NULL)) != 0)
		fatal("%s: buffer error: %s", __func__, ssh_err(r));

	if (path[0] == '\0') {
		free(path);
		path = xstrdup(".");
	}
	debug3("request %u: realpath", id);
	verbose("realpath \"%s\"", path);
	if (sftp_realpath(path, resolvedname) == NULL) {
		send_status(id, errno_to_portable(errno));
	} else {
		Stat s;
		attrib_clear(&s.attrib);
		s.name = s.long_name = resolvedname;
		send_names(id, 1, &s);
	}

#ifdef NERSC_MOD
	char* t1buf = encode_string(path, strlen(path));
	s_audit("sftp_process_realpath_3", "count=%i int=%d uristring=%s",
		get_client_session_id(), (int)getppid(), t1buf);
	free(t1buf);
#endif
	free(path);
}

static void
process_rename(u_int32_t id)
{
	char *oldpath, *newpath;
	int r, status;
	struct stat sb;

	if ((r = sshbuf_get_cstring(iqueue, &oldpath, NULL)) != 0 ||
	    (r = sshbuf_get_cstring(iqueue, &newpath, NULL)) != 0)
		fatal("%s: buffer error: %s", __func__, ssh_err(r));

	debug3("request %u: rename", id);
	logit("rename old \"%s\" new \"%s\"", oldpath, newpath);
	status = SSH2_FX_FAILURE;
	if (lstat(oldpath, &sb) == -1)
		status = errno_to_portable(errno);
	else if (S_ISREG(sb.st_mode)) {
		/* Race-free rename of regular files */
		if (link(oldpath, newpath) == -1) {
			if (errno == EOPNOTSUPP || errno == ENOSYS
#ifdef EXDEV
			    || errno == EXDEV
#endif
#ifdef LINK_OPNOTSUPP_ERRNO
			    || errno == LINK_OPNOTSUPP_ERRNO
#endif
			    ) {
				struct stat st;

				/*
				 * fs doesn't support links, so fall back to
				 * stat+rename.  This is racy.
				 */
				if (stat(newpath, &st) == -1) {
					if (rename(oldpath, newpath) == -1)
						status =
						    errno_to_portable(errno);
					else
						status = SSH2_FX_OK;
				}
			} else {
				status = errno_to_portable(errno);
			}
		} else if (unlink(oldpath) == -1) {
			status = errno_to_portable(errno);
			/* clean spare link */
			unlink(newpath);
		} else
			status = SSH2_FX_OK;
	} else if (stat(newpath, &sb) == -1) {
		if (rename(oldpath, newpath) == -1)
			status = errno_to_portable(errno);
		else
			status = SSH2_FX_OK;
	}
	send_status(id, status);

#ifdef NERSC_MOD
	char* t1buf = encode_string( oldpath, strlen(oldpath));
	char* t2buf = encode_string( newpath, strlen(newpath));

	s_audit("sftp_process_rename_3", "count=%i int=%d uristring=%s uristring=%s",
		get_client_session_id(), (int)getppid(), t1buf, t2buf);

	free(t1buf);
	free(t2buf);
#endif
	free(oldpath);
	free(newpath);
}

static void
process_readlink(u_int32_t id)
{
	int r, len;
	char buf[PATH_MAX];
	char *path;

	if ((r = sshbuf_get_cstring(iqueue, &path, NULL)) != 0)
		fatal("%s: buffer error: %s", __func__, ssh_err(r));

	debug3("request %u: readlink", id);
	verbose("readlink \"%s\"", path);
	if ((len = readlink(path, buf, sizeof(buf) - 1)) == -1)
		send_status(id, errno_to_portable(errno));
	else {
		Stat s;

		buf[len] = '\0';
		attrib_clear(&s.attrib);
		s.name = s.long_name = buf;
		send_names(id, 1, &s);
	}

#ifdef NERSC_MOD
	char* t1buf = encode_string( path, strlen(path));
	s_audit("sftp_process_readlink_3", "count=%i int=%d uristring=%s",
		get_client_session_id(), (int)getppid(), t1buf);
	free(t1buf);
#endif
	free(path);
}

static void
process_symlink(u_int32_t id)
{
	char *oldpath, *newpath;
	int r, status;

	if ((r = sshbuf_get_cstring(iqueue, &oldpath, NULL)) != 0 ||
	    (r = sshbuf_get_cstring(iqueue, &newpath, NULL)) != 0)
		fatal("%s: buffer error: %s", __func__, ssh_err(r));

	debug3("request %u: symlink", id);
	logit("symlink old \"%s\" new \"%s\"", oldpath, newpath);
	/* this will fail if 'newpath' exists */
	r = symlink(oldpath, newpath);
	status = (r == -1) ? errno_to_portable(errno) : SSH2_FX_OK;
	send_status(id, status);

#ifdef NERSC_MOD
	char* t1buf = encode_string( oldpath, strlen(oldpath));
	char* t2buf = encode_string( newpath, strlen(newpath));

	s_audit("sftp_process_symlink_3", "count=%i int=%d uristring=%s uristring=%s",
		get_client_session_id(), (int)getppid(), t1buf, t2buf);

	free(t1buf);
	free(t2buf);
#endif
	free(oldpath);
	free(newpath);
}

static void
process_extended_posix_rename(u_int32_t id)
{
	char *oldpath, *newpath;
	int r, status;

	if ((r = sshbuf_get_cstring(iqueue, &oldpath, NULL)) != 0 ||
	    (r = sshbuf_get_cstring(iqueue, &newpath, NULL)) != 0)
		fatal("%s: buffer error: %s", __func__, ssh_err(r));

	debug3("request %u: posix-rename", id);
	logit("posix-rename old \"%s\" new \"%s\"", oldpath, newpath);
	r = rename(oldpath, newpath);
	status = (r == -1) ? errno_to_portable(errno) : SSH2_FX_OK;
	send_status(id, status);
	free(oldpath);
	free(newpath);
}

static void
process_extended_statvfs(u_int32_t id)
{
	char *path;
	struct statvfs st;
	int r;

	if ((r = sshbuf_get_cstring(iqueue, &path, NULL)) != 0)
		fatal("%s: buffer error: %s", __func__, ssh_err(r));
	debug3("request %u: statvfs", id);
	logit("statvfs \"%s\"", path);

	if (statvfs(path, &st) != 0)
		send_status(id, errno_to_portable(errno));
	else
		send_statvfs(id, &st);
        free(path);
}

static void
process_extended_fstatvfs(u_int32_t id)
{
	int r, handle, fd;
	struct statvfs st;

	if ((r = get_handle(iqueue, &handle)) != 0)
		fatal("%s: buffer error: %s", __func__, ssh_err(r));
	debug("request %u: fstatvfs \"%s\" (handle %u)",
	    id, handle_to_name(handle), handle);
	if ((fd = handle_to_fd(handle)) < 0) {
		send_status(id, SSH2_FX_FAILURE);
		return;
	}
	if (fstatvfs(fd, &st) != 0)
		send_status(id, errno_to_portable(errno));
	else
		send_statvfs(id, &st);
}

static void
process_extended_hardlink(u_int32_t id)
{
	char *oldpath, *newpath;
	int r, status;

	if ((r = sshbuf_get_cstring(iqueue, &oldpath, NULL)) != 0 ||
	    (r = sshbuf_get_cstring(iqueue, &newpath, NULL)) != 0)
		fatal("%s: buffer error: %s", __func__, ssh_err(r));

	debug3("request %u: hardlink", id);
	logit("hardlink old \"%s\" new \"%s\"", oldpath, newpath);
	r = link(oldpath, newpath);
	status = (r == -1) ? errno_to_portable(errno) : SSH2_FX_OK;
	send_status(id, status);
	free(oldpath);
	free(newpath);
}

static void
process_extended_fsync(u_int32_t id)
{
	int handle, fd, r, status = SSH2_FX_OP_UNSUPPORTED;

	if ((r = get_handle(iqueue, &handle)) != 0)
		fatal("%s: buffer error: %s", __func__, ssh_err(r));
	debug3("request %u: fsync (handle %u)", id, handle);
	verbose("fsync \"%s\"", handle_to_name(handle));
	if ((fd = handle_to_fd(handle)) < 0)
		status = SSH2_FX_NO_SUCH_FILE;
	else if (handle_is_ok(handle, HANDLE_FILE)) {
		r = fsync(fd);
		status = (r == -1) ? errno_to_portable(errno) : SSH2_FX_OK;
	}
	send_status(id, status);
}

static void
process_extended_lsetstat(u_int32_t id)
{
	Attrib a;
	char *name;
	int r, status = SSH2_FX_OK;

	if ((r = sshbuf_get_cstring(iqueue, &name, NULL)) != 0 ||
	    (r = decode_attrib(iqueue, &a)) != 0)
		fatal("%s: buffer error: %s", __func__, ssh_err(r));

	debug("request %u: lsetstat name \"%s\"", id, name);
	if (a.flags & SSH2_FILEXFER_ATTR_SIZE) {
		/* nonsensical for links */
		status = SSH2_FX_BAD_MESSAGE;
		goto out;
	}
	if (a.flags & SSH2_FILEXFER_ATTR_PERMISSIONS) {
		logit("set \"%s\" mode %04o", name, a.perm);
		r = fchmodat(AT_FDCWD, name,
		    a.perm & 07777, AT_SYMLINK_NOFOLLOW);
		if (r == -1)
			status = errno_to_portable(errno);
	}
	if (a.flags & SSH2_FILEXFER_ATTR_ACMODTIME) {
		char buf[64];
		time_t t = a.mtime;

		strftime(buf, sizeof(buf), "%Y%m%d-%H:%M:%S",
		    localtime(&t));
		logit("set \"%s\" modtime %s", name, buf);
		r = utimensat(AT_FDCWD, name,
		    attrib_to_ts(&a), AT_SYMLINK_NOFOLLOW);
		if (r == -1)
			status = errno_to_portable(errno);
	}
	if (a.flags & SSH2_FILEXFER_ATTR_UIDGID) {
		logit("set \"%s\" owner %lu group %lu", name,
		    (u_long)a.uid, (u_long)a.gid);
		r = fchownat(AT_FDCWD, name, a.uid, a.gid,
		    AT_SYMLINK_NOFOLLOW);
		if (r == -1)
			status = errno_to_portable(errno);
	}
 out:
	send_status(id, status);
	free(name);
}

static void
process_extended(u_int32_t id)
{
	char *request;
	int i, r;

	if ((r = sshbuf_get_cstring(iqueue, &request, NULL)) != 0)
		fatal("%s: buffer error: %s", __func__, ssh_err(r));
	for (i = 0; extended_handlers[i].handler != NULL; i++) {
		if (strcmp(request, extended_handlers[i].ext_name) == 0) {
			if (!request_permitted(&extended_handlers[i]))
				send_status(id, SSH2_FX_PERMISSION_DENIED);
			else
				extended_handlers[i].handler(id);
			break;
		}
	}
	if (extended_handlers[i].handler == NULL) {
		error("Unknown extended request \"%.100s\"", request);
		send_status(id, SSH2_FX_OP_UNSUPPORTED);	/* MUST */
	}
	free(request);
}

/* stolen from ssh-agent */

static void
process(void)
{
	u_int msg_len;
	u_int buf_len;
	u_int consumed;
	u_char type;
	const u_char *cp;
	int i, r;
	u_int32_t id;

	buf_len = sshbuf_len(iqueue);
	if (buf_len < 5)
		return;		/* Incomplete message. */
	cp = sshbuf_ptr(iqueue);
	msg_len = get_u32(cp);
	if (msg_len > SFTP_MAX_MSG_LENGTH) {
		error("bad message from %s local user %s",
		    client_addr, pw->pw_name);
		sftp_server_cleanup_exit(11);
	}
	if (buf_len < msg_len + 4)
		return;
	if ((r = sshbuf_consume(iqueue, 4)) != 0)
		fatal("%s: buffer error: %s", __func__, ssh_err(r));
	buf_len -= 4;
	if ((r = sshbuf_get_u8(iqueue, &type)) != 0)
		fatal("%s: buffer error: %s", __func__, ssh_err(r));

	switch (type) {
	case SSH2_FXP_INIT:
		process_init();
		init_done = 1;
		break;
	case SSH2_FXP_EXTENDED:
		if (!init_done)
			fatal("Received extended request before init");
		if ((r = sshbuf_get_u32(iqueue, &id)) != 0)
			fatal("%s: buffer error: %s", __func__, ssh_err(r));
		process_extended(id);
		break;
	default:
		if (!init_done)
			fatal("Received %u request before init", type);
		if ((r = sshbuf_get_u32(iqueue, &id)) != 0)
			fatal("%s: buffer error: %s", __func__, ssh_err(r));
		for (i = 0; handlers[i].handler != NULL; i++) {
			if (type == handlers[i].type) {
				if (!request_permitted(&handlers[i])) {
					send_status(id,
					    SSH2_FX_PERMISSION_DENIED);
				} else {
					handlers[i].handler(id);
				}
				break;
			}
		}
		if (handlers[i].handler == NULL)
#ifdef NERSC_MOD
		{
			s_audit("sftp_process_unknown_3", "count=%i int=%d uristring=%d",
				get_client_session_id(), (int)getppid(), type);
			error("Unknown message %u", type);
		}
#else
			error("Unknown message %u", type);
#endif
	}
	/* discard the remaining bytes from the current packet */
	if (buf_len < sshbuf_len(iqueue)) {
		error("iqueue grew unexpectedly");
		sftp_server_cleanup_exit(255);
	}
	consumed = buf_len - sshbuf_len(iqueue);
	if (msg_len < consumed) {
		error("msg_len %u < consumed %u", msg_len, consumed);
		sftp_server_cleanup_exit(255);
	}
	if (msg_len > consumed &&
	    (r = sshbuf_consume(iqueue, msg_len - consumed)) != 0)
		fatal("%s: buffer error: %s", __func__, ssh_err(r));
}

/* Cleanup handler that logs active handles upon normal exit */
void
sftp_server_cleanup_exit(int i)
{
	if (pw != NULL && client_addr != NULL) {
		handle_log_exit();
		logit("session closed for local user %s from [%s]",
		    pw->pw_name, client_addr);
	}
	_exit(i);
}

static void
sftp_server_usage(void)
{
	extern char *__progname;

	fprintf(stderr,
	    "usage: %s [-ehR] [-d start_directory] [-f log_facility] "
	    "[-l log_level]\n\t[-P blacklisted_requests] "
	    "[-p whitelisted_requests] [-u umask]\n"
	    "       %s -Q protocol_feature\n",
	    __progname, __progname);
	exit(1);
}

int
sftp_server_main(int argc, char **argv, struct passwd *user_pw)
{
	fd_set *rset, *wset;
	int i, r, in, out, max, ch, skipargs = 0, log_stderr = 0;
	ssize_t len, olen, set_size;
	SyslogFacility log_facility = SYSLOG_FACILITY_AUTH;
	char *cp, *homedir = NULL, uidstr[32], buf[4*4096];
	long mask;

	extern char *optarg;
	extern char *__progname;

	__progname = ssh_get_progname(argv[0]);
	log_init(__progname, log_level, log_facility, log_stderr);

	pw = pwcopy(user_pw);

	while (!skipargs && (ch = getopt(argc, argv,
	    "d:f:l:P:p:Q:u:cehR")) != -1) {
		switch (ch) {
		case 'Q':
			if (strcasecmp(optarg, "requests") != 0) {
				fprintf(stderr, "Invalid query type\n");
				exit(1);
			}
			for (i = 0; handlers[i].handler != NULL; i++)
				printf("%s\n", handlers[i].name);
			for (i = 0; extended_handlers[i].handler != NULL; i++)
				printf("%s\n", extended_handlers[i].name);
			exit(0);
			break;
		case 'R':
			readonly = 1;
			break;
		case 'c':
			/*
			 * Ignore all arguments if we are invoked as a
			 * shell using "sftp-server -c command"
			 */
			skipargs = 1;
			break;
		case 'e':
			log_stderr = 1;
			break;
		case 'l':
			log_level = log_level_number(optarg);
			if (log_level == SYSLOG_LEVEL_NOT_SET)
				error("Invalid log level \"%s\"", optarg);
			break;
		case 'f':
			log_facility = log_facility_number(optarg);
			if (log_facility == SYSLOG_FACILITY_NOT_SET)
				error("Invalid log facility \"%s\"", optarg);
			break;
		case 'd':
			cp = tilde_expand_filename(optarg, user_pw->pw_uid);
			snprintf(uidstr, sizeof(uidstr), "%llu",
			    (unsigned long long)pw->pw_uid);
			homedir = percent_expand(cp, "d", user_pw->pw_dir,
			    "u", user_pw->pw_name, "U", uidstr, (char *)NULL);
			free(cp);
			break;
		case 'p':
			if (request_whitelist != NULL)
				fatal("Permitted requests already set");
			request_whitelist = xstrdup(optarg);
			break;
		case 'P':
			if (request_blacklist != NULL)
				fatal("Refused requests already set");
			request_blacklist = xstrdup(optarg);
			break;
		case 'u':
			errno = 0;
			mask = strtol(optarg, &cp, 8);
			if (mask < 0 || mask > 0777 || *cp != '\0' ||
			    cp == optarg || (mask == 0 && errno != 0))
				fatal("Invalid umask \"%s\"", optarg);
			(void)umask((mode_t)mask);
			break;
		case 'h':
		default:
			sftp_server_usage();
		}
	}

	log_init(__progname, log_level, log_facility, log_stderr);

	/*
	 * On platforms where we can, avoid making /proc/self/{mem,maps}
	 * available to the user so that sftp access doesn't automatically
	 * imply arbitrary code execution access that will break
	 * restricted configurations.
	 */
	platform_disable_tracing(1);	/* strict */

	/* Drop any fine-grained privileges we don't need */
	platform_pledge_sftp_server();

	if ((cp = getenv("SSH_CONNECTION")) != NULL) {
		client_addr = xstrdup(cp);
		if ((cp = strchr(client_addr, ' ')) == NULL) {
			error("Malformed SSH_CONNECTION variable: \"%s\"",
			    getenv("SSH_CONNECTION"));
			sftp_server_cleanup_exit(255);
		}
		*cp = '\0';
	} else
		client_addr = xstrdup("UNKNOWN");

	logit("session opened for local user %s from [%s]",
	    pw->pw_name, client_addr);

	in = STDIN_FILENO;
	out = STDOUT_FILENO;

#ifdef HAVE_CYGWIN
	setmode(in, O_BINARY);
	setmode(out, O_BINARY);
#endif

	max = 0;
	if (in > max)
		max = in;
	if (out > max)
		max = out;

	if ((iqueue = sshbuf_new()) == NULL)
		fatal("%s: sshbuf_new failed", __func__);
	if ((oqueue = sshbuf_new()) == NULL)
		fatal("%s: sshbuf_new failed", __func__);

	rset = xcalloc(howmany(max + 1, NFDBITS), sizeof(fd_mask));
	wset = xcalloc(howmany(max + 1, NFDBITS), sizeof(fd_mask));

	if (homedir != NULL) {
		if (chdir(homedir) != 0) {
			error("chdir to \"%s\" failed: %s", homedir,
			    strerror(errno));
		}
	}

#ifdef NERSC_MOD
	char* t1buf = encode_string(pw->pw_name, strlen(pw->pw_name));
	s_audit("sftp_process_init_3", "count=%i int=%d uristring=%s addr=%s", 
		get_client_session_id(), (int)getppid(), t1buf, client_addr);
	free(t1buf);
#endif

	set_size = howmany(max + 1, NFDBITS) * sizeof(fd_mask);

	for (;;) {
		memset(rset, 0, set_size);
		memset(wset, 0, set_size);

		/*
		 * Ensure that we can read a full buffer and handle
		 * the worst-case length packet it can generate,
		 * otherwise apply backpressure by stopping reads.
		 */
		if ((r = sshbuf_check_reserve(iqueue, sizeof(buf))) == 0 &&
		    (r = sshbuf_check_reserve(oqueue,
		    SFTP_MAX_MSG_LENGTH)) == 0)
			FD_SET(in, rset);
		else if (r != SSH_ERR_NO_BUFFER_SPACE)
			fatal("%s: sshbuf_check_reserve failed: %s",
			    __func__, ssh_err(r));

		olen = sshbuf_len(oqueue);
		if (olen > 0)
			FD_SET(out, wset);

		if (select(max+1, rset, wset, NULL, NULL) == -1) {
			if (errno == EINTR)
				continue;
			error("select: %s", strerror(errno));
			sftp_server_cleanup_exit(2);
		}

		/* copy stdin to iqueue */
		if (FD_ISSET(in, rset)) {
			len = read(in, buf, sizeof buf);
			if (len == 0) {
				debug("read eof");
				sftp_server_cleanup_exit(0);
			} else if (len == -1) {
				error("read: %s", strerror(errno));
				sftp_server_cleanup_exit(1);
			} else if ((r = sshbuf_put(iqueue, buf, len)) != 0) {
				fatal("%s: buffer error: %s",
				    __func__, ssh_err(r));
			}
		}
		/* send oqueue to stdout */
		if (FD_ISSET(out, wset)) {
			len = write(out, sshbuf_ptr(oqueue), olen);
			if (len == -1) {
				error("write: %s", strerror(errno));
				sftp_server_cleanup_exit(1);
			} else if ((r = sshbuf_consume(oqueue, len)) != 0) {
				fatal("%s: buffer error: %s",
				    __func__, ssh_err(r));
			}
		}

		/*
		 * Process requests from client if we can fit the results
		 * into the output buffer, otherwise stop processing input
		 * and let the output queue drain.
		 */
		r = sshbuf_check_reserve(oqueue, SFTP_MAX_MSG_LENGTH);
		if (r == 0)
			process();
		else if (r != SSH_ERR_NO_BUFFER_SPACE)
			fatal("%s: sshbuf_check_reserve: %s",
			    __func__, ssh_err(r));
	}
}<|MERGE_RESOLUTION|>--- conflicted
+++ resolved
@@ -51,14 +51,12 @@
 #include "sftp.h"
 #include "sftp-common.h"
 
-<<<<<<< HEAD
 #ifdef NERSC_MOD
 #include "nersc.h"
 extern int client_session_id;
 #endif
-=======
+
 char *sftp_realpath(const char *, char *); /* sftp-realpath.c */
->>>>>>> 8a3df28e
 
 /* Our verbosity */
 static LogLevel log_level = SYSLOG_LEVEL_ERROR;
