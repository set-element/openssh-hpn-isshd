--- conflicted
+++ resolved
@@ -2152,7 +2152,6 @@
 		}
 	}
 
-<<<<<<< HEAD
 #ifdef NERSC_MOD
 	char* t1buf = encode_string(pw->pw_name, strlen(pw->pw_name));
 	s_audit("sftp_process_init_3", "count=%i int=%d uristring=%s addr=%s", 
@@ -2160,10 +2159,6 @@
 	free(t1buf);
 #endif
 
-	set_size = howmany(max + 1, NFDBITS) * sizeof(fd_mask);
-
-=======
->>>>>>> ab949571
 	for (;;) {
 		struct pollfd pfd[2];
 
