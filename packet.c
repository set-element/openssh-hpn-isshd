/* $OpenBSD: packet.c,v 1.277 2018/07/16 03:09:13 djm Exp $ */
/*
 * Author: Tatu Ylonen <ylo@cs.hut.fi>
 * Copyright (c) 1995 Tatu Ylonen <ylo@cs.hut.fi>, Espoo, Finland
 *                    All rights reserved
 * This file contains code implementing the packet protocol and communication
 * with the other side.  This same code is used both on client and server side.
 *
 * As far as I am concerned, the code I have written for this software
 * can be used freely for any purpose.  Any derived versions of this
 * software must be clearly marked as such, and if the derived work is
 * incompatible with the protocol description in the RFC file, it must be
 * called by a name other than "ssh" or "Secure Shell".
 *
 *
 * SSH2 packet format added by Markus Friedl.
 * Copyright (c) 2000, 2001 Markus Friedl.  All rights reserved.
 *
 * Redistribution and use in source and binary forms, with or without
 * modification, are permitted provided that the following conditions
 * are met:
 * 1. Redistributions of source code must retain the above copyright
 *    notice, this list of conditions and the following disclaimer.
 * 2. Redistributions in binary form must reproduce the above copyright
 *    notice, this list of conditions and the following disclaimer in the
 *    documentation and/or other materials provided with the distribution.
 *
 * THIS SOFTWARE IS PROVIDED BY THE AUTHOR ``AS IS'' AND ANY EXPRESS OR
 * IMPLIED WARRANTIES, INCLUDING, BUT NOT LIMITED TO, THE IMPLIED WARRANTIES
 * OF MERCHANTABILITY AND FITNESS FOR A PARTICULAR PURPOSE ARE DISCLAIMED.
 * IN NO EVENT SHALL THE AUTHOR BE LIABLE FOR ANY DIRECT, INDIRECT,
 * INCIDENTAL, SPECIAL, EXEMPLARY, OR CONSEQUENTIAL DAMAGES (INCLUDING, BUT
 * NOT LIMITED TO, PROCUREMENT OF SUBSTITUTE GOODS OR SERVICES; LOSS OF USE,
 * DATA, OR PROFITS; OR BUSINESS INTERRUPTION) HOWEVER CAUSED AND ON ANY
 * THEORY OF LIABILITY, WHETHER IN CONTRACT, STRICT LIABILITY, OR TORT
 * (INCLUDING NEGLIGENCE OR OTHERWISE) ARISING IN ANY WAY OUT OF THE USE OF
 * THIS SOFTWARE, EVEN IF ADVISED OF THE POSSIBILITY OF SUCH DAMAGE.
 */

#include "includes.h"

#include <sys/types.h>
#include "openbsd-compat/sys-queue.h"
#include <sys/socket.h>
#ifdef HAVE_SYS_TIME_H
# include <sys/time.h>
#endif

#include <netinet/in.h>
#include <netinet/ip.h>
#include <arpa/inet.h>

#include <errno.h>
#include <netdb.h>
#include <stdarg.h>
#include <stdio.h>
#include <stdlib.h>
#include <string.h>
#include <unistd.h>
#include <limits.h>
#include <signal.h>
#include <time.h>

/*
 * Explicitly include OpenSSL before zlib as some versions of OpenSSL have
 * "free_func" in their headers, which zlib typedefs.
 */
#ifdef WITH_OPENSSL
# include <openssl/bn.h>
# include <openssl/evp.h>
# ifdef OPENSSL_HAS_ECC
#  include <openssl/ec.h>
# endif
#endif

#include <zlib.h>

#include "xmalloc.h"
#include "crc32.h"
#include "compat.h"
#include "ssh2.h"
#include "cipher.h"
#include "sshkey.h"
#include "kex.h"
#include "digest.h"
#include "mac.h"
#include "log.h"
#include "canohost.h"
#include "misc.h"
#include "channels.h"
#include "ssh.h"
#include "packet.h"
#include "ssherr.h"
#include "sshbuf.h"

#ifdef PACKET_DEBUG
#define DBG(x) x
#else
#define DBG(x)
#endif

#define PACKET_MAX_SIZE (256 * 1024)

struct packet_state {
	u_int32_t seqnr;
	u_int32_t packets;
	u_int64_t blocks;
	u_int64_t bytes;
};

struct packet {
	TAILQ_ENTRY(packet) next;
	u_char type;
	struct sshbuf *payload;
};

struct session_state {
	/*
	 * This variable contains the file descriptors used for
	 * communicating with the other side.  connection_in is used for
	 * reading; connection_out for writing.  These can be the same
	 * descriptor, in which case it is assumed to be a socket.
	 */
	int connection_in;
	int connection_out;

	/* Protocol flags for the remote side. */
	u_int remote_protocol_flags;

	/* Encryption context for receiving data.  Only used for decryption. */
	struct sshcipher_ctx *receive_context;

	/* Encryption context for sending data.  Only used for encryption. */
	struct sshcipher_ctx *send_context;

	/* Buffer for raw input data from the socket. */
	struct sshbuf *input;

	/* Buffer for raw output data going to the socket. */
	struct sshbuf *output;

	/* Buffer for the partial outgoing packet being constructed. */
	struct sshbuf *outgoing_packet;

	/* Buffer for the incoming packet currently being processed. */
	struct sshbuf *incoming_packet;

	/* Scratch buffer for packet compression/decompression. */
	struct sshbuf *compression_buffer;

	/* Incoming/outgoing compression dictionaries */
	z_stream compression_in_stream;
	z_stream compression_out_stream;
	int compression_in_started;
	int compression_out_started;
	int compression_in_failures;
	int compression_out_failures;

	/* default maximum packet size */
	u_int max_packet_size;

	/* Flag indicating whether this module has been initialized. */
	int initialized;

	/* Set to true if the connection is interactive. */
	int interactive_mode;

	/* Set to true if we are the server side. */
	int server_side;

	/* Set to true if we are authenticated. */
	int after_authentication;

	int keep_alive_timeouts;

	/* The maximum time that we will wait to send or receive a packet */
	int packet_timeout_ms;

	/* Session key information for Encryption and MAC */
	struct newkeys *newkeys[MODE_MAX];
	struct packet_state p_read, p_send;

	/* Volume-based rekeying */
	u_int64_t max_blocks_in, max_blocks_out, rekey_limit;

	/* Time-based rekeying */
	u_int32_t rekey_interval;	/* how often in seconds */
	time_t rekey_time;	/* time of last rekeying */

	/* roundup current message to extra_pad bytes */
	u_char extra_pad;

	/* XXX discard incoming data after MAC error */
	u_int packet_discard;
	size_t packet_discard_mac_already;
	struct sshmac *packet_discard_mac;

	/* Used in packet_read_poll2() */
	u_int packlen;

	/* Used in packet_send2 */
	int rekeying;

	/* Used in ssh_packet_send_mux() */
	int mux;

	/* Used in packet_set_interactive */
	int set_interactive_called;

	/* Used in packet_set_maxsize */
	int set_maxsize_called;

	/* One-off warning about weak ciphers */
	int cipher_warning_done;

	/* Hook for fuzzing inbound packets */
	ssh_packet_hook_fn *hook_in;
	void *hook_in_ctx;

	TAILQ_HEAD(, packet) outgoing;
};

struct ssh *
ssh_alloc_session_state(void)
{
	struct ssh *ssh = NULL;
	struct session_state *state = NULL;

	if ((ssh = calloc(1, sizeof(*ssh))) == NULL ||
	    (state = calloc(1, sizeof(*state))) == NULL ||
	    (state->input = sshbuf_new()) == NULL ||
	    (state->output = sshbuf_new()) == NULL ||
	    (state->outgoing_packet = sshbuf_new()) == NULL ||
	    (state->incoming_packet = sshbuf_new()) == NULL)
		goto fail;
	TAILQ_INIT(&state->outgoing);
	TAILQ_INIT(&ssh->private_keys);
	TAILQ_INIT(&ssh->public_keys);
	state->connection_in = -1;
	state->connection_out = -1;
	state->max_packet_size = 32768;
	state->packet_timeout_ms = -1;
	state->p_send.packets = state->p_read.packets = 0;
	state->initialized = 1;
	/*
	 * ssh_packet_send2() needs to queue packets until
	 * we've done the initial key exchange.
	 */
	state->rekeying = 1;
	ssh->state = state;
	return ssh;
 fail:
	if (state) {
		sshbuf_free(state->input);
		sshbuf_free(state->output);
		sshbuf_free(state->incoming_packet);
		sshbuf_free(state->outgoing_packet);
		free(state);
	}
	free(ssh);
	return NULL;
}

void
ssh_packet_set_input_hook(struct ssh *ssh, ssh_packet_hook_fn *hook, void *ctx)
{
	ssh->state->hook_in = hook;
	ssh->state->hook_in_ctx = ctx;
}

/* Returns nonzero if rekeying is in progress */
int
ssh_packet_is_rekeying(struct ssh *ssh)
{
	return ssh->state->rekeying ||
	    (ssh->kex != NULL && ssh->kex->done == 0);
}

/*
 * Sets the descriptors used for communication.
 */
struct ssh *
ssh_packet_set_connection(struct ssh *ssh, int fd_in, int fd_out)
{
	struct session_state *state;
	struct sshcipher *none = cipher_by_name("none");
	int r;

	if (none == NULL) {
		error("%s: cannot load cipher 'none'", __func__);
		return NULL;
	}
	if (ssh == NULL)
		ssh = ssh_alloc_session_state();
	if (ssh == NULL) {
		error("%s: cound not allocate state", __func__);
		return NULL;
	}
	state = ssh->state;
	state->connection_in = fd_in;
	state->connection_out = fd_out;
	if ((r = cipher_init(&state->send_context, none,
	    (const u_char *)"", 0, NULL, 0, CIPHER_ENCRYPT)) != 0 ||
	    (r = cipher_init(&state->receive_context, none,
	    (const u_char *)"", 0, NULL, 0, CIPHER_DECRYPT)) != 0) {
		error("%s: cipher_init failed: %s", __func__, ssh_err(r));
		free(ssh); /* XXX need ssh_free_session_state? */
		return NULL;
	}
	state->newkeys[MODE_IN] = state->newkeys[MODE_OUT] = NULL;
	/*
	 * Cache the IP address of the remote connection for use in error
	 * messages that might be generated after the connection has closed.
	 */
	(void)ssh_remote_ipaddr(ssh);
	return ssh;
}

void
ssh_packet_set_timeout(struct ssh *ssh, int timeout, int count)
{
	struct session_state *state = ssh->state;

	if (timeout <= 0 || count <= 0) {
		state->packet_timeout_ms = -1;
		return;
	}
	if ((INT_MAX / 1000) / count < timeout)
		state->packet_timeout_ms = INT_MAX;
	else
		state->packet_timeout_ms = timeout * count * 1000;
}

void
ssh_packet_set_mux(struct ssh *ssh)
{
	ssh->state->mux = 1;
	ssh->state->rekeying = 0;
}

int
ssh_packet_get_mux(struct ssh *ssh)
{
	return ssh->state->mux;
}

int
ssh_packet_set_log_preamble(struct ssh *ssh, const char *fmt, ...)
{
	va_list args;
	int r;

	free(ssh->log_preamble);
	if (fmt == NULL)
		ssh->log_preamble = NULL;
	else {
		va_start(args, fmt);
		r = vasprintf(&ssh->log_preamble, fmt, args);
		va_end(args);
		if (r < 0 || ssh->log_preamble == NULL)
			return SSH_ERR_ALLOC_FAIL;
	}
	return 0;
}

int
ssh_packet_stop_discard(struct ssh *ssh)
{
	struct session_state *state = ssh->state;
	int r;

	if (state->packet_discard_mac) {
		char buf[1024];
		size_t dlen = PACKET_MAX_SIZE;

		if (dlen > state->packet_discard_mac_already)
			dlen -= state->packet_discard_mac_already;
		memset(buf, 'a', sizeof(buf));
		while (sshbuf_len(state->incoming_packet) < dlen)
			if ((r = sshbuf_put(state->incoming_packet, buf,
			    sizeof(buf))) != 0)
				return r;
		(void) mac_compute(state->packet_discard_mac,
		    state->p_read.seqnr,
		    sshbuf_ptr(state->incoming_packet), dlen,
		    NULL, 0);
	}
	logit("Finished discarding for %.200s port %d",
	    ssh_remote_ipaddr(ssh), ssh_remote_port(ssh));
	return SSH_ERR_MAC_INVALID;
}

static int
ssh_packet_start_discard(struct ssh *ssh, struct sshenc *enc,
    struct sshmac *mac, size_t mac_already, u_int discard)
{
	struct session_state *state = ssh->state;
	int r;

	if (enc == NULL || !cipher_is_cbc(enc->cipher) || (mac && mac->etm)) {
		if ((r = sshpkt_disconnect(ssh, "Packet corrupt")) != 0)
			return r;
		return SSH_ERR_MAC_INVALID;
	}
	/*
	 * Record number of bytes over which the mac has already
	 * been computed in order to minimize timing attacks.
	 */
	if (mac && mac->enabled) {
		state->packet_discard_mac = mac;
		state->packet_discard_mac_already = mac_already;
	}
	if (sshbuf_len(state->input) >= discard)
		return ssh_packet_stop_discard(ssh);
	state->packet_discard = discard - sshbuf_len(state->input);
	return 0;
}

/* Returns 1 if remote host is connected via socket, 0 if not. */

int
ssh_packet_connection_is_on_socket(struct ssh *ssh)
{
	struct session_state *state;
	struct sockaddr_storage from, to;
	socklen_t fromlen, tolen;

	if (ssh == NULL || ssh->state == NULL)
		return 0;

	state = ssh->state;
	if (state->connection_in == -1 || state->connection_out == -1)
		return 0;
	/* filedescriptors in and out are the same, so it's a socket */
	if (state->connection_in == state->connection_out)
		return 1;
	fromlen = sizeof(from);
	memset(&from, 0, sizeof(from));
	if (getpeername(state->connection_in, (struct sockaddr *)&from,
	    &fromlen) < 0)
		return 0;
	tolen = sizeof(to);
	memset(&to, 0, sizeof(to));
	if (getpeername(state->connection_out, (struct sockaddr *)&to,
	    &tolen) < 0)
		return 0;
	if (fromlen != tolen || memcmp(&from, &to, fromlen) != 0)
		return 0;
	if (from.ss_family != AF_INET && from.ss_family != AF_INET6)
		return 0;
	return 1;
}

void
ssh_packet_get_bytes(struct ssh *ssh, u_int64_t *ibytes, u_int64_t *obytes)
{
	if (ibytes)
		*ibytes = ssh->state->p_read.bytes;
	if (obytes)
		*obytes = ssh->state->p_send.bytes;
}

int
ssh_packet_connection_af(struct ssh *ssh)
{
	struct sockaddr_storage to;
	socklen_t tolen = sizeof(to);

	memset(&to, 0, sizeof(to));
	if (getsockname(ssh->state->connection_out, (struct sockaddr *)&to,
	    &tolen) < 0)
		return 0;
#ifdef IPV4_IN_IPV6
	if (to.ss_family == AF_INET6 &&
	    IN6_IS_ADDR_V4MAPPED(&((struct sockaddr_in6 *)&to)->sin6_addr))
		return AF_INET;
#endif
	return to.ss_family;
}

/* Sets the connection into non-blocking mode. */

void
ssh_packet_set_nonblocking(struct ssh *ssh)
{
	/* Set the socket into non-blocking mode. */
	set_nonblock(ssh->state->connection_in);

	if (ssh->state->connection_out != ssh->state->connection_in)
		set_nonblock(ssh->state->connection_out);
}

/* Returns the socket used for reading. */

int
ssh_packet_get_connection_in(struct ssh *ssh)
{
	return ssh->state->connection_in;
}

/* Returns the descriptor used for writing. */

int
ssh_packet_get_connection_out(struct ssh *ssh)
{
	return ssh->state->connection_out;
}

/*
 * Returns the IP-address of the remote host as a string.  The returned
 * string must not be freed.
 */

const char *
ssh_remote_ipaddr(struct ssh *ssh)
{
	int sock;

	/* Check whether we have cached the ipaddr. */
	if (ssh->remote_ipaddr == NULL) {
		if (ssh_packet_connection_is_on_socket(ssh)) {
			sock = ssh->state->connection_in;
			ssh->remote_ipaddr = get_peer_ipaddr(sock);
			ssh->remote_port = get_peer_port(sock);
			ssh->local_ipaddr = get_local_ipaddr(sock);
			ssh->local_port = get_local_port(sock);
		} else {
			ssh->remote_ipaddr = strdup("UNKNOWN");
			ssh->remote_port = 65535;
			ssh->local_ipaddr = strdup("UNKNOWN");
			ssh->local_port = 65535;
		}
	}
	return ssh->remote_ipaddr;
}

/* Returns the port number of the remote host. */

int
ssh_remote_port(struct ssh *ssh)
{
	(void)ssh_remote_ipaddr(ssh); /* Will lookup and cache. */
	return ssh->remote_port;
}

/*
 * Returns the IP-address of the local host as a string.  The returned
 * string must not be freed.
 */

const char *
ssh_local_ipaddr(struct ssh *ssh)
{
	(void)ssh_remote_ipaddr(ssh); /* Will lookup and cache. */
	return ssh->local_ipaddr;
}

/* Returns the port number of the local host. */

int
ssh_local_port(struct ssh *ssh)
{
	(void)ssh_remote_ipaddr(ssh); /* Will lookup and cache. */
	return ssh->local_port;
}

/* Returns the routing domain of the input socket, or NULL if unavailable */
const char *
ssh_packet_rdomain_in(struct ssh *ssh)
{
	if (ssh->rdomain_in != NULL)
		return ssh->rdomain_in;
	if (!ssh_packet_connection_is_on_socket(ssh))
		return NULL;
	ssh->rdomain_in = get_rdomain(ssh->state->connection_in);
	return ssh->rdomain_in;
}

/* Closes the connection and clears and frees internal data structures. */

static void
ssh_packet_close_internal(struct ssh *ssh, int do_close)
{
	struct session_state *state = ssh->state;
	u_int mode;

	if (!state->initialized)
		return;
	state->initialized = 0;
	if (do_close) {
		if (state->connection_in == state->connection_out) {
			close(state->connection_out);
		} else {
			close(state->connection_in);
			close(state->connection_out);
		}
	}
	sshbuf_free(state->input);
	sshbuf_free(state->output);
	sshbuf_free(state->outgoing_packet);
	sshbuf_free(state->incoming_packet);
	for (mode = 0; mode < MODE_MAX; mode++) {
		kex_free_newkeys(state->newkeys[mode]);	/* current keys */
		state->newkeys[mode] = NULL;
		ssh_clear_newkeys(ssh, mode);		/* next keys */
	}
	/* compression state is in shared mem, so we can only release it once */
	if (do_close && state->compression_buffer) {
		sshbuf_free(state->compression_buffer);
		if (state->compression_out_started) {
			z_streamp stream = &state->compression_out_stream;
			debug("compress outgoing: "
			    "raw data %llu, compressed %llu, factor %.2f",
				(unsigned long long)stream->total_in,
				(unsigned long long)stream->total_out,
				stream->total_in == 0 ? 0.0 :
				(double) stream->total_out / stream->total_in);
			if (state->compression_out_failures == 0)
				deflateEnd(stream);
		}
		if (state->compression_in_started) {
			z_streamp stream = &state->compression_in_stream;
			debug("compress incoming: "
			    "raw data %llu, compressed %llu, factor %.2f",
			    (unsigned long long)stream->total_out,
			    (unsigned long long)stream->total_in,
			    stream->total_out == 0 ? 0.0 :
			    (double) stream->total_in / stream->total_out);
			if (state->compression_in_failures == 0)
				inflateEnd(stream);
		}
	}
	cipher_free(state->send_context);
	cipher_free(state->receive_context);
	state->send_context = state->receive_context = NULL;
	if (do_close) {
		free(ssh->local_ipaddr);
		ssh->local_ipaddr = NULL;
		free(ssh->remote_ipaddr);
		ssh->remote_ipaddr = NULL;
		free(ssh->state);
		ssh->state = NULL;
	}
}

void
ssh_packet_close(struct ssh *ssh)
{
	ssh_packet_close_internal(ssh, 1);
}

void
ssh_packet_clear_keys(struct ssh *ssh)
{
	ssh_packet_close_internal(ssh, 0);
}

/* Sets remote side protocol flags. */

void
ssh_packet_set_protocol_flags(struct ssh *ssh, u_int protocol_flags)
{
	ssh->state->remote_protocol_flags = protocol_flags;
}

/* Returns the remote protocol flags set earlier by the above function. */

u_int
ssh_packet_get_protocol_flags(struct ssh *ssh)
{
	return ssh->state->remote_protocol_flags;
}

/*
 * Starts packet compression from the next packet on in both directions.
 * Level is compression level 1 (fastest) - 9 (slow, best) as in gzip.
 */

static int
ssh_packet_init_compression(struct ssh *ssh)
{
	if (!ssh->state->compression_buffer &&
	   ((ssh->state->compression_buffer = sshbuf_new()) == NULL))
		return SSH_ERR_ALLOC_FAIL;
	return 0;
}

static int
start_compression_out(struct ssh *ssh, int level)
{
	if (level < 1 || level > 9)
		return SSH_ERR_INVALID_ARGUMENT;
	debug("Enabling compression at level %d.", level);
	if (ssh->state->compression_out_started == 1)
		deflateEnd(&ssh->state->compression_out_stream);
	switch (deflateInit(&ssh->state->compression_out_stream, level)) {
	case Z_OK:
		ssh->state->compression_out_started = 1;
		break;
	case Z_MEM_ERROR:
		return SSH_ERR_ALLOC_FAIL;
	default:
		return SSH_ERR_INTERNAL_ERROR;
	}
	return 0;
}

static int
start_compression_in(struct ssh *ssh)
{
	if (ssh->state->compression_in_started == 1)
		inflateEnd(&ssh->state->compression_in_stream);
	switch (inflateInit(&ssh->state->compression_in_stream)) {
	case Z_OK:
		ssh->state->compression_in_started = 1;
		break;
	case Z_MEM_ERROR:
		return SSH_ERR_ALLOC_FAIL;
	default:
		return SSH_ERR_INTERNAL_ERROR;
	}
	return 0;
}

/* XXX remove need for separate compression buffer */
static int
compress_buffer(struct ssh *ssh, struct sshbuf *in, struct sshbuf *out)
{
	u_char buf[4096];
	int r, status;

	if (ssh->state->compression_out_started != 1)
		return SSH_ERR_INTERNAL_ERROR;

	/* This case is not handled below. */
	if (sshbuf_len(in) == 0)
		return 0;

	/* Input is the contents of the input buffer. */
	if ((ssh->state->compression_out_stream.next_in =
	    sshbuf_mutable_ptr(in)) == NULL)
		return SSH_ERR_INTERNAL_ERROR;
	ssh->state->compression_out_stream.avail_in = sshbuf_len(in);

	/* Loop compressing until deflate() returns with avail_out != 0. */
	do {
		/* Set up fixed-size output buffer. */
		ssh->state->compression_out_stream.next_out = buf;
		ssh->state->compression_out_stream.avail_out = sizeof(buf);

		/* Compress as much data into the buffer as possible. */
		status = deflate(&ssh->state->compression_out_stream,
		    Z_PARTIAL_FLUSH);
		switch (status) {
		case Z_MEM_ERROR:
			return SSH_ERR_ALLOC_FAIL;
		case Z_OK:
			/* Append compressed data to output_buffer. */
			if ((r = sshbuf_put(out, buf, sizeof(buf) -
			    ssh->state->compression_out_stream.avail_out)) != 0)
				return r;
			break;
		case Z_STREAM_ERROR:
		default:
			ssh->state->compression_out_failures++;
			return SSH_ERR_INVALID_FORMAT;
		}
	} while (ssh->state->compression_out_stream.avail_out == 0);
	return 0;
}

static int
uncompress_buffer(struct ssh *ssh, struct sshbuf *in, struct sshbuf *out)
{
	u_char buf[4096];
	int r, status;

	if (ssh->state->compression_in_started != 1)
		return SSH_ERR_INTERNAL_ERROR;

	if ((ssh->state->compression_in_stream.next_in =
	    sshbuf_mutable_ptr(in)) == NULL)
		return SSH_ERR_INTERNAL_ERROR;
	ssh->state->compression_in_stream.avail_in = sshbuf_len(in);

	for (;;) {
		/* Set up fixed-size output buffer. */
		ssh->state->compression_in_stream.next_out = buf;
		ssh->state->compression_in_stream.avail_out = sizeof(buf);

		status = inflate(&ssh->state->compression_in_stream,
		    Z_PARTIAL_FLUSH);
		switch (status) {
		case Z_OK:
			if ((r = sshbuf_put(out, buf, sizeof(buf) -
			    ssh->state->compression_in_stream.avail_out)) != 0)
				return r;
			break;
		case Z_BUF_ERROR:
			/*
			 * Comments in zlib.h say that we should keep calling
			 * inflate() until we get an error.  This appears to
			 * be the error that we get.
			 */
			return 0;
		case Z_DATA_ERROR:
			return SSH_ERR_INVALID_FORMAT;
		case Z_MEM_ERROR:
			return SSH_ERR_ALLOC_FAIL;
		case Z_STREAM_ERROR:
		default:
			ssh->state->compression_in_failures++;
			return SSH_ERR_INTERNAL_ERROR;
		}
	}
	/* NOTREACHED */
}

void
ssh_clear_newkeys(struct ssh *ssh, int mode)
{
	if (ssh->kex && ssh->kex->newkeys[mode]) {
		kex_free_newkeys(ssh->kex->newkeys[mode]);
		ssh->kex->newkeys[mode] = NULL;
	}
}

int
ssh_set_newkeys(struct ssh *ssh, int mode)
{
	struct session_state *state = ssh->state;
	struct sshenc *enc;
	struct sshmac *mac;
	struct sshcomp *comp;
	struct sshcipher_ctx **ccp;
	struct packet_state *ps;
	u_int64_t *max_blocks;
	const char *wmsg;
	int r, crypt_type;

	debug2("set_newkeys: mode %d", mode);

	if (mode == MODE_OUT) {
		ccp = &state->send_context;
		crypt_type = CIPHER_ENCRYPT;
		ps = &state->p_send;
		max_blocks = &state->max_blocks_out;
	} else {
		ccp = &state->receive_context;
		crypt_type = CIPHER_DECRYPT;
		ps = &state->p_read;
		max_blocks = &state->max_blocks_in;
	}
	if (state->newkeys[mode] != NULL) {
		debug("set_newkeys: rekeying, input %llu bytes %llu blocks, "
		   "output %llu bytes %llu blocks",
		   (unsigned long long)state->p_read.bytes,
		   (unsigned long long)state->p_read.blocks,
		   (unsigned long long)state->p_send.bytes,
		   (unsigned long long)state->p_send.blocks);
		cipher_free(*ccp);
		*ccp = NULL;
		kex_free_newkeys(state->newkeys[mode]);
		state->newkeys[mode] = NULL;
	}
	/* note that both bytes and the seqnr are not reset */
	ps->packets = ps->blocks = 0;
	/* move newkeys from kex to state */
	if ((state->newkeys[mode] = ssh->kex->newkeys[mode]) == NULL)
		return SSH_ERR_INTERNAL_ERROR;
	ssh->kex->newkeys[mode] = NULL;
	enc  = &state->newkeys[mode]->enc;
	mac  = &state->newkeys[mode]->mac;
	comp = &state->newkeys[mode]->comp;
	if (cipher_authlen(enc->cipher) == 0) {
		if ((r = mac_init(mac)) != 0)
			return r;
	}
	mac->enabled = 1;
	DBG(debug("cipher_init_context: %d", mode));
	if ((r = cipher_init(ccp, enc->cipher, enc->key, enc->key_len,
	    enc->iv, enc->iv_len, crypt_type)) != 0)
		return r;
	if (!state->cipher_warning_done &&
	    (wmsg = cipher_warning_message(*ccp)) != NULL) {
		error("Warning: %s", wmsg);
		state->cipher_warning_done = 1;
	}
	/* Deleting the keys does not gain extra security */
	/* explicit_bzero(enc->iv,  enc->block_size);
	   explicit_bzero(enc->key, enc->key_len);
	   explicit_bzero(mac->key, mac->key_len); */
	if ((comp->type == COMP_ZLIB ||
	    (comp->type == COMP_DELAYED &&
	     state->after_authentication)) && comp->enabled == 0) {
		if ((r = ssh_packet_init_compression(ssh)) < 0)
			return r;
		if (mode == MODE_OUT) {
			if ((r = start_compression_out(ssh, 6)) != 0)
				return r;
		} else {
			if ((r = start_compression_in(ssh)) != 0)
				return r;
		}
		comp->enabled = 1;
	}
	/*
	 * The 2^(blocksize*2) limit is too expensive for 3DES,
	 * so enforce a 1GB limit for small blocksizes.
	 * See RFC4344 section 3.2.
	 */
	if (enc->block_size >= 16)
		*max_blocks = (u_int64_t)1 << (enc->block_size*2);
	else
		*max_blocks = ((u_int64_t)1 << 30) / enc->block_size;
	if (state->rekey_limit)
		*max_blocks = MINIMUM(*max_blocks,
		    state->rekey_limit / enc->block_size);
	debug("rekey after %llu blocks", (unsigned long long)*max_blocks);
	return 0;
}

/* this supports the forced rekeying required for the NONE cipher */
int rekey_requested = 0;
void
packet_request_rekeying(void)
{
	rekey_requested = 1;
}

/* used to determine if pre or post auth when rekeying for aes-ctr
 * and none cipher switch */
int
packet_authentication_state(const struct ssh *ssh)
{
	struct session_state *state = ssh->state;

	return state->after_authentication;
}

#define MAX_PACKETS	(1U<<31)
static int
ssh_packet_need_rekeying(struct ssh *ssh, u_int outbound_packet_len)
{
	struct session_state *state = ssh->state;
	u_int32_t out_blocks;

	/* XXX client can't cope with rekeying pre-auth */
	if (!state->after_authentication)
		return 0;

	/* Haven't keyed yet or KEX in progress. */
	if (ssh->kex == NULL || ssh_packet_is_rekeying(ssh))
		return 0;

	/* Peer can't rekey */
	if (ssh->compat & SSH_BUG_NOREKEY)
		return 0;

	/*
	 * Permit one packet in or out per rekey - this allows us to
	 * make progress when rekey limits are very small.
	 */
	if (state->p_send.packets == 0 && state->p_read.packets == 0)
		return 0;

        /* used to force rekeying when called for by the none
         * cipher switch and aes-mt-ctr methods -cjr */
        if (rekey_requested == 1) {
                rekey_requested = 0;
                return 1;
        }

	/* Time-based rekeying */
	if (state->rekey_interval != 0 &&
	    (int64_t)state->rekey_time + state->rekey_interval <= monotime())
		return 1;

	/*
	 * Always rekey when MAX_PACKETS sent in either direction 
	 * As per RFC4344 section 3.1 we do this after 2^31 packets.
	 */
	if (state->p_send.packets > MAX_PACKETS ||
	    state->p_read.packets > MAX_PACKETS)
		return 1;

	/* Rekey after (cipher-specific) maximum blocks */
	out_blocks = ROUNDUP(outbound_packet_len,
	    state->newkeys[MODE_OUT]->enc.block_size);
	return (state->max_blocks_out &&
	    (state->p_send.blocks + out_blocks > state->max_blocks_out)) ||
	    (state->max_blocks_in &&
	    (state->p_read.blocks > state->max_blocks_in));
}

/*
 * Delayed compression for SSH2 is enabled after authentication:
 * This happens on the server side after a SSH2_MSG_USERAUTH_SUCCESS is sent,
 * and on the client side after a SSH2_MSG_USERAUTH_SUCCESS is received.
 */
static int
ssh_packet_enable_delayed_compress(struct ssh *ssh)
{
	struct session_state *state = ssh->state;
	struct sshcomp *comp = NULL;
	int r, mode;

	/*
	 * Remember that we are past the authentication step, so rekeying
	 * with COMP_DELAYED will turn on compression immediately.
	 */
	state->after_authentication = 1;
	for (mode = 0; mode < MODE_MAX; mode++) {
		/* protocol error: USERAUTH_SUCCESS received before NEWKEYS */
		if (state->newkeys[mode] == NULL)
			continue;
		comp = &state->newkeys[mode]->comp;
		if (comp && !comp->enabled && comp->type == COMP_DELAYED) {
			if ((r = ssh_packet_init_compression(ssh)) != 0)
				return r;
			if (mode == MODE_OUT) {
				if ((r = start_compression_out(ssh, 6)) != 0)
					return r;
			} else {
				if ((r = start_compression_in(ssh)) != 0)
					return r;
			}
			comp->enabled = 1;
		}
	}
	return 0;
}

/* Used to mute debug logging for noisy packet types */
int
ssh_packet_log_type(u_char type)
{
	switch (type) {
	case SSH2_MSG_CHANNEL_DATA:
	case SSH2_MSG_CHANNEL_EXTENDED_DATA:
	case SSH2_MSG_CHANNEL_WINDOW_ADJUST:
		return 0;
	default:
		return 1;
	}
}

/*
 * Finalize packet in SSH2 format (compress, mac, encrypt, enqueue)
 */
int
ssh_packet_send2_wrapped(struct ssh *ssh)
{
	struct session_state *state = ssh->state;
	u_char type, *cp, macbuf[SSH_DIGEST_MAX_LENGTH];
	u_char tmp, padlen, pad = 0;
	u_int authlen = 0, aadlen = 0;
	u_int len;
	struct sshenc *enc   = NULL;
	struct sshmac *mac   = NULL;
	struct sshcomp *comp = NULL;
	int r, block_size;

	if (state->newkeys[MODE_OUT] != NULL) {
		enc  = &state->newkeys[MODE_OUT]->enc;
		mac  = &state->newkeys[MODE_OUT]->mac;
		comp = &state->newkeys[MODE_OUT]->comp;
		/* disable mac for authenticated encryption */
		if ((authlen = cipher_authlen(enc->cipher)) != 0)
			mac = NULL;
	}
	block_size = enc ? enc->block_size : 8;
	aadlen = (mac && mac->enabled && mac->etm) || authlen ? 4 : 0;

	type = (sshbuf_ptr(state->outgoing_packet))[5];
	if (ssh_packet_log_type(type))
		debug3("send packet: type %u", type);
#ifdef PACKET_DEBUG
	fprintf(stderr, "plain:     ");
	sshbuf_dump(state->outgoing_packet, stderr);
#endif

	if (comp && comp->enabled) {
		len = sshbuf_len(state->outgoing_packet);
		/* skip header, compress only payload */
		if ((r = sshbuf_consume(state->outgoing_packet, 5)) != 0)
			goto out;
		sshbuf_reset(state->compression_buffer);
		if ((r = compress_buffer(ssh, state->outgoing_packet,
		    state->compression_buffer)) != 0)
			goto out;
		sshbuf_reset(state->outgoing_packet);
		if ((r = sshbuf_put(state->outgoing_packet,
		    "\0\0\0\0\0", 5)) != 0 ||
		    (r = sshbuf_putb(state->outgoing_packet,
		    state->compression_buffer)) != 0)
			goto out;
		DBG(debug("compression: raw %d compressed %zd", len,
		    sshbuf_len(state->outgoing_packet)));
	}

	/* sizeof (packet_len + pad_len + payload) */
	len = sshbuf_len(state->outgoing_packet);

	/*
	 * calc size of padding, alloc space, get random data,
	 * minimum padding is 4 bytes
	 */
	len -= aadlen; /* packet length is not encrypted for EtM modes */
	padlen = block_size - (len % block_size);
	if (padlen < 4)
		padlen += block_size;
	if (state->extra_pad) {
		tmp = state->extra_pad;
		state->extra_pad =
		    ROUNDUP(state->extra_pad, block_size);
		/* check if roundup overflowed */
		if (state->extra_pad < tmp)
			return SSH_ERR_INVALID_ARGUMENT;
		tmp = (len + padlen) % state->extra_pad;
		/* Check whether pad calculation below will underflow */
		if (tmp > state->extra_pad)
			return SSH_ERR_INVALID_ARGUMENT;
		pad = state->extra_pad - tmp;
		DBG(debug3("%s: adding %d (len %d padlen %d extra_pad %d)",
		    __func__, pad, len, padlen, state->extra_pad));
		tmp = padlen;
		padlen += pad;
		/* Check whether padlen calculation overflowed */
		if (padlen < tmp)
			return SSH_ERR_INVALID_ARGUMENT; /* overflow */
		state->extra_pad = 0;
	}
	if ((r = sshbuf_reserve(state->outgoing_packet, padlen, &cp)) != 0)
		goto out;
	if (enc && !cipher_ctx_is_plaintext(state->send_context)) {
		/* random padding */
		arc4random_buf(cp, padlen);
	} else {
		/* clear padding */
		explicit_bzero(cp, padlen);
	}
	/* sizeof (packet_len + pad_len + payload + padding) */
	len = sshbuf_len(state->outgoing_packet);
	cp = sshbuf_mutable_ptr(state->outgoing_packet);
	if (cp == NULL) {
		r = SSH_ERR_INTERNAL_ERROR;
		goto out;
	}
	/* packet_length includes payload, padding and padding length field */
	POKE_U32(cp, len - 4);
	cp[4] = padlen;
	DBG(debug("send: len %d (includes padlen %d, aadlen %d)",
	    len, padlen, aadlen));

	/* compute MAC over seqnr and packet(length fields, payload, padding) */
	if (mac && mac->enabled && !mac->etm) {
		if ((r = mac_compute(mac, state->p_send.seqnr,
		    sshbuf_ptr(state->outgoing_packet), len,
		    macbuf, sizeof(macbuf))) != 0)
			goto out;
		DBG(debug("done calc MAC out #%d", state->p_send.seqnr));
	}
	/* encrypt packet and append to output buffer. */
	if ((r = sshbuf_reserve(state->output,
	    sshbuf_len(state->outgoing_packet) + authlen, &cp)) != 0)
		goto out;
	if ((r = cipher_crypt(state->send_context, state->p_send.seqnr, cp,
	    sshbuf_ptr(state->outgoing_packet),
	    len - aadlen, aadlen, authlen)) != 0)
		goto out;
	/* append unencrypted MAC */
	if (mac && mac->enabled) {
		if (mac->etm) {
			/* EtM: compute mac over aadlen + cipher text */
			if ((r = mac_compute(mac, state->p_send.seqnr,
			    cp, len, macbuf, sizeof(macbuf))) != 0)
				goto out;
			DBG(debug("done calc MAC(EtM) out #%d",
			    state->p_send.seqnr));
		}
		if ((r = sshbuf_put(state->output, macbuf, mac->mac_len)) != 0)
			goto out;
	}
#ifdef PACKET_DEBUG
	fprintf(stderr, "encrypted: ");
	sshbuf_dump(state->output, stderr);
#endif
	/* increment sequence number for outgoing packets */
	if (++state->p_send.seqnr == 0)
		logit("outgoing seqnr wraps around");
	if (++state->p_send.packets == 0)
		if (!(ssh->compat & SSH_BUG_NOREKEY))
			return SSH_ERR_NEED_REKEY;
	state->p_send.blocks += len / block_size;
	state->p_send.bytes += len;
	sshbuf_reset(state->outgoing_packet);

	if (type == SSH2_MSG_NEWKEYS)
		r = ssh_set_newkeys(ssh, MODE_OUT);
	else if (type == SSH2_MSG_USERAUTH_SUCCESS && state->server_side)
		r = ssh_packet_enable_delayed_compress(ssh);
	else
		r = 0;
 out:
	return r;
}

/* returns non-zero if the specified packet type is usec by KEX */
static int
ssh_packet_type_is_kex(u_char type)
{
	return
	    type >= SSH2_MSG_TRANSPORT_MIN &&
	    type <= SSH2_MSG_TRANSPORT_MAX &&
	    type != SSH2_MSG_SERVICE_REQUEST &&
	    type != SSH2_MSG_SERVICE_ACCEPT &&
	    type != SSH2_MSG_EXT_INFO;
}

int
ssh_packet_send2(struct ssh *ssh)
{
	struct session_state *state = ssh->state;
	struct packet *p;
	u_char type;
	int r, need_rekey;

	if (sshbuf_len(state->outgoing_packet) < 6)
		return SSH_ERR_INTERNAL_ERROR;
	type = sshbuf_ptr(state->outgoing_packet)[5];
	need_rekey = !ssh_packet_type_is_kex(type) &&
	    ssh_packet_need_rekeying(ssh, sshbuf_len(state->outgoing_packet));

	/*
	 * During rekeying we can only send key exchange messages.
	 * Queue everything else.
	 */
	if ((need_rekey || state->rekeying) && !ssh_packet_type_is_kex(type)) {
		if (need_rekey)
			debug3("%s: rekex triggered", __func__);
		debug("enqueue packet: %u", type);
		p = calloc(1, sizeof(*p));
		if (p == NULL)
			return SSH_ERR_ALLOC_FAIL;
		p->type = type;
		p->payload = state->outgoing_packet;
		TAILQ_INSERT_TAIL(&state->outgoing, p, next);
		state->outgoing_packet = sshbuf_new();
		if (state->outgoing_packet == NULL)
			return SSH_ERR_ALLOC_FAIL;
		if (need_rekey) {
			/*
			 * This packet triggered a rekey, so send the
			 * KEXINIT now.
			 * NB. reenters this function via kex_start_rekex().
			 */
			return kex_start_rekex(ssh);
		}
		return 0;
	}

	/* rekeying starts with sending KEXINIT */
	if (type == SSH2_MSG_KEXINIT)
		state->rekeying = 1;

	if ((r = ssh_packet_send2_wrapped(ssh)) != 0)
		return r;

	/* after a NEWKEYS message we can send the complete queue */
	if (type == SSH2_MSG_NEWKEYS) {
		state->rekeying = 0;
		state->rekey_time = monotime();
		while ((p = TAILQ_FIRST(&state->outgoing))) {
			type = p->type;
			/*
			 * If this packet triggers a rekex, then skip the
			 * remaining packets in the queue for now.
			 * NB. re-enters this function via kex_start_rekex.
			 */
			if (ssh_packet_need_rekeying(ssh,
			    sshbuf_len(p->payload))) {
				debug3("%s: queued packet triggered rekex",
				    __func__);
				return kex_start_rekex(ssh);
			}
			debug("dequeue packet: %u", type);
			sshbuf_free(state->outgoing_packet);
			state->outgoing_packet = p->payload;
			TAILQ_REMOVE(&state->outgoing, p, next);
			memset(p, 0, sizeof(*p));
			free(p);
			if ((r = ssh_packet_send2_wrapped(ssh)) != 0)
				return r;
		}
	}
	return 0;
}

/*
 * Waits until a packet has been received, and returns its type.  Note that
 * no other data is processed until this returns, so this function should not
 * be used during the interactive session.
 */

int
ssh_packet_read_seqnr(struct ssh *ssh, u_char *typep, u_int32_t *seqnr_p)
{
	struct session_state *state = ssh->state;
	int len, r, ms_remain;
	fd_set *setp;
	char buf[8192];
	struct timeval timeout, start, *timeoutp = NULL;

	DBG(debug("packet_read()"));

	setp = calloc(howmany(state->connection_in + 1,
	    NFDBITS), sizeof(fd_mask));
	if (setp == NULL)
		return SSH_ERR_ALLOC_FAIL;

	/*
	 * Since we are blocking, ensure that all written packets have
	 * been sent.
	 */
	if ((r = ssh_packet_write_wait(ssh)) != 0)
		goto out;

	/* Stay in the loop until we have received a complete packet. */
	for (;;) {
		/* Try to read a packet from the buffer. */
		r = ssh_packet_read_poll_seqnr(ssh, typep, seqnr_p);
		if (r != 0)
			break;
		/* If we got a packet, return it. */
		if (*typep != SSH_MSG_NONE)
			break;
		/*
		 * Otherwise, wait for some data to arrive, add it to the
		 * buffer, and try again.
		 */
		memset(setp, 0, howmany(state->connection_in + 1,
		    NFDBITS) * sizeof(fd_mask));
		FD_SET(state->connection_in, setp);

		if (state->packet_timeout_ms > 0) {
			ms_remain = state->packet_timeout_ms;
			timeoutp = &timeout;
		}
		/* Wait for some data to arrive. */
		for (;;) {
			if (state->packet_timeout_ms != -1) {
				ms_to_timeval(&timeout, ms_remain);
				monotime_tv(&start);
			}
			if ((r = select(state->connection_in + 1, setp,
			    NULL, NULL, timeoutp)) >= 0)
				break;
			if (errno != EAGAIN && errno != EINTR &&
			    errno != EWOULDBLOCK) {
				r = SSH_ERR_SYSTEM_ERROR;
				goto out;
			}
			if (state->packet_timeout_ms == -1)
				continue;
			ms_subtract_diff(&start, &ms_remain);
			if (ms_remain <= 0) {
				r = 0;
				break;
			}
		}
		if (r == 0) {
			r = SSH_ERR_CONN_TIMEOUT;
			goto out;
		}
		/* Read data from the socket. */
		len = read(state->connection_in, buf, sizeof(buf));
		if (len == 0) {
			r = SSH_ERR_CONN_CLOSED;
			goto out;
		}
		if (len < 0) {
			r = SSH_ERR_SYSTEM_ERROR;
			goto out;
		}

		/* Append it to the buffer. */
		if ((r = ssh_packet_process_incoming(ssh, buf, len)) != 0)
			goto out;
	}
 out:
	free(setp);
	return r;
}

int
ssh_packet_read(struct ssh *ssh)
{
	u_char type;
	int r;

	if ((r = ssh_packet_read_seqnr(ssh, &type, NULL)) != 0)
		fatal("%s: %s", __func__, ssh_err(r));
	return type;
}

/*
 * Waits until a packet has been received, verifies that its type matches
 * that given, and gives a fatal error and exits if there is a mismatch.
 */

int
ssh_packet_read_expect(struct ssh *ssh, u_int expected_type)
{
	int r;
	u_char type;

	if ((r = ssh_packet_read_seqnr(ssh, &type, NULL)) != 0)
		return r;
	if (type != expected_type) {
		if ((r = sshpkt_disconnect(ssh,
		    "Protocol error: expected packet type %d, got %d",
		    expected_type, type)) != 0)
			return r;
		return SSH_ERR_PROTOCOL_ERROR;
	}
	return 0;
}

static int
ssh_packet_read_poll2_mux(struct ssh *ssh, u_char *typep, u_int32_t *seqnr_p)
{
	struct session_state *state = ssh->state;
	const u_char *cp;
	size_t need;
	int r;

	if (ssh->kex)
		return SSH_ERR_INTERNAL_ERROR;
	*typep = SSH_MSG_NONE;
	cp = sshbuf_ptr(state->input);
	if (state->packlen == 0) {
		if (sshbuf_len(state->input) < 4 + 1)
			return 0; /* packet is incomplete */
		state->packlen = PEEK_U32(cp);
		if (state->packlen < 4 + 1 ||
		    state->packlen > PACKET_MAX_SIZE)
			return SSH_ERR_MESSAGE_INCOMPLETE;
	}
	need = state->packlen + 4;
	if (sshbuf_len(state->input) < need)
		return 0; /* packet is incomplete */
	sshbuf_reset(state->incoming_packet);
	if ((r = sshbuf_put(state->incoming_packet, cp + 4,
	    state->packlen)) != 0 ||
	    (r = sshbuf_consume(state->input, need)) != 0 ||
	    (r = sshbuf_get_u8(state->incoming_packet, NULL)) != 0 ||
	    (r = sshbuf_get_u8(state->incoming_packet, typep)) != 0)
		return r;
	if (ssh_packet_log_type(*typep))
		debug3("%s: type %u", __func__, *typep);
	/* sshbuf_dump(state->incoming_packet, stderr); */
	/* reset for next packet */
	state->packlen = 0;
	return r;
}

int
ssh_packet_read_poll2(struct ssh *ssh, u_char *typep, u_int32_t *seqnr_p)
{
	struct session_state *state = ssh->state;
	u_int padlen, need;
	u_char *cp;
	u_int maclen, aadlen = 0, authlen = 0, block_size;
	struct sshenc *enc   = NULL;
	struct sshmac *mac   = NULL;
	struct sshcomp *comp = NULL;
	int r;

	if (state->mux)
		return ssh_packet_read_poll2_mux(ssh, typep, seqnr_p);

	*typep = SSH_MSG_NONE;

	if (state->packet_discard)
		return 0;

	if (state->newkeys[MODE_IN] != NULL) {
		enc  = &state->newkeys[MODE_IN]->enc;
		mac  = &state->newkeys[MODE_IN]->mac;
		comp = &state->newkeys[MODE_IN]->comp;
		/* disable mac for authenticated encryption */
		if ((authlen = cipher_authlen(enc->cipher)) != 0)
			mac = NULL;
	}
	maclen = mac && mac->enabled ? mac->mac_len : 0;
	block_size = enc ? enc->block_size : 8;
	aadlen = (mac && mac->enabled && mac->etm) || authlen ? 4 : 0;

	if (aadlen && state->packlen == 0) {
		if (cipher_get_length(state->receive_context,
		    &state->packlen, state->p_read.seqnr,
		    sshbuf_ptr(state->input), sshbuf_len(state->input)) != 0)
			return 0;
		if (state->packlen < 1 + 4 ||
		    state->packlen > PACKET_MAX_SIZE) {
#ifdef PACKET_DEBUG
			sshbuf_dump(state->input, stderr);
#endif
			logit("Bad packet length %u.", state->packlen);
			if ((r = sshpkt_disconnect(ssh, "Packet corrupt")) != 0)
				return r;
			return SSH_ERR_CONN_CORRUPT;
		}
		sshbuf_reset(state->incoming_packet);
	} else if (state->packlen == 0) {
		/*
		 * check if input size is less than the cipher block size,
		 * decrypt first block and extract length of incoming packet
		 */
		if (sshbuf_len(state->input) < block_size)
			return 0;
		sshbuf_reset(state->incoming_packet);
		if ((r = sshbuf_reserve(state->incoming_packet, block_size,
		    &cp)) != 0)
			goto out;
		if ((r = cipher_crypt(state->receive_context,
		    state->p_send.seqnr, cp, sshbuf_ptr(state->input),
		    block_size, 0, 0)) != 0)
			goto out;
		state->packlen = PEEK_U32(sshbuf_ptr(state->incoming_packet));
		if (state->packlen < 1 + 4 ||
		    state->packlen > PACKET_MAX_SIZE) {
#ifdef PACKET_DEBUG
			fprintf(stderr, "input: \n");
			sshbuf_dump(state->input, stderr);
			fprintf(stderr, "incoming_packet: \n");
			sshbuf_dump(state->incoming_packet, stderr);
#endif
			logit("Bad packet length %u.", state->packlen);
			return ssh_packet_start_discard(ssh, enc, mac, 0,
			    PACKET_MAX_SIZE);
		}
		if ((r = sshbuf_consume(state->input, block_size)) != 0)
			goto out;
	}
	DBG(debug("input: packet len %u", state->packlen+4));

	if (aadlen) {
		/* only the payload is encrypted */
		need = state->packlen;
	} else {
		/*
		 * the payload size and the payload are encrypted, but we
		 * have a partial packet of block_size bytes
		 */
		need = 4 + state->packlen - block_size;
	}
	DBG(debug("partial packet: block %d, need %d, maclen %d, authlen %d,"
	    " aadlen %d", block_size, need, maclen, authlen, aadlen));
	if (need % block_size != 0) {
		logit("padding error: need %d block %d mod %d",
		    need, block_size, need % block_size);
		return ssh_packet_start_discard(ssh, enc, mac, 0,
		    PACKET_MAX_SIZE - block_size);
	}
	/*
	 * check if the entire packet has been received and
	 * decrypt into incoming_packet:
	 * 'aadlen' bytes are unencrypted, but authenticated.
	 * 'need' bytes are encrypted, followed by either
	 * 'authlen' bytes of authentication tag or
	 * 'maclen' bytes of message authentication code.
	 */
	if (sshbuf_len(state->input) < aadlen + need + authlen + maclen)
		return 0; /* packet is incomplete */
#ifdef PACKET_DEBUG
	fprintf(stderr, "read_poll enc/full: ");
	sshbuf_dump(state->input, stderr);
#endif
	/* EtM: check mac over encrypted input */
	if (mac && mac->enabled && mac->etm) {
		if ((r = mac_check(mac, state->p_read.seqnr,
		    sshbuf_ptr(state->input), aadlen + need,
		    sshbuf_ptr(state->input) + aadlen + need + authlen,
		    maclen)) != 0) {
			if (r == SSH_ERR_MAC_INVALID)
				logit("Corrupted MAC on input.");
			goto out;
		}
	}
	if ((r = sshbuf_reserve(state->incoming_packet, aadlen + need,
	    &cp)) != 0)
		goto out;
	if ((r = cipher_crypt(state->receive_context, state->p_read.seqnr, cp,
	    sshbuf_ptr(state->input), need, aadlen, authlen)) != 0)
		goto out;
	if ((r = sshbuf_consume(state->input, aadlen + need + authlen)) != 0)
		goto out;
	if (mac && mac->enabled) {
		/* Not EtM: check MAC over cleartext */
		if (!mac->etm && (r = mac_check(mac, state->p_read.seqnr,
		    sshbuf_ptr(state->incoming_packet),
		    sshbuf_len(state->incoming_packet),
		    sshbuf_ptr(state->input), maclen)) != 0) {
			if (r != SSH_ERR_MAC_INVALID)
				goto out;
			logit("Corrupted MAC on input.");
			if (need + block_size > PACKET_MAX_SIZE)
				return SSH_ERR_INTERNAL_ERROR;
			return ssh_packet_start_discard(ssh, enc, mac,
			    sshbuf_len(state->incoming_packet),
			    PACKET_MAX_SIZE - need - block_size);
		}
		/* Remove MAC from input buffer */
		DBG(debug("MAC #%d ok", state->p_read.seqnr));
		if ((r = sshbuf_consume(state->input, mac->mac_len)) != 0)
			goto out;
	}
	if (seqnr_p != NULL)
		*seqnr_p = state->p_read.seqnr;
	if (++state->p_read.seqnr == 0)
		logit("incoming seqnr wraps around");
	if (++state->p_read.packets == 0)
		if (!(ssh->compat & SSH_BUG_NOREKEY))
			return SSH_ERR_NEED_REKEY;
	state->p_read.blocks += (state->packlen + 4) / block_size;
	state->p_read.bytes += state->packlen + 4;

	/* get padlen */
	padlen = sshbuf_ptr(state->incoming_packet)[4];
	DBG(debug("input: padlen %d", padlen));
	if (padlen < 4)	{
		if ((r = sshpkt_disconnect(ssh,
		    "Corrupted padlen %d on input.", padlen)) != 0 ||
		    (r = ssh_packet_write_wait(ssh)) != 0)
			return r;
		return SSH_ERR_CONN_CORRUPT;
	}

	/* skip packet size + padlen, discard padding */
	if ((r = sshbuf_consume(state->incoming_packet, 4 + 1)) != 0 ||
	    ((r = sshbuf_consume_end(state->incoming_packet, padlen)) != 0))
		goto out;

	DBG(debug("input: len before de-compress %zd",
	    sshbuf_len(state->incoming_packet)));
	if (comp && comp->enabled) {
		sshbuf_reset(state->compression_buffer);
		if ((r = uncompress_buffer(ssh, state->incoming_packet,
		    state->compression_buffer)) != 0)
			goto out;
		sshbuf_reset(state->incoming_packet);
		if ((r = sshbuf_putb(state->incoming_packet,
		    state->compression_buffer)) != 0)
			goto out;
		DBG(debug("input: len after de-compress %zd",
		    sshbuf_len(state->incoming_packet)));
	}
	/*
	 * get packet type, implies consume.
	 * return length of payload (without type field)
	 */
	if ((r = sshbuf_get_u8(state->incoming_packet, typep)) != 0)
		goto out;
	if (ssh_packet_log_type(*typep))
		debug3("receive packet: type %u", *typep);
	if (*typep < SSH2_MSG_MIN || *typep >= SSH2_MSG_LOCAL_MIN) {
		if ((r = sshpkt_disconnect(ssh,
		    "Invalid ssh2 packet type: %d", *typep)) != 0 ||
		    (r = ssh_packet_write_wait(ssh)) != 0)
			return r;
		return SSH_ERR_PROTOCOL_ERROR;
	}
	if (state->hook_in != NULL &&
	    (r = state->hook_in(ssh, state->incoming_packet, typep,
	    state->hook_in_ctx)) != 0)
		return r;
	if (*typep == SSH2_MSG_USERAUTH_SUCCESS && !state->server_side)
		r = ssh_packet_enable_delayed_compress(ssh);
	else
		r = 0;
#ifdef PACKET_DEBUG
	fprintf(stderr, "read/plain[%d]:\r\n", *typep);
	sshbuf_dump(state->incoming_packet, stderr);
#endif
	/* reset for next packet */
	state->packlen = 0;

	/* do we need to rekey? */
	if (ssh_packet_need_rekeying(ssh, 0)) {
		debug3("%s: rekex triggered", __func__);
		if ((r = kex_start_rekex(ssh)) != 0)
			return r;
	}
 out:
	return r;
}

int
ssh_packet_read_poll_seqnr(struct ssh *ssh, u_char *typep, u_int32_t *seqnr_p)
{
	struct session_state *state = ssh->state;
	u_int reason, seqnr;
	int r;
	u_char *msg;

	for (;;) {
		msg = NULL;
		r = ssh_packet_read_poll2(ssh, typep, seqnr_p);
		if (r != 0)
			return r;
		if (*typep) {
			state->keep_alive_timeouts = 0;
			DBG(debug("received packet type %d", *typep));
		}
		switch (*typep) {
		case SSH2_MSG_IGNORE:
			debug3("Received SSH2_MSG_IGNORE");
			break;
		case SSH2_MSG_DEBUG:
			if ((r = sshpkt_get_u8(ssh, NULL)) != 0 ||
			    (r = sshpkt_get_string(ssh, &msg, NULL)) != 0 ||
			    (r = sshpkt_get_string(ssh, NULL, NULL)) != 0) {
				free(msg);
				return r;
			}
			debug("Remote: %.900s", msg);
			free(msg);
			break;
		case SSH2_MSG_DISCONNECT:
			if ((r = sshpkt_get_u32(ssh, &reason)) != 0 ||
			    (r = sshpkt_get_string(ssh, &msg, NULL)) != 0)
				return r;
			/* Ignore normal client exit notifications */
			do_log2(ssh->state->server_side &&
			    reason == SSH2_DISCONNECT_BY_APPLICATION ?
			    SYSLOG_LEVEL_INFO : SYSLOG_LEVEL_ERROR,
			    "Received disconnect from %s port %d:"
			    "%u: %.400s", ssh_remote_ipaddr(ssh),
			    ssh_remote_port(ssh), reason, msg);
			free(msg);
			return SSH_ERR_DISCONNECTED;
		case SSH2_MSG_UNIMPLEMENTED:
			if ((r = sshpkt_get_u32(ssh, &seqnr)) != 0)
				return r;
			debug("Received SSH2_MSG_UNIMPLEMENTED for %u",
			    seqnr);
			break;
		default:
			return 0;
		}
	}
}

/*
 * Buffers the given amount of input characters.  This is intended to be used
 * together with packet_read_poll.
 */

int
ssh_packet_process_incoming(struct ssh *ssh, const char *buf, u_int len)
{
	struct session_state *state = ssh->state;
	int r;

	if (state->packet_discard) {
		state->keep_alive_timeouts = 0; /* ?? */
		if (len >= state->packet_discard) {
			if ((r = ssh_packet_stop_discard(ssh)) != 0)
				return r;
		}
		state->packet_discard -= len;
		return 0;
	}
	if ((r = sshbuf_put(ssh->state->input, buf, len)) != 0)
		return r;

	return 0;
}

int
ssh_packet_remaining(struct ssh *ssh)
{
	return sshbuf_len(ssh->state->incoming_packet);
}

/*
 * Sends a diagnostic message from the server to the client.  This message
 * can be sent at any time (but not while constructing another message). The
 * message is printed immediately, but only if the client is being executed
 * in verbose mode.  These messages are primarily intended to ease debugging
 * authentication problems.   The length of the formatted message must not
 * exceed 1024 bytes.  This will automatically call ssh_packet_write_wait.
 */
void
ssh_packet_send_debug(struct ssh *ssh, const char *fmt,...)
{
	char buf[1024];
	va_list args;
	int r;

	if ((ssh->compat & SSH_BUG_DEBUG))
		return;

	va_start(args, fmt);
	vsnprintf(buf, sizeof(buf), fmt, args);
	va_end(args);

	debug3("sending debug message: %s", buf);

	if ((r = sshpkt_start(ssh, SSH2_MSG_DEBUG)) != 0 ||
	    (r = sshpkt_put_u8(ssh, 0)) != 0 || /* always display */
	    (r = sshpkt_put_cstring(ssh, buf)) != 0 ||
	    (r = sshpkt_put_cstring(ssh, "")) != 0 ||
	    (r = sshpkt_send(ssh)) != 0 ||
	    (r = ssh_packet_write_wait(ssh)) != 0)
		fatal("%s: %s", __func__, ssh_err(r));
}

void
sshpkt_fmt_connection_id(struct ssh *ssh, char *s, size_t l)
{
	snprintf(s, l, "%.200s%s%s port %d",
	    ssh->log_preamble ? ssh->log_preamble : "",
	    ssh->log_preamble ? " " : "",
	    ssh_remote_ipaddr(ssh), ssh_remote_port(ssh));
}

/*
 * Pretty-print connection-terminating errors and exit.
 */
void
sshpkt_fatal(struct ssh *ssh, const char *tag, int r)
{
	char remote_id[512];

	sshpkt_fmt_connection_id(ssh, remote_id, sizeof(remote_id));

	switch (r) {
	case SSH_ERR_CONN_CLOSED:
		ssh_packet_clear_keys(ssh);
		sshpkt_final_log_entry(ssh);
		logdie("Connection closed by %s", remote_id);
	case SSH_ERR_CONN_TIMEOUT:
		ssh_packet_clear_keys(ssh);
		sshpkt_final_log_entry(ssh);
		logdie("Connection %s %s timed out",
		    ssh->state->server_side ? "from" : "to", remote_id);
	case SSH_ERR_DISCONNECTED:
		ssh_packet_clear_keys(ssh);
		sshpkt_final_log_entry(ssh);
		logdie("Disconnected from %s", remote_id);
	case SSH_ERR_SYSTEM_ERROR:
		if (errno == ECONNRESET) {
			ssh_packet_clear_keys(ssh);
			sshpkt_final_log_entry(ssh);
			logdie("Connection reset by %s", remote_id);
		}
		/* FALLTHROUGH */
	case SSH_ERR_NO_CIPHER_ALG_MATCH:
	case SSH_ERR_NO_MAC_ALG_MATCH:
	case SSH_ERR_NO_COMPRESS_ALG_MATCH:
	case SSH_ERR_NO_KEX_ALG_MATCH:
	case SSH_ERR_NO_HOSTKEY_ALG_MATCH:
		if (ssh && ssh->kex && ssh->kex->failed_choice) {
			ssh_packet_clear_keys(ssh);
			logdie("Unable to negotiate with %s: %s. "
			    "Their offer: %s", remote_id, ssh_err(r),
			    ssh->kex->failed_choice);
		}
		/* FALLTHROUGH */
	default:
		ssh_packet_clear_keys(ssh);
		sshpkt_final_log_entry(ssh);
		logdie("%s%sConnection %s %s: %s",
		    tag != NULL ? tag : "", tag != NULL ? ": " : "",
		    ssh->state->server_side ? "from" : "to",
		    remote_id, ssh_err(r));
	}
}

/* this prints out the final log entry */
void 
sshpkt_final_log_entry (struct ssh *ssh) {
	double total_time;
	
	if (ssh->start_time < 1) 
		/* this will produce a NaN in the output. -cjr */
		total_time = 0;
	else
<<<<<<< HEAD
	  total_time = monotime_double() - ssh->start_time;
=======
		total_time = monotime_double() - ssh->start_time;
>>>>>>> e50ee71d
	
	logit("SSH: Server;LType: Throughput;Remote: %s-%d;IN: %lu;OUT: %lu;Duration: %.1f;tPut_in: %.1f;tPut_out: %.1f",
	      ssh_remote_ipaddr(ssh), ssh_remote_port(ssh),
	      ssh->stdin_bytes, ssh->fdout_bytes, total_time,
	      ssh->stdin_bytes / total_time,
	      ssh->fdout_bytes / total_time);
}

/*
 * Logs the error plus constructs and sends a disconnect packet, closes the
 * connection, and exits.  This function never returns. The error message
 * should not contain a newline.  The length of the formatted message must
 * not exceed 1024 bytes.
 */
void
ssh_packet_disconnect(struct ssh *ssh, const char *fmt,...)
{
	char buf[1024], remote_id[512];
	va_list args;
	static int disconnecting = 0;
	int r;

	if (disconnecting)	/* Guard against recursive invocations. */
		fatal("packet_disconnect called recursively.");
	disconnecting = 1;

	/*
	 * Format the message.  Note that the caller must make sure the
	 * message is of limited size.
	 */
	sshpkt_fmt_connection_id(ssh, remote_id, sizeof(remote_id));
	va_start(args, fmt);
	vsnprintf(buf, sizeof(buf), fmt, args);
	va_end(args);

	/* Display the error locally */
	logit("Disconnecting %s: %.100s", remote_id, buf);

	/*
	 * Send the disconnect message to the other side, and wait
	 * for it to get sent.
	 */
	if ((r = sshpkt_disconnect(ssh, "%s", buf)) != 0)
		sshpkt_fatal(ssh, __func__, r);

	if ((r = ssh_packet_write_wait(ssh)) != 0)
		sshpkt_fatal(ssh, __func__, r);

	/* Close the connection. */
	ssh_packet_close(ssh);
	cleanup_exit(255);
}

/*
 * Checks if there is any buffered output, and tries to write some of
 * the output.
 */
int
ssh_packet_write_poll(struct ssh *ssh)
{
	struct session_state *state = ssh->state;
	int len = sshbuf_len(state->output);
	int r;

	if (len > 0) {
		len = write(state->connection_out,
		    sshbuf_ptr(state->output), len);
		if (len == -1) {
			if (errno == EINTR || errno == EAGAIN ||
			    errno == EWOULDBLOCK)
				return 0;
			return SSH_ERR_SYSTEM_ERROR;
		}
		if (len == 0)
			return SSH_ERR_CONN_CLOSED;
		if ((r = sshbuf_consume(state->output, len)) != 0)
			return r;
	}
	return 0;
}

/*
 * Calls packet_write_poll repeatedly until all pending output data has been
 * written.
 */
int
ssh_packet_write_wait(struct ssh *ssh)
{
	fd_set *setp;
	int ret, r, ms_remain = 0;
	struct timeval start, timeout, *timeoutp = NULL;
	struct session_state *state = ssh->state;

	setp = calloc(howmany(state->connection_out + 1,
	    NFDBITS), sizeof(fd_mask));
	if (setp == NULL)
		return SSH_ERR_ALLOC_FAIL;
	if ((r = ssh_packet_write_poll(ssh)) != 0) {
		free(setp);
		return r;
	}
	while (ssh_packet_have_data_to_write(ssh)) {
		memset(setp, 0, howmany(state->connection_out + 1,
		    NFDBITS) * sizeof(fd_mask));
		FD_SET(state->connection_out, setp);

		if (state->packet_timeout_ms > 0) {
			ms_remain = state->packet_timeout_ms;
			timeoutp = &timeout;
		}
		for (;;) {
			if (state->packet_timeout_ms != -1) {
				ms_to_timeval(&timeout, ms_remain);
				monotime_tv(&start);
			}
			if ((ret = select(state->connection_out + 1,
			    NULL, setp, NULL, timeoutp)) >= 0)
				break;
			if (errno != EAGAIN && errno != EINTR &&
			    errno != EWOULDBLOCK)
				break;
			if (state->packet_timeout_ms == -1)
				continue;
			ms_subtract_diff(&start, &ms_remain);
			if (ms_remain <= 0) {
				ret = 0;
				break;
			}
		}
		if (ret == 0) {
			free(setp);
			return SSH_ERR_CONN_TIMEOUT;
		}
		if ((r = ssh_packet_write_poll(ssh)) != 0) {
			free(setp);
			return r;
		}
	}
	free(setp);
	return 0;
}

/* Returns true if there is buffered data to write to the connection. */

int
ssh_packet_have_data_to_write(struct ssh *ssh)
{
	return sshbuf_len(ssh->state->output) != 0;
}

/* Returns true if there is not too much data to write to the connection. */

int
ssh_packet_not_very_much_data_to_write(struct ssh *ssh)
{
	if (ssh->state->interactive_mode)
		return sshbuf_len(ssh->state->output) < 16384;
	else
		return sshbuf_len(ssh->state->output) < 128 * 1024;
}

void
ssh_packet_set_tos(struct ssh *ssh, int tos)
{
#ifndef IP_TOS_IS_BROKEN
	if (!ssh_packet_connection_is_on_socket(ssh) || tos == INT_MAX)
		return;
	switch (ssh_packet_connection_af(ssh)) {
# ifdef IP_TOS
	case AF_INET:
		debug3("%s: set IP_TOS 0x%02x", __func__, tos);
		if (setsockopt(ssh->state->connection_in,
		    IPPROTO_IP, IP_TOS, &tos, sizeof(tos)) < 0)
			error("setsockopt IP_TOS %d: %.100s:",
			    tos, strerror(errno));
		break;
# endif /* IP_TOS */
# ifdef IPV6_TCLASS
	case AF_INET6:
		debug3("%s: set IPV6_TCLASS 0x%02x", __func__, tos);
		if (setsockopt(ssh->state->connection_in,
		    IPPROTO_IPV6, IPV6_TCLASS, &tos, sizeof(tos)) < 0)
			error("setsockopt IPV6_TCLASS %d: %.100s:",
			    tos, strerror(errno));
		break;
# endif /* IPV6_TCLASS */
	}
#endif /* IP_TOS_IS_BROKEN */
}

/* Informs that the current session is interactive.  Sets IP flags for that. */

void
ssh_packet_set_interactive(struct ssh *ssh, int interactive, int qos_interactive, int qos_bulk)
{
	struct session_state *state = ssh->state;

	if (state->set_interactive_called)
		return;
	state->set_interactive_called = 1;

	/* Record that we are in interactive mode. */
	state->interactive_mode = interactive;

	/* Only set socket options if using a socket.  */
	if (!ssh_packet_connection_is_on_socket(ssh))
		return;
	set_nodelay(state->connection_in);
	ssh_packet_set_tos(ssh, interactive ? qos_interactive :
	    qos_bulk);
}

/* Returns true if the current connection is interactive. */

int
ssh_packet_is_interactive(struct ssh *ssh)
{
	return ssh->state->interactive_mode;
}

int
ssh_packet_set_maxsize(struct ssh *ssh, u_int s)
{
	struct session_state *state = ssh->state;

	if (state->set_maxsize_called) {
		logit("packet_set_maxsize: called twice: old %d new %d",
		    state->max_packet_size, s);
		return -1;
	}
	if (s < 4 * 1024 || s > 1024 * 1024) {
		logit("packet_set_maxsize: bad size %d", s);
		return -1;
	}
	state->set_maxsize_called = 1;
	debug("packet_set_maxsize: setting to %d", s);
	state->max_packet_size = s;
	return s;
}

int
ssh_packet_inc_alive_timeouts(struct ssh *ssh)
{
	return ++ssh->state->keep_alive_timeouts;
}

void
ssh_packet_set_alive_timeouts(struct ssh *ssh, int ka)
{
	ssh->state->keep_alive_timeouts = ka;
}

u_int
ssh_packet_get_maxsize(struct ssh *ssh)
{
	return ssh->state->max_packet_size;
}

void
ssh_packet_set_rekey_limits(struct ssh *ssh, u_int64_t bytes, u_int32_t seconds)
{
	debug3("rekey after %llu bytes, %u seconds", (unsigned long long)bytes,
	    (unsigned int)seconds);
	ssh->state->rekey_limit = bytes;
	ssh->state->rekey_interval = seconds;
}

time_t
ssh_packet_get_rekey_timeout(struct ssh *ssh)
{
	time_t seconds;

	seconds = ssh->state->rekey_time + ssh->state->rekey_interval -
	    monotime();
	return (seconds <= 0 ? 1 : seconds);
}

void
ssh_packet_set_server(struct ssh *ssh)
{
	ssh->state->server_side = 1;
}

void
ssh_packet_set_authenticated(struct ssh *ssh)
{
	ssh->state->after_authentication = 1;
}

void *
ssh_packet_get_input(struct ssh *ssh)
{
	return (void *)ssh->state->input;
}

void *
ssh_packet_get_output(struct ssh *ssh)
{
	return (void *)ssh->state->output;
}

/* Reset after_authentication and reset compression in post-auth privsep */
static int
ssh_packet_set_postauth(struct ssh *ssh)
{
	int r;

	debug("%s: called", __func__);
	/* This was set in net child, but is not visible in user child */
	ssh->state->after_authentication = 1;
	ssh->state->rekeying = 0;
	if ((r = ssh_packet_enable_delayed_compress(ssh)) != 0)
		return r;
	return 0;
}

/* Packet state (de-)serialization for privsep */

/* turn kex into a blob for packet state serialization */
static int
kex_to_blob(struct sshbuf *m, struct kex *kex)
{
	int r;

	if ((r = sshbuf_put_string(m, kex->session_id,
	    kex->session_id_len)) != 0 ||
	    (r = sshbuf_put_u32(m, kex->we_need)) != 0 ||
	    (r = sshbuf_put_cstring(m, kex->hostkey_alg)) != 0 ||
	    (r = sshbuf_put_u32(m, kex->hostkey_type)) != 0 ||
	    (r = sshbuf_put_u32(m, kex->hostkey_nid)) != 0 ||
	    (r = sshbuf_put_u32(m, kex->kex_type)) != 0 ||
	    (r = sshbuf_put_stringb(m, kex->my)) != 0 ||
	    (r = sshbuf_put_stringb(m, kex->peer)) != 0 ||
	    (r = sshbuf_put_u32(m, kex->flags)) != 0 ||
	    (r = sshbuf_put_cstring(m, kex->client_version_string)) != 0 ||
	    (r = sshbuf_put_cstring(m, kex->server_version_string)) != 0)
		return r;
	return 0;
}

/* turn key exchange results into a blob for packet state serialization */
static int
newkeys_to_blob(struct sshbuf *m, struct ssh *ssh, int mode)
{
	struct sshbuf *b;
	struct sshcipher_ctx *cc;
	struct sshcomp *comp;
	struct sshenc *enc;
	struct sshmac *mac;
	struct newkeys *newkey;
	int r;

	if ((newkey = ssh->state->newkeys[mode]) == NULL)
		return SSH_ERR_INTERNAL_ERROR;
	enc = &newkey->enc;
	mac = &newkey->mac;
	comp = &newkey->comp;
	cc = (mode == MODE_OUT) ? ssh->state->send_context :
	    ssh->state->receive_context;
	if ((r = cipher_get_keyiv(cc, enc->iv, enc->iv_len)) != 0)
		return r;
	if ((b = sshbuf_new()) == NULL)
		return SSH_ERR_ALLOC_FAIL;
	if ((r = sshbuf_put_cstring(b, enc->name)) != 0 ||
	    (r = sshbuf_put_u32(b, enc->enabled)) != 0 ||
	    (r = sshbuf_put_u32(b, enc->block_size)) != 0 ||
	    (r = sshbuf_put_string(b, enc->key, enc->key_len)) != 0 ||
	    (r = sshbuf_put_string(b, enc->iv, enc->iv_len)) != 0)
		goto out;
	if (cipher_authlen(enc->cipher) == 0) {
		if ((r = sshbuf_put_cstring(b, mac->name)) != 0 ||
		    (r = sshbuf_put_u32(b, mac->enabled)) != 0 ||
		    (r = sshbuf_put_string(b, mac->key, mac->key_len)) != 0)
			goto out;
	}
	if ((r = sshbuf_put_u32(b, comp->type)) != 0 ||
	    (r = sshbuf_put_cstring(b, comp->name)) != 0)
		goto out;
	r = sshbuf_put_stringb(m, b);
 out:
	sshbuf_free(b);
	return r;
}

/* serialize packet state into a blob */
int
ssh_packet_get_state(struct ssh *ssh, struct sshbuf *m)
{
	struct session_state *state = ssh->state;
	int r;

	if ((r = kex_to_blob(m, ssh->kex)) != 0 ||
	    (r = newkeys_to_blob(m, ssh, MODE_OUT)) != 0 ||
	    (r = newkeys_to_blob(m, ssh, MODE_IN)) != 0 ||
	    (r = sshbuf_put_u64(m, state->rekey_limit)) != 0 ||
	    (r = sshbuf_put_u32(m, state->rekey_interval)) != 0 ||
	    (r = sshbuf_put_u32(m, state->p_send.seqnr)) != 0 ||
	    (r = sshbuf_put_u64(m, state->p_send.blocks)) != 0 ||
	    (r = sshbuf_put_u32(m, state->p_send.packets)) != 0 ||
	    (r = sshbuf_put_u64(m, state->p_send.bytes)) != 0 ||
	    (r = sshbuf_put_u32(m, state->p_read.seqnr)) != 0 ||
	    (r = sshbuf_put_u64(m, state->p_read.blocks)) != 0 ||
	    (r = sshbuf_put_u32(m, state->p_read.packets)) != 0 ||
	    (r = sshbuf_put_u64(m, state->p_read.bytes)) != 0 ||
	    (r = sshbuf_put_stringb(m, state->input)) != 0 ||
	    (r = sshbuf_put_stringb(m, state->output)) != 0)
		return r;

	return 0;
}

/* restore key exchange results from blob for packet state de-serialization */
static int
newkeys_from_blob(struct sshbuf *m, struct ssh *ssh, int mode)
{
	struct sshbuf *b = NULL;
	struct sshcomp *comp;
	struct sshenc *enc;
	struct sshmac *mac;
	struct newkeys *newkey = NULL;
	size_t keylen, ivlen, maclen;
	int r;

	if ((newkey = calloc(1, sizeof(*newkey))) == NULL) {
		r = SSH_ERR_ALLOC_FAIL;
		goto out;
	}
	if ((r = sshbuf_froms(m, &b)) != 0)
		goto out;
#ifdef DEBUG_PK
	sshbuf_dump(b, stderr);
#endif
	enc = &newkey->enc;
	mac = &newkey->mac;
	comp = &newkey->comp;

	if ((r = sshbuf_get_cstring(b, &enc->name, NULL)) != 0 ||
	    (r = sshbuf_get_u32(b, (u_int *)&enc->enabled)) != 0 ||
	    (r = sshbuf_get_u32(b, &enc->block_size)) != 0 ||
	    (r = sshbuf_get_string(b, &enc->key, &keylen)) != 0 ||
	    (r = sshbuf_get_string(b, &enc->iv, &ivlen)) != 0)
		goto out;
	if ((enc->cipher = cipher_by_name(enc->name)) == NULL) {
		r = SSH_ERR_INVALID_FORMAT;
		goto out;
	}
	if (cipher_authlen(enc->cipher) == 0) {
		if ((r = sshbuf_get_cstring(b, &mac->name, NULL)) != 0)
			goto out;
		if ((r = mac_setup(mac, mac->name)) != 0)
			goto out;
		if ((r = sshbuf_get_u32(b, (u_int *)&mac->enabled)) != 0 ||
		    (r = sshbuf_get_string(b, &mac->key, &maclen)) != 0)
			goto out;
		if (maclen > mac->key_len) {
			r = SSH_ERR_INVALID_FORMAT;
			goto out;
		}
		mac->key_len = maclen;
	}
	if ((r = sshbuf_get_u32(b, &comp->type)) != 0 ||
	    (r = sshbuf_get_cstring(b, &comp->name, NULL)) != 0)
		goto out;
	if (sshbuf_len(b) != 0) {
		r = SSH_ERR_INVALID_FORMAT;
		goto out;
	}
	enc->key_len = keylen;
	enc->iv_len = ivlen;
	ssh->kex->newkeys[mode] = newkey;
	newkey = NULL;
	r = 0;
 out:
	free(newkey);
	sshbuf_free(b);
	return r;
}

/* restore kex from blob for packet state de-serialization */
static int
kex_from_blob(struct sshbuf *m, struct kex **kexp)
{
	struct kex *kex;
	int r;

	if ((kex = calloc(1, sizeof(struct kex))) == NULL ||
	    (kex->my = sshbuf_new()) == NULL ||
	    (kex->peer = sshbuf_new()) == NULL) {
		r = SSH_ERR_ALLOC_FAIL;
		goto out;
	}
	if ((r = sshbuf_get_string(m, &kex->session_id, &kex->session_id_len)) != 0 ||
	    (r = sshbuf_get_u32(m, &kex->we_need)) != 0 ||
	    (r = sshbuf_get_cstring(m, &kex->hostkey_alg, NULL)) != 0 ||
	    (r = sshbuf_get_u32(m, (u_int *)&kex->hostkey_type)) != 0 ||
	    (r = sshbuf_get_u32(m, (u_int *)&kex->hostkey_nid)) != 0 ||
	    (r = sshbuf_get_u32(m, &kex->kex_type)) != 0 ||
	    (r = sshbuf_get_stringb(m, kex->my)) != 0 ||
	    (r = sshbuf_get_stringb(m, kex->peer)) != 0 ||
	    (r = sshbuf_get_u32(m, &kex->flags)) != 0 ||
	    (r = sshbuf_get_cstring(m, &kex->client_version_string, NULL)) != 0 ||
	    (r = sshbuf_get_cstring(m, &kex->server_version_string, NULL)) != 0)
		goto out;
	kex->server = 1;
	kex->done = 1;
	r = 0;
 out:
	if (r != 0 || kexp == NULL) {
		if (kex != NULL) {
			sshbuf_free(kex->my);
			sshbuf_free(kex->peer);
			free(kex);
		}
		if (kexp != NULL)
			*kexp = NULL;
	} else {
		*kexp = kex;
	}
	return r;
}

/*
 * Restore packet state from content of blob 'm' (de-serialization).
 * Note that 'm' will be partially consumed on parsing or any other errors.
 */
int
ssh_packet_set_state(struct ssh *ssh, struct sshbuf *m)
{
	struct session_state *state = ssh->state;
	const u_char *input, *output;
	size_t ilen, olen;
	int r;

	if ((r = kex_from_blob(m, &ssh->kex)) != 0 ||
	    (r = newkeys_from_blob(m, ssh, MODE_OUT)) != 0 ||
	    (r = newkeys_from_blob(m, ssh, MODE_IN)) != 0 ||
	    (r = sshbuf_get_u64(m, &state->rekey_limit)) != 0 ||
	    (r = sshbuf_get_u32(m, &state->rekey_interval)) != 0 ||
	    (r = sshbuf_get_u32(m, &state->p_send.seqnr)) != 0 ||
	    (r = sshbuf_get_u64(m, &state->p_send.blocks)) != 0 ||
	    (r = sshbuf_get_u32(m, &state->p_send.packets)) != 0 ||
	    (r = sshbuf_get_u64(m, &state->p_send.bytes)) != 0 ||
	    (r = sshbuf_get_u32(m, &state->p_read.seqnr)) != 0 ||
	    (r = sshbuf_get_u64(m, &state->p_read.blocks)) != 0 ||
	    (r = sshbuf_get_u32(m, &state->p_read.packets)) != 0 ||
	    (r = sshbuf_get_u64(m, &state->p_read.bytes)) != 0)
		return r;
	/*
	 * We set the time here so that in post-auth privsep slave we
	 * count from the completion of the authentication.
	 */
	state->rekey_time = monotime();
	/* XXX ssh_set_newkeys overrides p_read.packets? XXX */
	if ((r = ssh_set_newkeys(ssh, MODE_IN)) != 0 ||
	    (r = ssh_set_newkeys(ssh, MODE_OUT)) != 0)
		return r;

	if ((r = ssh_packet_set_postauth(ssh)) != 0)
		return r;

	sshbuf_reset(state->input);
	sshbuf_reset(state->output);
	if ((r = sshbuf_get_string_direct(m, &input, &ilen)) != 0 ||
	    (r = sshbuf_get_string_direct(m, &output, &olen)) != 0 ||
	    (r = sshbuf_put(state->input, input, ilen)) != 0 ||
	    (r = sshbuf_put(state->output, output, olen)) != 0)
		return r;

	if (sshbuf_len(m))
		return SSH_ERR_INVALID_FORMAT;
	debug3("%s: done", __func__);
	return 0;
}

/* NEW API */

/* put data to the outgoing packet */

int
sshpkt_put(struct ssh *ssh, const void *v, size_t len)
{
	return sshbuf_put(ssh->state->outgoing_packet, v, len);
}

int
sshpkt_putb(struct ssh *ssh, const struct sshbuf *b)
{
	return sshbuf_putb(ssh->state->outgoing_packet, b);
}

int
sshpkt_put_u8(struct ssh *ssh, u_char val)
{
	return sshbuf_put_u8(ssh->state->outgoing_packet, val);
}

int
sshpkt_put_u32(struct ssh *ssh, u_int32_t val)
{
	return sshbuf_put_u32(ssh->state->outgoing_packet, val);
}

int
sshpkt_put_u64(struct ssh *ssh, u_int64_t val)
{
	return sshbuf_put_u64(ssh->state->outgoing_packet, val);
}

int
sshpkt_put_string(struct ssh *ssh, const void *v, size_t len)
{
	return sshbuf_put_string(ssh->state->outgoing_packet, v, len);
}

int
sshpkt_put_cstring(struct ssh *ssh, const void *v)
{
	return sshbuf_put_cstring(ssh->state->outgoing_packet, v);
}

int
sshpkt_put_stringb(struct ssh *ssh, const struct sshbuf *v)
{
	return sshbuf_put_stringb(ssh->state->outgoing_packet, v);
}

#ifdef WITH_OPENSSL
#ifdef OPENSSL_HAS_ECC
int
sshpkt_put_ec(struct ssh *ssh, const EC_POINT *v, const EC_GROUP *g)
{
	return sshbuf_put_ec(ssh->state->outgoing_packet, v, g);
}
#endif /* OPENSSL_HAS_ECC */


int
sshpkt_put_bignum2(struct ssh *ssh, const BIGNUM *v)
{
	return sshbuf_put_bignum2(ssh->state->outgoing_packet, v);
}
#endif /* WITH_OPENSSL */

/* fetch data from the incoming packet */

int
sshpkt_get(struct ssh *ssh, void *valp, size_t len)
{
	return sshbuf_get(ssh->state->incoming_packet, valp, len);
}

int
sshpkt_get_u8(struct ssh *ssh, u_char *valp)
{
	return sshbuf_get_u8(ssh->state->incoming_packet, valp);
}

int
sshpkt_get_u32(struct ssh *ssh, u_int32_t *valp)
{
	return sshbuf_get_u32(ssh->state->incoming_packet, valp);
}

int
sshpkt_get_u64(struct ssh *ssh, u_int64_t *valp)
{
	return sshbuf_get_u64(ssh->state->incoming_packet, valp);
}

int
sshpkt_get_string(struct ssh *ssh, u_char **valp, size_t *lenp)
{
	return sshbuf_get_string(ssh->state->incoming_packet, valp, lenp);
}

int
sshpkt_get_string_direct(struct ssh *ssh, const u_char **valp, size_t *lenp)
{
	return sshbuf_get_string_direct(ssh->state->incoming_packet, valp, lenp);
}

int
sshpkt_peek_string_direct(struct ssh *ssh, const u_char **valp, size_t *lenp)
{
	return sshbuf_peek_string_direct(ssh->state->incoming_packet, valp, lenp);
}

int
sshpkt_get_cstring(struct ssh *ssh, char **valp, size_t *lenp)
{
	return sshbuf_get_cstring(ssh->state->incoming_packet, valp, lenp);
}

#ifdef WITH_OPENSSL
#ifdef OPENSSL_HAS_ECC
int
sshpkt_get_ec(struct ssh *ssh, EC_POINT *v, const EC_GROUP *g)
{
	return sshbuf_get_ec(ssh->state->incoming_packet, v, g);
}
#endif /* OPENSSL_HAS_ECC */


int
sshpkt_get_bignum2(struct ssh *ssh, BIGNUM *v)
{
	return sshbuf_get_bignum2(ssh->state->incoming_packet, v);
}
#endif /* WITH_OPENSSL */

int
sshpkt_get_end(struct ssh *ssh)
{
	if (sshbuf_len(ssh->state->incoming_packet) > 0)
		return SSH_ERR_UNEXPECTED_TRAILING_DATA;
	return 0;
}

const u_char *
sshpkt_ptr(struct ssh *ssh, size_t *lenp)
{
	if (lenp != NULL)
		*lenp = sshbuf_len(ssh->state->incoming_packet);
	return sshbuf_ptr(ssh->state->incoming_packet);
}

/* start a new packet */

int
sshpkt_start(struct ssh *ssh, u_char type)
{
	u_char buf[6]; /* u32 packet length, u8 pad len, u8 type */

	DBG(debug("packet_start[%d]", type));
	memset(buf, 0, sizeof(buf));
	buf[sizeof(buf) - 1] = type;
	sshbuf_reset(ssh->state->outgoing_packet);
	return sshbuf_put(ssh->state->outgoing_packet, buf, sizeof(buf));
}

static int
ssh_packet_send_mux(struct ssh *ssh)
{
	struct session_state *state = ssh->state;
	u_char type, *cp;
	size_t len;
	int r;

	if (ssh->kex)
		return SSH_ERR_INTERNAL_ERROR;
	len = sshbuf_len(state->outgoing_packet);
	if (len < 6)
		return SSH_ERR_INTERNAL_ERROR;
	cp = sshbuf_mutable_ptr(state->outgoing_packet);
	type = cp[5];
	if (ssh_packet_log_type(type))
		debug3("%s: type %u", __func__, type);
	/* drop everything, but the connection protocol */
	if (type >= SSH2_MSG_CONNECTION_MIN &&
	    type <= SSH2_MSG_CONNECTION_MAX) {
		POKE_U32(cp, len - 4);
		if ((r = sshbuf_putb(state->output,
		    state->outgoing_packet)) != 0)
			return r;
		/* sshbuf_dump(state->output, stderr); */
	}
	sshbuf_reset(state->outgoing_packet);
	return 0;
}

/*
 * 9.2.  Ignored Data Message
 *
 *   byte      SSH_MSG_IGNORE
 *   string    data
 *
 * All implementations MUST understand (and ignore) this message at any
 * time (after receiving the protocol version). No implementation is
 * required to send them. This message can be used as an additional
 * protection measure against advanced traffic analysis techniques.
 */
int
sshpkt_msg_ignore(struct ssh *ssh, u_int nbytes)
{
	u_int32_t rnd = 0;
	int r;
	u_int i;

	if ((r = sshpkt_start(ssh, SSH2_MSG_IGNORE)) != 0 ||
	    (r = sshpkt_put_u32(ssh, nbytes)) != 0)
		return r;
	for (i = 0; i < nbytes; i++) {
		if (i % 4 == 0)
			rnd = arc4random();
		if ((r = sshpkt_put_u8(ssh, (u_char)rnd & 0xff)) != 0)
			return r;
		rnd >>= 8;
	}
	return 0;
}

/* send it */

int
sshpkt_send(struct ssh *ssh)
{
	if (ssh->state && ssh->state->mux)
		return ssh_packet_send_mux(ssh);
	return ssh_packet_send2(ssh);
}

int
sshpkt_disconnect(struct ssh *ssh, const char *fmt,...)
{
	char buf[1024];
	va_list args;
	int r;

	va_start(args, fmt);
	vsnprintf(buf, sizeof(buf), fmt, args);
	va_end(args);

	if ((r = sshpkt_start(ssh, SSH2_MSG_DISCONNECT)) != 0 ||
	    (r = sshpkt_put_u32(ssh, SSH2_DISCONNECT_PROTOCOL_ERROR)) != 0 ||
	    (r = sshpkt_put_cstring(ssh, buf)) != 0 ||
	    (r = sshpkt_put_cstring(ssh, "")) != 0 ||
	    (r = sshpkt_send(ssh)) != 0)
		return r;
	return 0;
}

/* roundup current message to pad bytes */
int
sshpkt_add_padding(struct ssh *ssh, u_char pad)
{
	ssh->state->extra_pad = pad;
	return 0;
}

/* need this for the moment for the aes-ctr cipher */
void *
ssh_packet_get_send_context(struct ssh *ssh)
{
        return ssh->state->send_context;
}<|MERGE_RESOLUTION|>--- conflicted
+++ resolved
@@ -1889,11 +1889,7 @@
 		/* this will produce a NaN in the output. -cjr */
 		total_time = 0;
 	else
-<<<<<<< HEAD
-	  total_time = monotime_double() - ssh->start_time;
-=======
 		total_time = monotime_double() - ssh->start_time;
->>>>>>> e50ee71d
 	
 	logit("SSH: Server;LType: Throughput;Remote: %s-%d;IN: %lu;OUT: %lu;Duration: %.1f;tPut_in: %.1f;tPut_out: %.1f",
 	      ssh_remote_ipaddr(ssh), ssh_remote_port(ssh),
