/* $OpenBSD: cipher.c,v 1.102 2016/08/03 05:41:57 djm Exp $ */
/*
 * Author: Tatu Ylonen <ylo@cs.hut.fi>
 * Copyright (c) 1995 Tatu Ylonen <ylo@cs.hut.fi>, Espoo, Finland
 *                    All rights reserved
 *
 * As far as I am concerned, the code I have written for this software
 * can be used freely for any purpose.  Any derived versions of this
 * software must be clearly marked as such, and if the derived work is
 * incompatible with the protocol description in the RFC file, it must be
 * called by a name other than "ssh" or "Secure Shell".
 *
 *
 * Copyright (c) 1999 Niels Provos.  All rights reserved.
 * Copyright (c) 1999, 2000 Markus Friedl.  All rights reserved.
 *
 * Redistribution and use in source and binary forms, with or without
 * modification, are permitted provided that the following conditions
 * are met:
 * 1. Redistributions of source code must retain the above copyright
 *    notice, this list of conditions and the following disclaimer.
 * 2. Redistributions in binary form must reproduce the above copyright
 *    notice, this list of conditions and the following disclaimer in the
 *    documentation and/or other materials provided with the distribution.
 *
 * THIS SOFTWARE IS PROVIDED BY THE AUTHOR ``AS IS'' AND ANY EXPRESS OR
 * IMPLIED WARRANTIES, INCLUDING, BUT NOT LIMITED TO, THE IMPLIED WARRANTIES
 * OF MERCHANTABILITY AND FITNESS FOR A PARTICULAR PURPOSE ARE DISCLAIMED.
 * IN NO EVENT SHALL THE AUTHOR BE LIABLE FOR ANY DIRECT, INDIRECT,
 * INCIDENTAL, SPECIAL, EXEMPLARY, OR CONSEQUENTIAL DAMAGES (INCLUDING, BUT
 * NOT LIMITED TO, PROCUREMENT OF SUBSTITUTE GOODS OR SERVICES; LOSS OF USE,
 * DATA, OR PROFITS; OR BUSINESS INTERRUPTION) HOWEVER CAUSED AND ON ANY
 * THEORY OF LIABILITY, WHETHER IN CONTRACT, STRICT LIABILITY, OR TORT
 * (INCLUDING NEGLIGENCE OR OTHERWISE) ARISING IN ANY WAY OUT OF THE USE OF
 * THIS SOFTWARE, EVEN IF ADVISED OF THE POSSIBILITY OF SUCH DAMAGE.
 */

#include "includes.h"

#include <sys/types.h>

#include <string.h>
#include <stdarg.h>
#include <stdio.h>

#include "cipher.h"
#include "misc.h"
#include "sshbuf.h"
#include "ssherr.h"
#include "digest.h"

#include "openbsd-compat/openssl-compat.h"

#ifdef WITH_SSH1
extern const EVP_CIPHER *evp_ssh1_bf(void);
extern const EVP_CIPHER *evp_ssh1_3des(void);
extern int ssh1_3des_iv(EVP_CIPHER_CTX *, int, u_char *, int);
#endif

<<<<<<< HEAD
struct sshcipher_ctx {
	int	plaintext;
	int	encrypt;
	EVP_CIPHER_CTX *evp;
	struct chachapoly_ctx cp_ctx; /* XXX union with evp? */
	struct aesctr_ctx ac_ctx; /* XXX union with evp? */
	const struct sshcipher *cipher;
};
=======
/* for multi-threaded aes-ctr cipher */
extern const EVP_CIPHER *evp_aes_ctr_mt(void);

/* no longer needed. replaced by evp pointer swap */
/* extern void ssh_aes_ctr_thread_destroy(EVP_CIPHER_CTX *ctx); */
/* extern void ssh_aes_ctr_thread_reconstruction(EVP_CIPHER_CTX *ctx); */
>>>>>>> 2dc1cbeb

struct sshcipher {
	char	*name;
	int	number;		/* for ssh1 only */
	u_int	block_size;
	u_int	key_len;
	u_int	iv_len;		/* defaults to block_size */
	u_int	auth_len;
	u_int	discard_len;
	u_int	flags;
#define CFLAG_CBC		(1<<0)
#define CFLAG_CHACHAPOLY	(1<<1)
#define CFLAG_AESCTR		(1<<2)
#define CFLAG_NONE		(1<<3)
#ifdef WITH_OPENSSL
	const EVP_CIPHER	*(*evptype)(void);
#else
	void	*ignored;
#endif
};

static struct sshcipher ciphers[] = {
#ifdef WITH_SSH1
	{ "des",	SSH_CIPHER_DES, 8, 8, 0, 0, 0, 1, EVP_des_cbc },
	{ "3des",	SSH_CIPHER_3DES, 8, 16, 0, 0, 0, 1, evp_ssh1_3des },
# ifndef OPENSSL_NO_BF
	{ "blowfish",	SSH_CIPHER_BLOWFISH, 8, 32, 0, 0, 0, 1, evp_ssh1_bf },
# endif /* OPENSSL_NO_BF */
#endif /* WITH_SSH1 */
#ifdef WITH_OPENSSL
	{ "none",	SSH_CIPHER_NONE, 8, 0, 0, 0, 0, 0, EVP_enc_null },
	{ "3des-cbc",	SSH_CIPHER_SSH2, 8, 24, 0, 0, 0, 1, EVP_des_ede3_cbc },
# ifndef OPENSSL_NO_BF
	{ "blowfish-cbc",
			SSH_CIPHER_SSH2, 8, 16, 0, 0, 0, 1, EVP_bf_cbc },
# endif /* OPENSSL_NO_BF */
# ifndef OPENSSL_NO_CAST
	{ "cast128-cbc",
			SSH_CIPHER_SSH2, 8, 16, 0, 0, 0, 1, EVP_cast5_cbc },
# endif /* OPENSSL_NO_CAST */
# ifndef OPENSSL_NO_RC4
	{ "arcfour",	SSH_CIPHER_SSH2, 8, 16, 0, 0, 0, 0, EVP_rc4 },
	{ "arcfour128",	SSH_CIPHER_SSH2, 8, 16, 0, 0, 1536, 0, EVP_rc4 },
	{ "arcfour256",	SSH_CIPHER_SSH2, 8, 32, 0, 0, 1536, 0, EVP_rc4 },
# endif /* OPENSSL_NO_RC4 */
	{ "aes128-cbc",	SSH_CIPHER_SSH2, 16, 16, 0, 0, 0, 1, EVP_aes_128_cbc },
	{ "aes192-cbc",	SSH_CIPHER_SSH2, 16, 24, 0, 0, 0, 1, EVP_aes_192_cbc },
	{ "aes256-cbc",	SSH_CIPHER_SSH2, 16, 32, 0, 0, 0, 1, EVP_aes_256_cbc },
	{ "rijndael-cbc@lysator.liu.se",
			SSH_CIPHER_SSH2, 16, 32, 0, 0, 0, 1, EVP_aes_256_cbc },
	{ "aes128-ctr",	SSH_CIPHER_SSH2, 16, 16, 0, 0, 0, 0, EVP_aes_128_ctr },
	{ "aes192-ctr",	SSH_CIPHER_SSH2, 16, 24, 0, 0, 0, 0, EVP_aes_192_ctr },
	{ "aes256-ctr",	SSH_CIPHER_SSH2, 16, 32, 0, 0, 0, 0, EVP_aes_256_ctr },
# ifdef OPENSSL_HAVE_EVPGCM
	{ "aes128-gcm@openssh.com",
			SSH_CIPHER_SSH2, 16, 16, 12, 16, 0, 0, EVP_aes_128_gcm },
	{ "aes256-gcm@openssh.com",
			SSH_CIPHER_SSH2, 16, 32, 12, 16, 0, 0, EVP_aes_256_gcm },
# endif /* OPENSSL_HAVE_EVPGCM */
#else /* WITH_OPENSSL */
	{ "aes128-ctr",	SSH_CIPHER_SSH2, 16, 16, 0, 0, 0, CFLAG_AESCTR, NULL },
	{ "aes192-ctr",	SSH_CIPHER_SSH2, 16, 24, 0, 0, 0, CFLAG_AESCTR, NULL },
	{ "aes256-ctr",	SSH_CIPHER_SSH2, 16, 32, 0, 0, 0, CFLAG_AESCTR, NULL },
	{ "none",	SSH_CIPHER_NONE, 8, 0, 0, 0, 0, CFLAG_NONE, NULL },
#endif /* WITH_OPENSSL */
	{ "chacha20-poly1305@openssh.com",
			SSH_CIPHER_SSH2, 8, 64, 0, 16, 0, CFLAG_CHACHAPOLY, NULL },

	{ NULL,		SSH_CIPHER_INVALID, 0, 0, 0, 0, 0, 0, NULL }
};

/*--*/

/* Returns a comma-separated list of supported ciphers. */
char *
cipher_alg_list(char sep, int auth_only)
{
	char *tmp, *ret = NULL;
	size_t nlen, rlen = 0;
	const struct sshcipher *c;

	for (c = ciphers; c->name != NULL; c++) {
		if (c->number != SSH_CIPHER_SSH2)
			continue;
		if (auth_only && c->auth_len == 0)
			continue;
		if (ret != NULL)
			ret[rlen++] = sep;
		nlen = strlen(c->name);
		if ((tmp = realloc(ret, rlen + nlen + 2)) == NULL) {
			free(ret);
			return NULL;
		}
		ret = tmp;
		memcpy(ret + rlen, c->name, nlen + 1);
		rlen += nlen;
	}
	return ret;
}

/* used to get the cipher name so when force rekeying to handle the
 * single to multithreaded ctr cipher swap we only rekey when appropriate
 */
const char *
cipher_return_name(const struct sshcipher *c)
{
	return c->name;
}

/* in order to get around sandbox and forking issues with a threaded cipher
 * we set the initial pre-auth aes-ctr cipher to the default OpenSSH cipher
 * post auth we set them to the new evp as defined by cipher-ctr-mt
 */
#ifdef WITH_OPENSSL
void
cipher_reset_multithreaded(void)
{
	cipher_by_name("aes128-ctr")->evptype = evp_aes_ctr_mt;
	cipher_by_name("aes192-ctr")->evptype = evp_aes_ctr_mt;
	cipher_by_name("aes256-ctr")->evptype = evp_aes_ctr_mt;
}
#endif

u_int
cipher_blocksize(const struct sshcipher *c)
{
	return (c->block_size);
}

u_int
cipher_keylen(const struct sshcipher *c)
{
	return (c->key_len);
}

u_int
cipher_seclen(const struct sshcipher *c)
{
	if (strcmp("3des-cbc", c->name) == 0)
		return 14;
	return cipher_keylen(c);
}

u_int
cipher_authlen(const struct sshcipher *c)
{
	return (c->auth_len);
}

u_int
cipher_ivlen(const struct sshcipher *c)
{
	/*
	 * Default is cipher block size, except for chacha20+poly1305 that
	 * needs no IV. XXX make iv_len == -1 default?
	 */
	return (c->iv_len != 0 || (c->flags & CFLAG_CHACHAPOLY) != 0) ?
	    c->iv_len : c->block_size;
}

u_int
cipher_get_number(const struct sshcipher *c)
{
	return (c->number);
}

u_int
cipher_is_cbc(const struct sshcipher *c)
{
	return (c->flags & CFLAG_CBC) != 0;
}

u_int
cipher_ctx_is_plaintext(struct sshcipher_ctx *cc)
{
	return cc->plaintext;
}

u_int
cipher_ctx_get_number(struct sshcipher_ctx *cc)
{
	return cc->cipher->number;
}

u_int
cipher_mask_ssh1(int client)
{
	u_int mask = 0;
	mask |= 1 << SSH_CIPHER_3DES;		/* Mandatory */
	mask |= 1 << SSH_CIPHER_BLOWFISH;
	if (client) {
		mask |= 1 << SSH_CIPHER_DES;
	}
	return mask;
}

struct sshcipher *
cipher_by_name(const char *name)
{
	struct sshcipher *c;
	for (c = ciphers; c->name != NULL; c++)
		if (strcmp(c->name, name) == 0)
			return c;
	return NULL;
}

const struct sshcipher *
cipher_by_number(int id)
{
	const struct sshcipher *c;
	for (c = ciphers; c->name != NULL; c++)
		if (c->number == id)
			return c;
	return NULL;
}

#define	CIPHER_SEP	","
int
ciphers_valid(const char *names)
{
	const struct sshcipher *c;
	char *cipher_list, *cp;
	char *p;

	if (names == NULL || strcmp(names, "") == 0)
		return 0;
	if ((cipher_list = cp = strdup(names)) == NULL)
		return 0;
	for ((p = strsep(&cp, CIPHER_SEP)); p && *p != '\0';
	    (p = strsep(&cp, CIPHER_SEP))) {
		c = cipher_by_name(p);
		if (c == NULL || c->number != SSH_CIPHER_SSH2) {
			free(cipher_list);
			return 0;
		}
	}
	free(cipher_list);
	return 1;
}

/*
 * Parses the name of the cipher.  Returns the number of the corresponding
 * cipher, or -1 on error.
 */

int
cipher_number(const char *name)
{
	const struct sshcipher *c;
	if (name == NULL)
		return -1;
	for (c = ciphers; c->name != NULL; c++)
		if (strcasecmp(c->name, name) == 0)
			return c->number;
	return -1;
}

char *
cipher_name(int id)
{
	const struct sshcipher *c = cipher_by_number(id);
	return (c==NULL) ? "<unknown>" : c->name;
}

const char *
cipher_warning_message(const struct sshcipher_ctx *cc)
{
	if (cc == NULL || cc->cipher == NULL)
		return NULL;
	if (cc->cipher->number == SSH_CIPHER_DES)
		return "use of DES is strongly discouraged due to "
		    "cryptographic weaknesses";
	return NULL;
}

int
cipher_init(struct sshcipher_ctx **ccp, const struct sshcipher *cipher,
    const u_char *key, u_int keylen, const u_char *iv, u_int ivlen,
    int do_encrypt)
{
	struct sshcipher_ctx *cc = NULL;
	int ret = SSH_ERR_INTERNAL_ERROR;
#ifdef WITH_OPENSSL
	const EVP_CIPHER *type;
	int klen;
	u_char *junk, *discard;
#endif

	*ccp = NULL;
	if ((cc = calloc(sizeof(*cc), 1)) == NULL)
		return SSH_ERR_ALLOC_FAIL;

	if (cipher->number == SSH_CIPHER_DES) {
		if (keylen > 8)
			keylen = 8;
	}

	cc->plaintext = (cipher->number == SSH_CIPHER_NONE);
	cc->encrypt = do_encrypt;

	if (keylen < cipher->key_len ||
	    (iv != NULL && ivlen < cipher_ivlen(cipher))) {
		ret = SSH_ERR_INVALID_ARGUMENT;
		goto out;
	}

	cc->cipher = cipher;
	if ((cc->cipher->flags & CFLAG_CHACHAPOLY) != 0) {
		ret = chachapoly_init(&cc->cp_ctx, key, keylen);
		goto out;
	}
#ifndef WITH_OPENSSL
	if ((cc->cipher->flags & CFLAG_AESCTR) != 0) {
		aesctr_keysetup(&cc->ac_ctx, key, 8 * keylen, 8 * ivlen);
		aesctr_ivsetup(&cc->ac_ctx, iv);
		ret = 0;
		goto out;
	}
	if ((cc->cipher->flags & CFLAG_NONE) != 0) {
		ret = 0;
		goto out;
	}
	ret = SSH_ERR_INVALID_ARGUMENT;
	goto out;
#else /* WITH_OPENSSL */
	type = (*cipher->evptype)();
	if ((cc->evp = EVP_CIPHER_CTX_new()) == NULL) {
		ret = SSH_ERR_ALLOC_FAIL;
		goto out;
	}
	if (EVP_CipherInit(cc->evp, type, NULL, (u_char *)iv,
	    (do_encrypt == CIPHER_ENCRYPT)) == 0) {
		ret = SSH_ERR_LIBCRYPTO_ERROR;
		goto out;
	}
	if (cipher_authlen(cipher) &&
	    !EVP_CIPHER_CTX_ctrl(cc->evp, EVP_CTRL_GCM_SET_IV_FIXED,
	    -1, (u_char *)iv)) {
		ret = SSH_ERR_LIBCRYPTO_ERROR;
		goto out;
	}
	klen = EVP_CIPHER_CTX_key_length(cc->evp);
	if (klen > 0 && keylen != (u_int)klen) {
		if (EVP_CIPHER_CTX_set_key_length(cc->evp, keylen) == 0) {
			ret = SSH_ERR_LIBCRYPTO_ERROR;
			goto out;
		}
	}
	if (EVP_CipherInit(cc->evp, NULL, (u_char *)key, NULL, -1) == 0) {
		ret = SSH_ERR_LIBCRYPTO_ERROR;
		goto out;
	}

	if (cipher->discard_len > 0) {
		if ((junk = malloc(cipher->discard_len)) == NULL ||
		    (discard = malloc(cipher->discard_len)) == NULL) {
			free(junk);
			ret = SSH_ERR_ALLOC_FAIL;
			goto out;
		}
		ret = EVP_Cipher(cc->evp, discard, junk, cipher->discard_len);
		explicit_bzero(discard, cipher->discard_len);
		free(junk);
		free(discard);
		if (ret != 1) {
			ret = SSH_ERR_LIBCRYPTO_ERROR;
			goto out;
		}
	}
	ret = 0;
#endif /* WITH_OPENSSL */
 out:
	if (ret == 0) {
		/* success */
		*ccp = cc;
	} else {
		if (cc != NULL) {
#ifdef WITH_OPENSSL
			if (cc->evp != NULL)
				EVP_CIPHER_CTX_free(cc->evp);
#endif /* WITH_OPENSSL */
			explicit_bzero(cc, sizeof(*cc));
			free(cc);
		}
	}
	return ret;
}

/*
 * cipher_crypt() operates as following:
 * Copy 'aadlen' bytes (without en/decryption) from 'src' to 'dest'.
 * Theses bytes are treated as additional authenticated data for
 * authenticated encryption modes.
 * En/Decrypt 'len' bytes at offset 'aadlen' from 'src' to 'dest'.
 * Use 'authlen' bytes at offset 'len'+'aadlen' as the authentication tag.
 * This tag is written on encryption and verified on decryption.
 * Both 'aadlen' and 'authlen' can be set to 0.
 */
int
cipher_crypt(struct sshcipher_ctx *cc, u_int seqnr, u_char *dest,
   const u_char *src, u_int len, u_int aadlen, u_int authlen)
{
	if ((cc->cipher->flags & CFLAG_CHACHAPOLY) != 0) {
		return chachapoly_crypt(&cc->cp_ctx, seqnr, dest, src,
		    len, aadlen, authlen, cc->encrypt);
	}
#ifndef WITH_OPENSSL
	if ((cc->cipher->flags & CFLAG_AESCTR) != 0) {
		if (aadlen)
			memcpy(dest, src, aadlen);
		aesctr_encrypt_bytes(&cc->ac_ctx, src + aadlen,
		    dest + aadlen, len);
		return 0;
	}
	if ((cc->cipher->flags & CFLAG_NONE) != 0) {
		memcpy(dest, src, aadlen + len);
		return 0;
	}
	return SSH_ERR_INVALID_ARGUMENT;
#else
	if (authlen) {
		u_char lastiv[1];

		if (authlen != cipher_authlen(cc->cipher))
			return SSH_ERR_INVALID_ARGUMENT;
		/* increment IV */
		if (!EVP_CIPHER_CTX_ctrl(cc->evp, EVP_CTRL_GCM_IV_GEN,
		    1, lastiv))
			return SSH_ERR_LIBCRYPTO_ERROR;
		/* set tag on decyption */
		if (!cc->encrypt &&
		    !EVP_CIPHER_CTX_ctrl(cc->evp, EVP_CTRL_GCM_SET_TAG,
		    authlen, (u_char *)src + aadlen + len))
			return SSH_ERR_LIBCRYPTO_ERROR;
	}
	if (aadlen) {
		if (authlen &&
		    EVP_Cipher(cc->evp, NULL, (u_char *)src, aadlen) < 0)
			return SSH_ERR_LIBCRYPTO_ERROR;
		memcpy(dest, src, aadlen);
	}
	if (len % cc->cipher->block_size)
		return SSH_ERR_INVALID_ARGUMENT;
	if (EVP_Cipher(cc->evp, dest + aadlen, (u_char *)src + aadlen,
	    len) < 0)
		return SSH_ERR_LIBCRYPTO_ERROR;
	if (authlen) {
		/* compute tag (on encrypt) or verify tag (on decrypt) */
		if (EVP_Cipher(cc->evp, NULL, NULL, 0) < 0)
			return cc->encrypt ?
			    SSH_ERR_LIBCRYPTO_ERROR : SSH_ERR_MAC_INVALID;
		if (cc->encrypt &&
		    !EVP_CIPHER_CTX_ctrl(cc->evp, EVP_CTRL_GCM_GET_TAG,
		    authlen, dest + aadlen + len))
			return SSH_ERR_LIBCRYPTO_ERROR;
	}
	return 0;
#endif
}

/* Extract the packet length, including any decryption necessary beforehand */
int
cipher_get_length(struct sshcipher_ctx *cc, u_int *plenp, u_int seqnr,
    const u_char *cp, u_int len)
{
	if ((cc->cipher->flags & CFLAG_CHACHAPOLY) != 0)
		return chachapoly_get_length(&cc->cp_ctx, plenp, seqnr,
		    cp, len);
	if (len < 4)
		return SSH_ERR_MESSAGE_INCOMPLETE;
	*plenp = get_u32(cp);
	return 0;
}

void
cipher_free(struct sshcipher_ctx *cc)
{
	if (cc == NULL)
		return;
	if ((cc->cipher->flags & CFLAG_CHACHAPOLY) != 0)
		explicit_bzero(&cc->cp_ctx, sizeof(cc->cp_ctx));
	else if ((cc->cipher->flags & CFLAG_AESCTR) != 0)
		explicit_bzero(&cc->ac_ctx, sizeof(cc->ac_ctx));
#ifdef WITH_OPENSSL
	if (cc->evp != NULL) {
		EVP_CIPHER_CTX_free(cc->evp);
		cc->evp = NULL;
	}
#endif
	explicit_bzero(cc, sizeof(*cc));
	free(cc);
}

/*
 * Selects the cipher, and keys if by computing the MD5 checksum of the
 * passphrase and using the resulting 16 bytes as the key.
 */
int
cipher_set_key_string(struct sshcipher_ctx **ccp,
    const struct sshcipher *cipher, const char *passphrase, int do_encrypt)
{
	u_char digest[16];
	int r = SSH_ERR_INTERNAL_ERROR;

	if ((r = ssh_digest_memory(SSH_DIGEST_MD5,
	    passphrase, strlen(passphrase),
	    digest, sizeof(digest))) != 0)
		goto out;

	r = cipher_init(ccp, cipher, digest, 16, NULL, 0, do_encrypt);
 out:
	explicit_bzero(digest, sizeof(digest));
	return r;
}

/*
 * Exports an IV from the sshcipher_ctx required to export the key
 * state back from the unprivileged child to the privileged parent
 * process.
 */
int
cipher_get_keyiv_len(const struct sshcipher_ctx *cc)
{
	const struct sshcipher *c = cc->cipher;
	int ivlen = 0;

	if (c->number == SSH_CIPHER_3DES)
		ivlen = 24;
	else if ((cc->cipher->flags & CFLAG_CHACHAPOLY) != 0)
		ivlen = 0;
	else if ((cc->cipher->flags & CFLAG_AESCTR) != 0)
		ivlen = sizeof(cc->ac_ctx.ctr);
#ifdef WITH_OPENSSL
	else
		ivlen = EVP_CIPHER_CTX_iv_length(cc->evp);
#endif /* WITH_OPENSSL */
	return (ivlen);
}

int
cipher_get_keyiv(struct sshcipher_ctx *cc, u_char *iv, u_int len)
{
	const struct sshcipher *c = cc->cipher;
#ifdef WITH_OPENSSL
 	int evplen;
#endif

	if ((cc->cipher->flags & CFLAG_CHACHAPOLY) != 0) {
		if (len != 0)
			return SSH_ERR_INVALID_ARGUMENT;
		return 0;
	}
	if ((cc->cipher->flags & CFLAG_AESCTR) != 0) {
		if (len != sizeof(cc->ac_ctx.ctr))
			return SSH_ERR_INVALID_ARGUMENT;
		memcpy(iv, cc->ac_ctx.ctr, len);
		return 0;
	}
	if ((cc->cipher->flags & CFLAG_NONE) != 0)
		return 0;

	switch (c->number) {
#ifdef WITH_OPENSSL
	case SSH_CIPHER_SSH2:
	case SSH_CIPHER_DES:
	case SSH_CIPHER_BLOWFISH:
		evplen = EVP_CIPHER_CTX_iv_length(cc->evp);
		if (evplen == 0)
			return 0;
		else if (evplen < 0)
			return SSH_ERR_LIBCRYPTO_ERROR;
		if ((u_int)evplen != len)
			return SSH_ERR_INVALID_ARGUMENT;
#ifndef OPENSSL_HAVE_EVPCTR
		if (c->evptype == evp_aes_128_ctr)
			ssh_aes_ctr_iv(cc->evp, 0, iv, len);
		else
#endif
		if (cipher_authlen(c)) {
			if (!EVP_CIPHER_CTX_ctrl(cc->evp, EVP_CTRL_GCM_IV_GEN,
			   len, iv))
			       return SSH_ERR_LIBCRYPTO_ERROR;
		} else
			memcpy(iv, cc->evp->iv, len);
		break;
#endif
#ifdef WITH_SSH1
	case SSH_CIPHER_3DES:
		return ssh1_3des_iv(cc->evp, 0, iv, 24);
#endif
	default:
		return SSH_ERR_INVALID_ARGUMENT;
	}
	return 0;
}

int
cipher_set_keyiv(struct sshcipher_ctx *cc, const u_char *iv)
{
	const struct sshcipher *c = cc->cipher;
#ifdef WITH_OPENSSL
 	int evplen = 0;
#endif

	if ((cc->cipher->flags & CFLAG_CHACHAPOLY) != 0)
		return 0;
	if ((cc->cipher->flags & CFLAG_NONE) != 0)
		return 0;

	switch (c->number) {
#ifdef WITH_OPENSSL
	case SSH_CIPHER_SSH2:
	case SSH_CIPHER_DES:
	case SSH_CIPHER_BLOWFISH:
		evplen = EVP_CIPHER_CTX_iv_length(cc->evp);
		if (evplen <= 0)
			return SSH_ERR_LIBCRYPTO_ERROR;
#ifndef OPENSSL_HAVE_EVPCTR
		/* XXX iv arg is const, but ssh_aes_ctr_iv isn't */
		if (c->evptype == evp_aes_128_ctr)
			ssh_aes_ctr_iv(cc->evp, 1, (u_char *)iv, evplen);
		else
#endif
		if (cipher_authlen(c)) {
			/* XXX iv arg is const, but EVP_CIPHER_CTX_ctrl isn't */
			if (!EVP_CIPHER_CTX_ctrl(cc->evp,
			    EVP_CTRL_GCM_SET_IV_FIXED, -1, (void *)iv))
				return SSH_ERR_LIBCRYPTO_ERROR;
		} else
			memcpy(cc->evp->iv, iv, evplen);
		break;
#endif
#ifdef WITH_SSH1
	case SSH_CIPHER_3DES:
		return ssh1_3des_iv(cc->evp, 1, (u_char *)iv, 24);
#endif
	default:
		return SSH_ERR_INVALID_ARGUMENT;
	}
	return 0;
}

#ifdef WITH_OPENSSL
#define EVP_X_STATE(evp)	(evp)->cipher_data
#define EVP_X_STATE_LEN(evp)	(evp)->cipher->ctx_size
#endif

int
cipher_get_keycontext(const struct sshcipher_ctx *cc, u_char *dat)
{
#if defined(WITH_OPENSSL) && !defined(OPENSSL_NO_RC4)
	const struct sshcipher *c = cc->cipher;
	int plen = 0;

	if (c->evptype == EVP_rc4) {
		plen = EVP_X_STATE_LEN(cc->evp);
		if (dat == NULL)
			return (plen);
		memcpy(dat, EVP_X_STATE(cc->evp), plen);
	}
	return (plen);
#else
	return 0;
#endif
}

void
cipher_set_keycontext(struct sshcipher_ctx *cc, const u_char *dat)
{
#if defined(WITH_OPENSSL) && !defined(OPENSSL_NO_RC4)
	const struct sshcipher *c = cc->cipher;
	int plen;

	if (c->evptype == EVP_rc4) {
		plen = EVP_X_STATE_LEN(cc->evp);
		memcpy(EVP_X_STATE(cc->evp), dat, plen);
	}
#endif
}<|MERGE_RESOLUTION|>--- conflicted
+++ resolved
@@ -57,7 +57,9 @@
 extern int ssh1_3des_iv(EVP_CIPHER_CTX *, int, u_char *, int);
 #endif
 
-<<<<<<< HEAD
+/* for multi-threaded aes-ctr cipher */
+extern const EVP_CIPHER *evp_aes_ctr_mt(void);
+
 struct sshcipher_ctx {
 	int	plaintext;
 	int	encrypt;
@@ -66,14 +68,6 @@
 	struct aesctr_ctx ac_ctx; /* XXX union with evp? */
 	const struct sshcipher *cipher;
 };
-=======
-/* for multi-threaded aes-ctr cipher */
-extern const EVP_CIPHER *evp_aes_ctr_mt(void);
-
-/* no longer needed. replaced by evp pointer swap */
-/* extern void ssh_aes_ctr_thread_destroy(EVP_CIPHER_CTX *ctx); */
-/* extern void ssh_aes_ctr_thread_reconstruction(EVP_CIPHER_CTX *ctx); */
->>>>>>> 2dc1cbeb
 
 struct sshcipher {
 	char	*name;
