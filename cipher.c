/* $OpenBSD: cipher.c,v 1.107 2017/05/07 23:12:57 djm Exp $ */
/*
 * Author: Tatu Ylonen <ylo@cs.hut.fi>
 * Copyright (c) 1995 Tatu Ylonen <ylo@cs.hut.fi>, Espoo, Finland
 *                    All rights reserved
 *
 * As far as I am concerned, the code I have written for this software
 * can be used freely for any purpose.  Any derived versions of this
 * software must be clearly marked as such, and if the derived work is
 * incompatible with the protocol description in the RFC file, it must be
 * called by a name other than "ssh" or "Secure Shell".
 *
 *
 * Copyright (c) 1999 Niels Provos.  All rights reserved.
 * Copyright (c) 1999, 2000 Markus Friedl.  All rights reserved.
 *
 * Redistribution and use in source and binary forms, with or without
 * modification, are permitted provided that the following conditions
 * are met:
 * 1. Redistributions of source code must retain the above copyright
 *    notice, this list of conditions and the following disclaimer.
 * 2. Redistributions in binary form must reproduce the above copyright
 *    notice, this list of conditions and the following disclaimer in the
 *    documentation and/or other materials provided with the distribution.
 *
 * THIS SOFTWARE IS PROVIDED BY THE AUTHOR ``AS IS'' AND ANY EXPRESS OR
 * IMPLIED WARRANTIES, INCLUDING, BUT NOT LIMITED TO, THE IMPLIED WARRANTIES
 * OF MERCHANTABILITY AND FITNESS FOR A PARTICULAR PURPOSE ARE DISCLAIMED.
 * IN NO EVENT SHALL THE AUTHOR BE LIABLE FOR ANY DIRECT, INDIRECT,
 * INCIDENTAL, SPECIAL, EXEMPLARY, OR CONSEQUENTIAL DAMAGES (INCLUDING, BUT
 * NOT LIMITED TO, PROCUREMENT OF SUBSTITUTE GOODS OR SERVICES; LOSS OF USE,
 * DATA, OR PROFITS; OR BUSINESS INTERRUPTION) HOWEVER CAUSED AND ON ANY
 * THEORY OF LIABILITY, WHETHER IN CONTRACT, STRICT LIABILITY, OR TORT
 * (INCLUDING NEGLIGENCE OR OTHERWISE) ARISING IN ANY WAY OUT OF THE USE OF
 * THIS SOFTWARE, EVEN IF ADVISED OF THE POSSIBILITY OF SUCH DAMAGE.
 */

#include "includes.h"

#include <sys/types.h>

#include <string.h>
#include <stdarg.h>
#include <stdio.h>

#include "cipher.h"
#include "misc.h"
#include "sshbuf.h"
#include "ssherr.h"
#include "digest.h"

#include "openbsd-compat/openssl-compat.h"


/* for multi-threaded aes-ctr cipher */
extern const EVP_CIPHER *evp_aes_ctr_mt(void);

/* no longer needed. replaced by evp pointer swap */
/* extern void ssh_aes_ctr_thread_destroy(EVP_CIPHER_CTX *ctx); */
/* extern void ssh_aes_ctr_thread_reconstruction(EVP_CIPHER_CTX *ctx); */

struct sshcipher_ctx {
	int	plaintext;
	int	encrypt;
	EVP_CIPHER_CTX *evp;
	struct chachapoly_ctx cp_ctx; /* XXX union with evp? */
	struct aesctr_ctx ac_ctx; /* XXX union with evp? */
	const struct sshcipher *cipher;
};

struct sshcipher {
	char	*name;
	u_int	block_size;
	u_int	key_len;
	u_int	iv_len;		/* defaults to block_size */
	u_int	auth_len;
	u_int	flags;
#define CFLAG_CBC		(1<<0)
#define CFLAG_CHACHAPOLY	(1<<1)
#define CFLAG_AESCTR		(1<<2)
#define CFLAG_NONE		(1<<3)
#define CFLAG_INTERNAL		CFLAG_NONE /* Don't use "none" for packets */
#ifdef WITH_OPENSSL
	const EVP_CIPHER	*(*evptype)(void);
#else
	void	*ignored;
#endif
};

<<<<<<< HEAD
static const struct sshcipher ciphers[] = {
=======
static struct sshcipher ciphers[] = {
#ifdef WITH_SSH1
	{ "des",	SSH_CIPHER_DES, 8, 8, 0, 0, 0, 1, EVP_des_cbc },
	{ "3des",	SSH_CIPHER_3DES, 8, 16, 0, 0, 0, 1, evp_ssh1_3des },
# ifndef OPENSSL_NO_BF
	{ "blowfish",	SSH_CIPHER_BLOWFISH, 8, 32, 0, 0, 0, 1, evp_ssh1_bf },
# endif /* OPENSSL_NO_BF */
#endif /* WITH_SSH1 */
>>>>>>> 4f918482
#ifdef WITH_OPENSSL
	{ "3des-cbc",		8, 24, 0, 0, CFLAG_CBC, EVP_des_ede3_cbc },
	{ "aes128-cbc",		16, 16, 0, 0, CFLAG_CBC, EVP_aes_128_cbc },
	{ "aes192-cbc",		16, 24, 0, 0, CFLAG_CBC, EVP_aes_192_cbc },
	{ "aes256-cbc",		16, 32, 0, 0, CFLAG_CBC, EVP_aes_256_cbc },
	{ "rijndael-cbc@lysator.liu.se",
				16, 32, 0, 0, CFLAG_CBC, EVP_aes_256_cbc },
	{ "aes128-ctr",		16, 16, 0, 0, 0, EVP_aes_128_ctr },
	{ "aes192-ctr",		16, 24, 0, 0, 0, EVP_aes_192_ctr },
	{ "aes256-ctr",		16, 32, 0, 0, 0, EVP_aes_256_ctr },
# ifdef OPENSSL_HAVE_EVPGCM
	{ "aes128-gcm@openssh.com",
				16, 16, 12, 16, 0, EVP_aes_128_gcm },
	{ "aes256-gcm@openssh.com",
				16, 32, 12, 16, 0, EVP_aes_256_gcm },
# endif /* OPENSSL_HAVE_EVPGCM */
#else
	{ "aes128-ctr",		16, 16, 0, 0, CFLAG_AESCTR, NULL },
	{ "aes192-ctr",		16, 24, 0, 0, CFLAG_AESCTR, NULL },
	{ "aes256-ctr",		16, 32, 0, 0, CFLAG_AESCTR, NULL },
#endif
	{ "chacha20-poly1305@openssh.com",
				8, 64, 0, 16, CFLAG_CHACHAPOLY, NULL },
	{ "none",		8, 0, 0, 0, CFLAG_NONE, NULL },

	{ NULL,			0, 0, 0, 0, 0, NULL }
};

/*--*/

/* Returns a comma-separated list of supported ciphers. */
char *
cipher_alg_list(char sep, int auth_only)
{
	char *tmp, *ret = NULL;
	size_t nlen, rlen = 0;
	const struct sshcipher *c;

	for (c = ciphers; c->name != NULL; c++) {
		if ((c->flags & CFLAG_INTERNAL) != 0)
			continue;
		if (auth_only && c->auth_len == 0)
			continue;
		if (ret != NULL)
			ret[rlen++] = sep;
		nlen = strlen(c->name);
		if ((tmp = realloc(ret, rlen + nlen + 2)) == NULL) {
			free(ret);
			return NULL;
		}
		ret = tmp;
		memcpy(ret + rlen, c->name, nlen + 1);
		rlen += nlen;
	}
	return ret;
}

/* used to get the cipher name so when force rekeying to handle the
 * single to multithreaded ctr cipher swap we only rekey when appropriate
 */
const char *
cipher_ctx_name(const struct sshcipher_ctx *cc)
{
	return cc->cipher->name;
}

/* in order to get around sandbox and forking issues with a threaded cipher
 * we set the initial pre-auth aes-ctr cipher to the default OpenSSH cipher
 * post auth we set them to the new evp as defined by cipher-ctr-mt
 */
#ifdef WITH_OPENSSL
void
cipher_reset_multithreaded(void)
{
	cipher_by_name("aes128-ctr")->evptype = evp_aes_ctr_mt;
	cipher_by_name("aes192-ctr")->evptype = evp_aes_ctr_mt;
	cipher_by_name("aes256-ctr")->evptype = evp_aes_ctr_mt;
}
#endif

u_int
cipher_blocksize(const struct sshcipher *c)
{
	return (c->block_size);
}

u_int
cipher_keylen(const struct sshcipher *c)
{
	return (c->key_len);
}

u_int
cipher_seclen(const struct sshcipher *c)
{
	if (strcmp("3des-cbc", c->name) == 0)
		return 14;
	return cipher_keylen(c);
}

u_int
cipher_authlen(const struct sshcipher *c)
{
	return (c->auth_len);
}

u_int
cipher_ivlen(const struct sshcipher *c)
{
	/*
	 * Default is cipher block size, except for chacha20+poly1305 that
	 * needs no IV. XXX make iv_len == -1 default?
	 */
	return (c->iv_len != 0 || (c->flags & CFLAG_CHACHAPOLY) != 0) ?
	    c->iv_len : c->block_size;
}

u_int
cipher_is_cbc(const struct sshcipher *c)
{
	return (c->flags & CFLAG_CBC) != 0;
}

u_int
cipher_ctx_is_plaintext(struct sshcipher_ctx *cc)
{
	return cc->plaintext;
}

<<<<<<< HEAD
const struct sshcipher *
=======
u_int
cipher_ctx_get_number(struct sshcipher_ctx *cc)
{
	return cc->cipher->number;
}

u_int
cipher_mask_ssh1(int client)
{
	u_int mask = 0;
	mask |= 1 << SSH_CIPHER_3DES;		/* Mandatory */
	mask |= 1 << SSH_CIPHER_BLOWFISH;
	if (client) {
		mask |= 1 << SSH_CIPHER_DES;
	}
	return mask;
}

struct sshcipher *
>>>>>>> 4f918482
cipher_by_name(const char *name)
{
	struct sshcipher *c;
	for (c = ciphers; c->name != NULL; c++)
		if (strcmp(c->name, name) == 0)
			return c;
	return NULL;
}

#define	CIPHER_SEP	","
int
ciphers_valid(const char *names)
{
	const struct sshcipher *c;
	char *cipher_list, *cp;
	char *p;

	if (names == NULL || strcmp(names, "") == 0)
		return 0;
	if ((cipher_list = cp = strdup(names)) == NULL)
		return 0;
	for ((p = strsep(&cp, CIPHER_SEP)); p && *p != '\0';
	    (p = strsep(&cp, CIPHER_SEP))) {
		c = cipher_by_name(p);
<<<<<<< HEAD
		if (c == NULL || (c->flags & CFLAG_INTERNAL) != 0) {
=======
		if (c == NULL || (c->number != SSH_CIPHER_SSH2 &&
				  c->number != SSH_CIPHER_NONE)) {
>>>>>>> 4f918482
			free(cipher_list);
			return 0;
		}
	}
	free(cipher_list);
	return 1;
}

const char *
cipher_warning_message(const struct sshcipher_ctx *cc)
{
	if (cc == NULL || cc->cipher == NULL)
		return NULL;
	/* XXX repurpose for CBC warning */
	return NULL;
}

int
cipher_init(struct sshcipher_ctx **ccp, const struct sshcipher *cipher,
    const u_char *key, u_int keylen, const u_char *iv, u_int ivlen,
    int do_encrypt)
{
	struct sshcipher_ctx *cc = NULL;
	int ret = SSH_ERR_INTERNAL_ERROR;
#ifdef WITH_OPENSSL
	const EVP_CIPHER *type;
	int klen;
#endif

	*ccp = NULL;
	if ((cc = calloc(sizeof(*cc), 1)) == NULL)
		return SSH_ERR_ALLOC_FAIL;

	cc->plaintext = (cipher->flags & CFLAG_NONE) != 0;
	cc->encrypt = do_encrypt;

	if (keylen < cipher->key_len ||
	    (iv != NULL && ivlen < cipher_ivlen(cipher))) {
		ret = SSH_ERR_INVALID_ARGUMENT;
		goto out;
	}

	cc->cipher = cipher;
	if ((cc->cipher->flags & CFLAG_CHACHAPOLY) != 0) {
		ret = chachapoly_init(&cc->cp_ctx, key, keylen);
		goto out;
	}
	if ((cc->cipher->flags & CFLAG_NONE) != 0) {
		ret = 0;
		goto out;
	}
#ifndef WITH_OPENSSL
	if ((cc->cipher->flags & CFLAG_AESCTR) != 0) {
		aesctr_keysetup(&cc->ac_ctx, key, 8 * keylen, 8 * ivlen);
		aesctr_ivsetup(&cc->ac_ctx, iv);
		ret = 0;
		goto out;
	}
	ret = SSH_ERR_INVALID_ARGUMENT;
	goto out;
#else /* WITH_OPENSSL */
	type = (*cipher->evptype)();
	if ((cc->evp = EVP_CIPHER_CTX_new()) == NULL) {
		ret = SSH_ERR_ALLOC_FAIL;
		goto out;
	}
	if (EVP_CipherInit(cc->evp, type, NULL, (u_char *)iv,
	    (do_encrypt == CIPHER_ENCRYPT)) == 0) {
		ret = SSH_ERR_LIBCRYPTO_ERROR;
		goto out;
	}
	if (cipher_authlen(cipher) &&
	    !EVP_CIPHER_CTX_ctrl(cc->evp, EVP_CTRL_GCM_SET_IV_FIXED,
	    -1, (u_char *)iv)) {
		ret = SSH_ERR_LIBCRYPTO_ERROR;
		goto out;
	}
	klen = EVP_CIPHER_CTX_key_length(cc->evp);
	if (klen > 0 && keylen != (u_int)klen) {
		if (EVP_CIPHER_CTX_set_key_length(cc->evp, keylen) == 0) {
			ret = SSH_ERR_LIBCRYPTO_ERROR;
			goto out;
		}
	}
	if (EVP_CipherInit(cc->evp, NULL, (u_char *)key, NULL, -1) == 0) {
		ret = SSH_ERR_LIBCRYPTO_ERROR;
		goto out;
	}
	ret = 0;
#endif /* WITH_OPENSSL */
 out:
	if (ret == 0) {
		/* success */
		*ccp = cc;
	} else {
		if (cc != NULL) {
#ifdef WITH_OPENSSL
			if (cc->evp != NULL)
				EVP_CIPHER_CTX_free(cc->evp);
#endif /* WITH_OPENSSL */
			explicit_bzero(cc, sizeof(*cc));
			free(cc);
		}
	}
	return ret;
}

/*
 * cipher_crypt() operates as following:
 * Copy 'aadlen' bytes (without en/decryption) from 'src' to 'dest'.
 * Theses bytes are treated as additional authenticated data for
 * authenticated encryption modes.
 * En/Decrypt 'len' bytes at offset 'aadlen' from 'src' to 'dest'.
 * Use 'authlen' bytes at offset 'len'+'aadlen' as the authentication tag.
 * This tag is written on encryption and verified on decryption.
 * Both 'aadlen' and 'authlen' can be set to 0.
 */
int
cipher_crypt(struct sshcipher_ctx *cc, u_int seqnr, u_char *dest,
   const u_char *src, u_int len, u_int aadlen, u_int authlen)
{
	if ((cc->cipher->flags & CFLAG_CHACHAPOLY) != 0) {
		return chachapoly_crypt(&cc->cp_ctx, seqnr, dest, src,
		    len, aadlen, authlen, cc->encrypt);
	}
	if ((cc->cipher->flags & CFLAG_NONE) != 0) {
		memcpy(dest, src, aadlen + len);
		return 0;
	}
#ifndef WITH_OPENSSL
	if ((cc->cipher->flags & CFLAG_AESCTR) != 0) {
		if (aadlen)
			memcpy(dest, src, aadlen);
		aesctr_encrypt_bytes(&cc->ac_ctx, src + aadlen,
		    dest + aadlen, len);
		return 0;
	}
	return SSH_ERR_INVALID_ARGUMENT;
#else
	if (authlen) {
		u_char lastiv[1];

		if (authlen != cipher_authlen(cc->cipher))
			return SSH_ERR_INVALID_ARGUMENT;
		/* increment IV */
		if (!EVP_CIPHER_CTX_ctrl(cc->evp, EVP_CTRL_GCM_IV_GEN,
		    1, lastiv))
			return SSH_ERR_LIBCRYPTO_ERROR;
		/* set tag on decyption */
		if (!cc->encrypt &&
		    !EVP_CIPHER_CTX_ctrl(cc->evp, EVP_CTRL_GCM_SET_TAG,
		    authlen, (u_char *)src + aadlen + len))
			return SSH_ERR_LIBCRYPTO_ERROR;
	}
	if (aadlen) {
		if (authlen &&
		    EVP_Cipher(cc->evp, NULL, (u_char *)src, aadlen) < 0)
			return SSH_ERR_LIBCRYPTO_ERROR;
		memcpy(dest, src, aadlen);
	}
	if (len % cc->cipher->block_size)
		return SSH_ERR_INVALID_ARGUMENT;
	if (EVP_Cipher(cc->evp, dest + aadlen, (u_char *)src + aadlen,
	    len) < 0)
		return SSH_ERR_LIBCRYPTO_ERROR;
	if (authlen) {
		/* compute tag (on encrypt) or verify tag (on decrypt) */
		if (EVP_Cipher(cc->evp, NULL, NULL, 0) < 0)
			return cc->encrypt ?
			    SSH_ERR_LIBCRYPTO_ERROR : SSH_ERR_MAC_INVALID;
		if (cc->encrypt &&
		    !EVP_CIPHER_CTX_ctrl(cc->evp, EVP_CTRL_GCM_GET_TAG,
		    authlen, dest + aadlen + len))
			return SSH_ERR_LIBCRYPTO_ERROR;
	}
	return 0;
#endif
}

/* Extract the packet length, including any decryption necessary beforehand */
int
cipher_get_length(struct sshcipher_ctx *cc, u_int *plenp, u_int seqnr,
    const u_char *cp, u_int len)
{
	if ((cc->cipher->flags & CFLAG_CHACHAPOLY) != 0)
		return chachapoly_get_length(&cc->cp_ctx, plenp, seqnr,
		    cp, len);
	if (len < 4)
		return SSH_ERR_MESSAGE_INCOMPLETE;
	*plenp = get_u32(cp);
	return 0;
}

void
cipher_free(struct sshcipher_ctx *cc)
{
	if (cc == NULL)
		return;
	if ((cc->cipher->flags & CFLAG_CHACHAPOLY) != 0)
		explicit_bzero(&cc->cp_ctx, sizeof(cc->cp_ctx));
	else if ((cc->cipher->flags & CFLAG_AESCTR) != 0)
		explicit_bzero(&cc->ac_ctx, sizeof(cc->ac_ctx));
#ifdef WITH_OPENSSL
	if (cc->evp != NULL) {
		EVP_CIPHER_CTX_free(cc->evp);
		cc->evp = NULL;
	}
#endif
	explicit_bzero(cc, sizeof(*cc));
	free(cc);
}

/*
 * Exports an IV from the sshcipher_ctx required to export the key
 * state back from the unprivileged child to the privileged parent
 * process.
 */
int
cipher_get_keyiv_len(const struct sshcipher_ctx *cc)
{
	const struct sshcipher *c = cc->cipher;

	if ((c->flags & CFLAG_CHACHAPOLY) != 0)
		return 0;
	else if ((c->flags & CFLAG_AESCTR) != 0)
		return sizeof(cc->ac_ctx.ctr);
#ifdef WITH_OPENSSL
	return EVP_CIPHER_CTX_iv_length(cc->evp);
#else
	return 0;
#endif
}

int
cipher_get_keyiv(struct sshcipher_ctx *cc, u_char *iv, u_int len)
{
	const struct sshcipher *c = cc->cipher;
#ifdef WITH_OPENSSL
 	int evplen;
#endif

	if ((cc->cipher->flags & CFLAG_CHACHAPOLY) != 0) {
		if (len != 0)
			return SSH_ERR_INVALID_ARGUMENT;
		return 0;
	}
	if ((cc->cipher->flags & CFLAG_AESCTR) != 0) {
		if (len != sizeof(cc->ac_ctx.ctr))
			return SSH_ERR_INVALID_ARGUMENT;
		memcpy(iv, cc->ac_ctx.ctr, len);
		return 0;
	}
	if ((cc->cipher->flags & CFLAG_NONE) != 0)
		return 0;

#ifdef WITH_OPENSSL
<<<<<<< HEAD
	evplen = EVP_CIPHER_CTX_iv_length(cc->evp);
	if (evplen == 0)
		return 0;
	else if (evplen < 0)
		return SSH_ERR_LIBCRYPTO_ERROR;
	if ((u_int)evplen != len)
		return SSH_ERR_INVALID_ARGUMENT;
=======
	case SSH_CIPHER_NONE:
	case SSH_CIPHER_SSH2:
	case SSH_CIPHER_DES:
	case SSH_CIPHER_BLOWFISH:
		evplen = EVP_CIPHER_CTX_iv_length(cc->evp);
		if (evplen == 0)
			return 0;
		else if (evplen < 0)
			return SSH_ERR_LIBCRYPTO_ERROR;
		if ((u_int)evplen != len)
			return SSH_ERR_INVALID_ARGUMENT;
>>>>>>> 4f918482
#ifndef OPENSSL_HAVE_EVPCTR
	if (c->evptype == evp_aes_128_ctr)
		ssh_aes_ctr_iv(cc->evp, 0, iv, len);
	else
#endif
	if (cipher_authlen(c)) {
		if (!EVP_CIPHER_CTX_ctrl(cc->evp, EVP_CTRL_GCM_IV_GEN,
		   len, iv))
		       return SSH_ERR_LIBCRYPTO_ERROR;
	} else
		memcpy(iv, cc->evp->iv, len);
#endif
	return 0;
}

int
cipher_set_keyiv(struct sshcipher_ctx *cc, const u_char *iv)
{
	const struct sshcipher *c = cc->cipher;
#ifdef WITH_OPENSSL
 	int evplen = 0;
#endif

	if ((cc->cipher->flags & CFLAG_CHACHAPOLY) != 0)
		return 0;
	if ((cc->cipher->flags & CFLAG_NONE) != 0)
		return 0;

#ifdef WITH_OPENSSL
<<<<<<< HEAD
	evplen = EVP_CIPHER_CTX_iv_length(cc->evp);
	if (evplen <= 0)
		return SSH_ERR_LIBCRYPTO_ERROR;
=======
	case SSH_CIPHER_NONE:
	case SSH_CIPHER_SSH2:
	case SSH_CIPHER_DES:
	case SSH_CIPHER_BLOWFISH:
		evplen = EVP_CIPHER_CTX_iv_length(cc->evp);
		if (evplen <= 0)
			return SSH_ERR_LIBCRYPTO_ERROR;
>>>>>>> 4f918482
#ifndef OPENSSL_HAVE_EVPCTR
	/* XXX iv arg is const, but ssh_aes_ctr_iv isn't */
	if (c->evptype == evp_aes_128_ctr)
		ssh_aes_ctr_iv(cc->evp, 1, (u_char *)iv, evplen);
	else
#endif
	if (cipher_authlen(c)) {
		/* XXX iv arg is const, but EVP_CIPHER_CTX_ctrl isn't */
		if (!EVP_CIPHER_CTX_ctrl(cc->evp,
		    EVP_CTRL_GCM_SET_IV_FIXED, -1, (void *)iv))
			return SSH_ERR_LIBCRYPTO_ERROR;
	} else
		memcpy(cc->evp->iv, iv, evplen);
#endif
	return 0;
}

#ifdef WITH_OPENSSL
#define EVP_X_STATE(evp)	(evp)->cipher_data
#define EVP_X_STATE_LEN(evp)	(evp)->cipher->ctx_size
#endif

int
cipher_get_keycontext(const struct sshcipher_ctx *cc, u_char *dat)
{
#if defined(WITH_OPENSSL) && !defined(OPENSSL_NO_RC4)
	const struct sshcipher *c = cc->cipher;
	int plen = 0;

	if (c->evptype == EVP_rc4) {
		plen = EVP_X_STATE_LEN(cc->evp);
		if (dat == NULL)
			return (plen);
		memcpy(dat, EVP_X_STATE(cc->evp), plen);
	}
	return (plen);
#else
	return 0;
#endif
}

void
cipher_set_keycontext(struct sshcipher_ctx *cc, const u_char *dat)
{
#if defined(WITH_OPENSSL) && !defined(OPENSSL_NO_RC4)
	const struct sshcipher *c = cc->cipher;
	int plen;

	if (c->evptype == EVP_rc4) {
		plen = EVP_X_STATE_LEN(cc->evp);
		memcpy(EVP_X_STATE(cc->evp), dat, plen);
	}
#endif
}<|MERGE_RESOLUTION|>--- conflicted
+++ resolved
@@ -48,6 +48,7 @@
 #include "sshbuf.h"
 #include "ssherr.h"
 #include "digest.h"
+#include "log.h"
 
 #include "openbsd-compat/openssl-compat.h"
 
@@ -87,18 +88,7 @@
 #endif
 };
 
-<<<<<<< HEAD
-static const struct sshcipher ciphers[] = {
-=======
 static struct sshcipher ciphers[] = {
-#ifdef WITH_SSH1
-	{ "des",	SSH_CIPHER_DES, 8, 8, 0, 0, 0, 1, EVP_des_cbc },
-	{ "3des",	SSH_CIPHER_3DES, 8, 16, 0, 0, 0, 1, evp_ssh1_3des },
-# ifndef OPENSSL_NO_BF
-	{ "blowfish",	SSH_CIPHER_BLOWFISH, 8, 32, 0, 0, 0, 1, evp_ssh1_bf },
-# endif /* OPENSSL_NO_BF */
-#endif /* WITH_SSH1 */
->>>>>>> 4f918482
 #ifdef WITH_OPENSSL
 	{ "3des-cbc",		8, 24, 0, 0, CFLAG_CBC, EVP_des_ede3_cbc },
 	{ "aes128-cbc",		16, 16, 0, 0, CFLAG_CBC, EVP_aes_128_cbc },
@@ -108,7 +98,7 @@
 				16, 32, 0, 0, CFLAG_CBC, EVP_aes_256_cbc },
 	{ "aes128-ctr",		16, 16, 0, 0, 0, EVP_aes_128_ctr },
 	{ "aes192-ctr",		16, 24, 0, 0, 0, EVP_aes_192_ctr },
-	{ "aes256-ctr",		16, 32, 0, 0, 0, EVP_aes_256_ctr },
+	{ "aes256-ctr",		16, 32, 0, 0, 0, EVP_aes_256_ctr }, 
 # ifdef OPENSSL_HAVE_EVPGCM
 	{ "aes128-gcm@openssh.com",
 				16, 16, 12, 16, 0, EVP_aes_128_gcm },
@@ -179,6 +169,12 @@
 }
 #endif
 
+void
+cipher_mt_restart(const struct sshcipher_ctx *cc) {
+	ssh_aes_ctr_thread_destroy(cc->evp);
+	ssh_aes_ctr_thread_reconstruction(cc->evp);
+}
+
 u_int
 cipher_blocksize(const struct sshcipher *c)
 {
@@ -228,29 +224,7 @@
 	return cc->plaintext;
 }
 
-<<<<<<< HEAD
-const struct sshcipher *
-=======
-u_int
-cipher_ctx_get_number(struct sshcipher_ctx *cc)
-{
-	return cc->cipher->number;
-}
-
-u_int
-cipher_mask_ssh1(int client)
-{
-	u_int mask = 0;
-	mask |= 1 << SSH_CIPHER_3DES;		/* Mandatory */
-	mask |= 1 << SSH_CIPHER_BLOWFISH;
-	if (client) {
-		mask |= 1 << SSH_CIPHER_DES;
-	}
-	return mask;
-}
-
 struct sshcipher *
->>>>>>> 4f918482
 cipher_by_name(const char *name)
 {
 	struct sshcipher *c;
@@ -275,12 +249,9 @@
 	for ((p = strsep(&cp, CIPHER_SEP)); p && *p != '\0';
 	    (p = strsep(&cp, CIPHER_SEP))) {
 		c = cipher_by_name(p);
-<<<<<<< HEAD
-		if (c == NULL || (c->flags & CFLAG_INTERNAL) != 0) {
-=======
-		if (c == NULL || (c->number != SSH_CIPHER_SSH2 &&
-				  c->number != SSH_CIPHER_NONE)) {
->>>>>>> 4f918482
+		/* not sure the logic here is correct CJR */
+		if (c == NULL || ((c->flags & CFLAG_INTERNAL) != 0 &&
+				  (c->flags & CFLAG_NONE) !=0)) {
 			free(cipher_list);
 			return 0;
 		}
@@ -537,7 +508,6 @@
 		return 0;
 
 #ifdef WITH_OPENSSL
-<<<<<<< HEAD
 	evplen = EVP_CIPHER_CTX_iv_length(cc->evp);
 	if (evplen == 0)
 		return 0;
@@ -545,19 +515,6 @@
 		return SSH_ERR_LIBCRYPTO_ERROR;
 	if ((u_int)evplen != len)
 		return SSH_ERR_INVALID_ARGUMENT;
-=======
-	case SSH_CIPHER_NONE:
-	case SSH_CIPHER_SSH2:
-	case SSH_CIPHER_DES:
-	case SSH_CIPHER_BLOWFISH:
-		evplen = EVP_CIPHER_CTX_iv_length(cc->evp);
-		if (evplen == 0)
-			return 0;
-		else if (evplen < 0)
-			return SSH_ERR_LIBCRYPTO_ERROR;
-		if ((u_int)evplen != len)
-			return SSH_ERR_INVALID_ARGUMENT;
->>>>>>> 4f918482
 #ifndef OPENSSL_HAVE_EVPCTR
 	if (c->evptype == evp_aes_128_ctr)
 		ssh_aes_ctr_iv(cc->evp, 0, iv, len);
@@ -587,19 +544,9 @@
 		return 0;
 
 #ifdef WITH_OPENSSL
-<<<<<<< HEAD
 	evplen = EVP_CIPHER_CTX_iv_length(cc->evp);
 	if (evplen <= 0)
 		return SSH_ERR_LIBCRYPTO_ERROR;
-=======
-	case SSH_CIPHER_NONE:
-	case SSH_CIPHER_SSH2:
-	case SSH_CIPHER_DES:
-	case SSH_CIPHER_BLOWFISH:
-		evplen = EVP_CIPHER_CTX_iv_length(cc->evp);
-		if (evplen <= 0)
-			return SSH_ERR_LIBCRYPTO_ERROR;
->>>>>>> 4f918482
 #ifndef OPENSSL_HAVE_EVPCTR
 	/* XXX iv arg is const, but ssh_aes_ctr_iv isn't */
 	if (c->evptype == evp_aes_128_ctr)
