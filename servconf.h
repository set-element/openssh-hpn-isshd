/* $OpenBSD: servconf.h,v 1.120 2015/07/10 06:21:53 markus Exp $ */

/*
 * Author: Tatu Ylonen <ylo@cs.hut.fi>
 * Copyright (c) 1995 Tatu Ylonen <ylo@cs.hut.fi>, Espoo, Finland
 *                    All rights reserved
 * Definitions for server configuration data and for the functions reading it.
 *
 * As far as I am concerned, the code I have written for this software
 * can be used freely for any purpose.  Any derived versions of this
 * software must be clearly marked as such, and if the derived work is
 * incompatible with the protocol description in the RFC file, it must be
 * called by a name other than "ssh" or "Secure Shell".
 */

#ifndef SERVCONF_H
#define SERVCONF_H

#define MAX_PORTS		256	/* Max # ports. */

#define MAX_ALLOW_USERS		256	/* Max # users on allow list. */
#define MAX_DENY_USERS		256	/* Max # users on deny list. */
#define MAX_ALLOW_GROUPS	256	/* Max # groups on allow list. */
#define MAX_DENY_GROUPS		256	/* Max # groups on deny list. */
#define MAX_SUBSYSTEMS		256	/* Max # subsystems. */
#define MAX_HOSTKEYS		256	/* Max # hostkeys. */
#define MAX_HOSTCERTS		256	/* Max # host certificates. */
#define MAX_ACCEPT_ENV		256	/* Max # of env vars. */
#define MAX_MATCH_GROUPS	256	/* Max # of groups for Match. */
#define MAX_AUTHKEYS_FILES	256	/* Max # of authorized_keys files. */
#define MAX_AUTH_METHODS	256	/* Max # of AuthenticationMethods. */

/* permit_root_login */
#define	PERMIT_NOT_SET		-1
#define	PERMIT_NO		0
#define	PERMIT_FORCED_ONLY	1
#define	PERMIT_NO_PASSWD	2
#define	PERMIT_YES		3

/* use_privsep */
#define PRIVSEP_OFF		0
#define PRIVSEP_ON		1
#define PRIVSEP_NOSANDBOX	2

/* AllowTCPForwarding */
#define FORWARD_DENY		0
#define FORWARD_REMOTE		(1)
#define FORWARD_LOCAL		(1<<1)
#define FORWARD_ALLOW		(FORWARD_REMOTE|FORWARD_LOCAL)

#define DEFAULT_AUTH_FAIL_MAX	6	/* Default for MaxAuthTries */
#define DEFAULT_SESSIONS_MAX	10	/* Default for MaxSessions */

/* Magic name for internal sftp-server */
#define INTERNAL_SFTP_NAME	"internal-sftp"

typedef struct {
	u_int	num_ports;
	u_int	ports_from_cmdline;
	int	ports[MAX_PORTS];	/* Port number to listen on. */
	u_int	num_queued_listens;
	char   **queued_listen_addrs;
	int    *queued_listen_ports;
	struct addrinfo *listen_addrs;	/* Addresses on which the server listens. */
	int     address_family;		/* Address family used by the server. */
	char   *host_key_files[MAX_HOSTKEYS];	/* Files containing host keys. */
	int     num_host_key_files;     /* Number of files for host keys. */
	char   *host_cert_files[MAX_HOSTCERTS];	/* Files containing host certs. */
	int     num_host_cert_files;     /* Number of files for host certs. */
	char   *host_key_agent;		 /* ssh-agent socket for host keys. */
	char   *pid_file;	/* Where to put our pid */
	int     server_key_bits;/* Size of the server key. */
	int     login_grace_time;	/* Disconnect if no auth in this time
					 * (sec). */
	int     key_regeneration_time;	/* Server key lifetime (seconds). */
	int     permit_root_login;	/* PERMIT_*, see above */
	int     ignore_rhosts;	/* Ignore .rhosts and .shosts. */
	int     ignore_user_known_hosts;	/* Ignore ~/.ssh/known_hosts
						 * for RhostsRsaAuth */
	int     print_motd;	/* If true, print /etc/motd. */
	int	print_lastlog;	/* If true, print lastlog */
	int     x11_forwarding;	/* If true, permit inet (spoofing) X11 fwd. */
	int     x11_display_offset;	/* What DISPLAY number to start
					 * searching at */
	int     x11_use_localhost;	/* If true, use localhost for fake X11 server. */
	char   *xauth_location;	/* Location of xauth program */
	int	permit_tty;	/* If false, deny pty allocation */
	int	permit_user_rc;	/* If false, deny ~/.ssh/rc execution */
	int     strict_modes;	/* If true, require string home dir modes. */
	int     tcp_keep_alive;	/* If true, set SO_KEEPALIVE. */
	int	ip_qos_interactive;	/* IP ToS/DSCP/class for interactive */
	int	ip_qos_bulk;		/* IP ToS/DSCP/class for bulk traffic */
	char   *ciphers;	/* Supported SSH2 ciphers. */
	char   *macs;		/* Supported SSH2 macs. */
	char   *kex_algorithms;	/* SSH2 kex methods in order of preference. */
	int	protocol;	/* Supported protocol versions. */
	struct ForwardOptions fwd_opts;	/* forwarding options */
	SyslogFacility log_facility;	/* Facility for system logging. */
	LogLevel log_level;	/* Level for system logging. */
	int     rhosts_rsa_authentication;	/* If true, permit rhosts RSA
						 * authentication. */
	int     hostbased_authentication;	/* If true, permit ssh2 hostbased auth */
	int     hostbased_uses_name_from_packet_only; /* experimental */
	char   *hostbased_key_types;	/* Key types allowed for hostbased */
	char   *hostkeyalgorithms;	/* SSH2 server key types */
	int     rsa_authentication;	/* If true, permit RSA authentication. */
	int     pubkey_authentication;	/* If true, permit ssh2 pubkey authentication. */
	char   *pubkey_key_types;	/* Key types allowed for public key */
	int     kerberos_authentication;	/* If true, permit Kerberos
						 * authentication. */
	int     kerberos_or_local_passwd;	/* If true, permit kerberos
						 * and any other password
						 * authentication mechanism,
						 * such as SecurID or
						 * /etc/passwd */
	int     kerberos_ticket_cleanup;	/* If true, destroy ticket
						 * file on logout. */
	int     kerberos_get_afs_token;		/* If true, try to get AFS token if
						 * authenticated with Kerberos. */
	int     gss_authentication;	/* If true, permit GSSAPI authentication */
	int     gss_cleanup_creds;	/* If true, destroy cred cache on logout */
	int     gss_strict_acceptor;	/* If true, restrict the GSSAPI acceptor name */
	int     password_authentication;	/* If true, permit password
						 * authentication. */
	int     kbd_interactive_authentication;	/* If true, permit */
	int     challenge_response_authentication;
	int     permit_empty_passwd;	/* If false, do not permit empty
					 * passwords. */
	int     permit_user_env;	/* If true, read ~/.ssh/environment */
	int     use_login;	/* If true, login(1) is used */
	int     compression;	/* If true, compression is allowed */
	int	allow_tcp_forwarding; /* One of FORWARD_* */
	int	allow_streamlocal_forwarding; /* One of FORWARD_* */
	int	allow_agent_forwarding;
	u_int num_allow_users;
	char   *allow_users[MAX_ALLOW_USERS];
	u_int num_deny_users;
	char   *deny_users[MAX_DENY_USERS];
	u_int num_allow_groups;
	char   *allow_groups[MAX_ALLOW_GROUPS];
	u_int num_deny_groups;
	char   *deny_groups[MAX_DENY_GROUPS];

	u_int num_subsystems;
	char   *subsystem_name[MAX_SUBSYSTEMS];
	char   *subsystem_command[MAX_SUBSYSTEMS];
	char   *subsystem_args[MAX_SUBSYSTEMS];

	u_int num_accept_env;
	char   *accept_env[MAX_ACCEPT_ENV];

	int	max_startups_begin;
	int	max_startups_rate;
	int	max_startups;
	int	max_authtries;
	int	max_sessions;
	char   *banner;			/* SSH-2 banner message */
	int	use_dns;
	int	client_alive_interval;	/*
					 * poke the client this often to
					 * see if it's still there
					 */
	int	client_alive_count_max;	/*
					 * If the client is unresponsive
					 * for this many intervals above,
					 * disconnect the session
					 */

	u_int num_authkeys_files;	/* Files containing public keys */
	char   *authorized_keys_files[MAX_AUTHKEYS_FILES];

	char   *adm_forced_command;

	int	use_pam;		/* Enable auth via PAM */
        int     tcp_rcv_buf_poll;       /* poll tcp rcv window in autotuning kernels*/
	int	hpn_disabled;		/* disable hpn functionality. false by default */
	int	hpn_buffer_size;	/* set the hpn buffer size - default 3MB */

	int	none_enabled;		/* Enable NONE cipher switch */

<<<<<<< HEAD
	int	audit_disabled;		/* disable SSHD instrumentation */

=======
	int     disable_multithreaded;  /*disable multithreaded aes-ctr cipher */
	
>>>>>>> eb8bc2ec
	int	permit_tun;

	int	num_permitted_opens;

	char   *chroot_directory;
	char   *revoked_keys_file;
	char   *trusted_user_ca_keys;
	char   *authorized_keys_command;
	char   *authorized_keys_command_user;
	char   *authorized_principals_file;
	char   *authorized_principals_command;
	char   *authorized_principals_command_user;

	int64_t rekey_limit;
	int	rekey_interval;

	char   *version_addendum;	/* Appended to SSH banner */

	u_int	num_auth_methods;
	char   *auth_methods[MAX_AUTH_METHODS];

	int	fingerprint_hash;
}       ServerOptions;

/* Information about the incoming connection as used by Match */
struct connection_info {
	const char *user;
	const char *host;	/* possibly resolved hostname */
	const char *address; 	/* remote address */
	const char *laddress;	/* local address */
	int lport;		/* local port */
};


/*
 * These are string config options that must be copied between the
 * Match sub-config and the main config, and must be sent from the
 * privsep slave to the privsep master. We use a macro to ensure all
 * the options are copied and the copies are done in the correct order.
 *
 * NB. an option must appear in servconf.c:copy_set_server_options() or
 * COPY_MATCH_STRING_OPTS here but never both.
 */
#define COPY_MATCH_STRING_OPTS() do { \
		M_CP_STROPT(banner); \
		M_CP_STROPT(trusted_user_ca_keys); \
		M_CP_STROPT(revoked_keys_file); \
		M_CP_STROPT(authorized_keys_command); \
		M_CP_STROPT(authorized_keys_command_user); \
		M_CP_STROPT(authorized_principals_file); \
		M_CP_STROPT(authorized_principals_command); \
		M_CP_STROPT(authorized_principals_command_user); \
		M_CP_STROPT(hostbased_key_types); \
		M_CP_STROPT(pubkey_key_types); \
		M_CP_STRARRAYOPT(authorized_keys_files, num_authkeys_files); \
		M_CP_STRARRAYOPT(allow_users, num_allow_users); \
		M_CP_STRARRAYOPT(deny_users, num_deny_users); \
		M_CP_STRARRAYOPT(allow_groups, num_allow_groups); \
		M_CP_STRARRAYOPT(deny_groups, num_deny_groups); \
		M_CP_STRARRAYOPT(accept_env, num_accept_env); \
		M_CP_STRARRAYOPT(auth_methods, num_auth_methods); \
	} while (0)

struct connection_info *get_connection_info(int, int);
void	 initialize_server_options(ServerOptions *);
void	 fill_default_server_options(ServerOptions *);
int	 process_server_config_line(ServerOptions *, char *, const char *, int,
	     int *, struct connection_info *);
void	 load_server_config(const char *, Buffer *);
void	 parse_server_config(ServerOptions *, const char *, Buffer *,
	     struct connection_info *);
void	 parse_server_match_config(ServerOptions *, struct connection_info *);
int	 parse_server_match_testspec(struct connection_info *, char *);
int	 server_match_spec_complete(struct connection_info *);
void	 copy_set_server_options(ServerOptions *, ServerOptions *, int);
void	 dump_config(ServerOptions *);
char	*derelativise_path(const char *);

#endif				/* SERVCONF_H */<|MERGE_RESOLUTION|>--- conflicted
+++ resolved
@@ -178,13 +178,9 @@
 
 	int	none_enabled;		/* Enable NONE cipher switch */
 
-<<<<<<< HEAD
 	int	audit_disabled;		/* disable SSHD instrumentation */
-
-=======
 	int     disable_multithreaded;  /*disable multithreaded aes-ctr cipher */
 	
->>>>>>> eb8bc2ec
 	int	permit_tun;
 
 	int	num_permitted_opens;
