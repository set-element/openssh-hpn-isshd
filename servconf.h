--- conflicted
+++ resolved
@@ -176,13 +176,10 @@
 	int	tcp_rcv_buf_poll;	/* poll tcp rcv window in autotuning kernels*/
 	int	hpn_disabled;		/* disable hpn functionality. false by default */
 	int	hpn_buffer_size;	/* set the hpn buffer size - default 3MB */
-<<<<<<< HEAD
-=======
-
-	int	none_enabled;		/* Enable NONE cipher switch */
+
+        int	none_enabled;		/* Enable NONE cipher switch */
 
 	int     disable_multithreaded;  /*disable multithreaded aes-ctr cipher */
->>>>>>> f10e4657
 
 	int	none_enabled;		/* Enable NONE cipher switch */
 
