--- conflicted
+++ resolved
@@ -455,23 +455,6 @@
 }
 
 void
-<<<<<<< HEAD
-sshsigdie(const char *file, const char *func, int line, int showfunc,
-    LogLevel level, const char *suffix, const char *fmt, ...)
-{
-#ifdef SYSLOG_R_SAFE_IN_SIGHAND
-	va_list args;
-	va_start(args, fmt);
-	sshlogv(file, func, line, showfunc, SYSLOG_LEVEL_FATAL,
-	    suffix, fmt, args);
-	va_end(args);
-#endif
-	_exit(1);
-}
-
-void
-=======
->>>>>>> 6e97c21c
 sshlogv(const char *file, const char *func, int line, int showfunc,
     LogLevel level, const char *suffix, const char *fmt, va_list args)
 {
