--- conflicted
+++ resolved
@@ -733,15 +733,6 @@
 		    newkeys->enc.name,
 		    authlen == 0 ? newkeys->mac.name : "<implicit>",
 		    newkeys->comp.name);
-<<<<<<< HEAD
-		/*
-		 * client starts with ctos = 0 && log flag = 0 and no log.
-		 * 2nd client pass ctos = 1 and flag = 1 so no log.
-		 * server starts with ctos = 1 && log_flag = 0 so log.
-		 * 2nd sever pass ctos = 1 && log flag = 1 so no log.
-		 * -cjr
-		 */
-=======
 
 #ifdef NERSC_MOD
 		if ( ctos ) {
@@ -775,7 +766,6 @@
 		/* server starts with ctos =1 && log_flag = 0 so log */
 		/* 2nd sever pass ctos = 1 && log flag = 1 so no log*/
 		/* -cjr*/
->>>>>>> 535137cf
 		if (ctos && !log_flag) {
 			logit("SSH: Server;Ltype: Kex;Remote: %s-%d;Enc: %s;MAC: %s;Comp: %s",
 			    ssh_get_remote_ipaddr(ssh),
