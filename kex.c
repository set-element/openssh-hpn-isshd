/* $OpenBSD: kex.c,v 1.109 2015/07/30 00:01:34 djm Exp $ */
/*
 * Copyright (c) 2000, 2001 Markus Friedl.  All rights reserved.
 *
 * Redistribution and use in source and binary forms, with or without
 * modification, are permitted provided that the following conditions
 * are met:
 * 1. Redistributions of source code must retain the above copyright
 *    notice, this list of conditions and the following disclaimer.
 * 2. Redistributions in binary form must reproduce the above copyright
 *    notice, this list of conditions and the following disclaimer in the
 *    documentation and/or other materials provided with the distribution.
 *
 * THIS SOFTWARE IS PROVIDED BY THE AUTHOR ``AS IS'' AND ANY EXPRESS OR
 * IMPLIED WARRANTIES, INCLUDING, BUT NOT LIMITED TO, THE IMPLIED WARRANTIES
 * OF MERCHANTABILITY AND FITNESS FOR A PARTICULAR PURPOSE ARE DISCLAIMED.
 * IN NO EVENT SHALL THE AUTHOR BE LIABLE FOR ANY DIRECT, INDIRECT,
 * INCIDENTAL, SPECIAL, EXEMPLARY, OR CONSEQUENTIAL DAMAGES (INCLUDING, BUT
 * NOT LIMITED TO, PROCUREMENT OF SUBSTITUTE GOODS OR SERVICES; LOSS OF USE,
 * DATA, OR PROFITS; OR BUSINESS INTERRUPTION) HOWEVER CAUSED AND ON ANY
 * THEORY OF LIABILITY, WHETHER IN CONTRACT, STRICT LIABILITY, OR TORT
 * (INCLUDING NEGLIGENCE OR OTHERWISE) ARISING IN ANY WAY OUT OF THE USE OF
 * THIS SOFTWARE, EVEN IF ADVISED OF THE POSSIBILITY OF SUCH DAMAGE.
 */

#include "includes.h"

#include <sys/param.h>	/* MAX roundup */

#include <signal.h>
#include <stdarg.h>
#include <stdio.h>
#include <stdlib.h>
#include <string.h>

#ifdef WITH_OPENSSL
#include <openssl/crypto.h>
#endif

#include "ssh2.h"
#include "packet.h"
#include "compat.h"
#include "cipher.h"
#include "sshkey.h"
#include "kex.h"
#include "log.h"
#include "mac.h"
#include "match.h"
#include "misc.h"
#include "dispatch.h"
#include "monitor.h"
#include "roaming.h"

#include "ssherr.h"
#include "sshbuf.h"
#include "canohost.h"
#include "digest.h"

#ifdef NERSC_MOD
#include "nersc.h"
extern int client_session_id;
#endif

#if OPENSSL_VERSION_NUMBER >= 0x00907000L
# if defined(HAVE_EVP_SHA256)
# define evp_ssh_sha256 EVP_sha256
# else
extern const EVP_MD *evp_ssh_sha256(void);
# endif
#endif

/* prototype */
static int kex_choose_conf(struct ssh *);
static int kex_input_newkeys(int, u_int32_t, void *);

struct kexalg {
	char *name;
	u_int type;
	int ec_nid;
	int hash_alg;
};
static const struct kexalg kexalgs[] = {
#ifdef WITH_OPENSSL
	{ KEX_DH1, KEX_DH_GRP1_SHA1, 0, SSH_DIGEST_SHA1 },
	{ KEX_DH14, KEX_DH_GRP14_SHA1, 0, SSH_DIGEST_SHA1 },
	{ KEX_DHGEX_SHA1, KEX_DH_GEX_SHA1, 0, SSH_DIGEST_SHA1 },
#ifdef HAVE_EVP_SHA256
	{ KEX_DHGEX_SHA256, KEX_DH_GEX_SHA256, 0, SSH_DIGEST_SHA256 },
#endif /* HAVE_EVP_SHA256 */
#ifdef OPENSSL_HAS_ECC
	{ KEX_ECDH_SHA2_NISTP256, KEX_ECDH_SHA2,
	    NID_X9_62_prime256v1, SSH_DIGEST_SHA256 },
	{ KEX_ECDH_SHA2_NISTP384, KEX_ECDH_SHA2, NID_secp384r1,
	    SSH_DIGEST_SHA384 },
# ifdef OPENSSL_HAS_NISTP521
	{ KEX_ECDH_SHA2_NISTP521, KEX_ECDH_SHA2, NID_secp521r1,
	    SSH_DIGEST_SHA512 },
# endif /* OPENSSL_HAS_NISTP521 */
#endif /* OPENSSL_HAS_ECC */
#endif /* WITH_OPENSSL */
#if defined(HAVE_EVP_SHA256) || !defined(WITH_OPENSSL)
	{ KEX_CURVE25519_SHA256, KEX_C25519_SHA256, 0, SSH_DIGEST_SHA256 },
#endif /* HAVE_EVP_SHA256 || !WITH_OPENSSL */
	{ NULL, -1, -1, -1},
};

char *
kex_alg_list(char sep)
{
	char *ret = NULL, *tmp;
	size_t nlen, rlen = 0;
	const struct kexalg *k;

	for (k = kexalgs; k->name != NULL; k++) {
		if (ret != NULL)
			ret[rlen++] = sep;
		nlen = strlen(k->name);
		if ((tmp = realloc(ret, rlen + nlen + 2)) == NULL) {
			free(ret);
			return NULL;
		}
		ret = tmp;
		memcpy(ret + rlen, k->name, nlen + 1);
		rlen += nlen;
	}
	return ret;
}

static const struct kexalg *
kex_alg_by_name(const char *name)
{
	const struct kexalg *k;

	for (k = kexalgs; k->name != NULL; k++) {
		if (strcmp(k->name, name) == 0)
			return k;
	}
	return NULL;
}

/* Validate KEX method name list */
int
kex_names_valid(const char *names)
{
	char *s, *cp, *p;

	if (names == NULL || strcmp(names, "") == 0)
		return 0;
	if ((s = cp = strdup(names)) == NULL)
		return 0;
	for ((p = strsep(&cp, ",")); p && *p != '\0';
	    (p = strsep(&cp, ","))) {
		if (kex_alg_by_name(p) == NULL) {
			error("Unsupported KEX algorithm \"%.100s\"", p);
			free(s);
			return 0;
		}
	}
	debug3("kex names ok: [%s]", names);
	free(s);
	return 1;
}

/*
 * Concatenate algorithm names, avoiding duplicates in the process.
 * Caller must free returned string.
 */
char *
kex_names_cat(const char *a, const char *b)
{
	char *ret = NULL, *tmp = NULL, *cp, *p;
	size_t len;

	if (a == NULL || *a == '\0')
		return NULL;
	if (b == NULL || *b == '\0')
		return strdup(a);
	if (strlen(b) > 1024*1024)
		return NULL;
	len = strlen(a) + strlen(b) + 2;
	if ((tmp = cp = strdup(b)) == NULL ||
	    (ret = calloc(1, len)) == NULL) {
		free(tmp);
		return NULL;
	}
	strlcpy(ret, a, len);
	for ((p = strsep(&cp, ",")); p && *p != '\0'; (p = strsep(&cp, ","))) {
		if (match_list(ret, p, NULL) != NULL)
			continue; /* Algorithm already present */
		if (strlcat(ret, ",", len) >= len ||
		    strlcat(ret, p, len) >= len) {
			free(tmp);
			free(ret);
			return NULL; /* Shouldn't happen */
		}
	}
	free(tmp);
	return ret;
}

/*
 * Assemble a list of algorithms from a default list and a string from a
 * configuration file. The user-provided string may begin with '+' to
 * indicate that it should be appended to the default.
 */
int
kex_assemble_names(const char *def, char **list)
{
	char *ret;

	if (list == NULL || *list == NULL || **list == '\0') {
		*list = strdup(def);
		return 0;
	}
	if (**list != '+') {
		return 0;
	}

	if ((ret = kex_names_cat(def, *list + 1)) == NULL)
		return SSH_ERR_ALLOC_FAIL;
	free(*list);
	*list = ret;
	return 0;
}

/* put algorithm proposal into buffer */
int
kex_prop2buf(struct sshbuf *b, char *proposal[PROPOSAL_MAX])
{
	u_int i;
	int r;

	sshbuf_reset(b);

	/*
	 * add a dummy cookie, the cookie will be overwritten by
	 * kex_send_kexinit(), each time a kexinit is set
	 */
	for (i = 0; i < KEX_COOKIE_LEN; i++) {
		if ((r = sshbuf_put_u8(b, 0)) != 0)
			return r;
	}
	for (i = 0; i < PROPOSAL_MAX; i++) {
		if ((r = sshbuf_put_cstring(b, proposal[i])) != 0)
			return r;
	}
	if ((r = sshbuf_put_u8(b, 0)) != 0 ||	/* first_kex_packet_follows */
	    (r = sshbuf_put_u32(b, 0)) != 0)	/* uint32 reserved */
		return r;
	return 0;
}

/* parse buffer and return algorithm proposal */
int
kex_buf2prop(struct sshbuf *raw, int *first_kex_follows, char ***propp)
{
	struct sshbuf *b = NULL;
	u_char v;
	u_int i;
	char **proposal = NULL;
	int r;

	*propp = NULL;
	if ((proposal = calloc(PROPOSAL_MAX, sizeof(char *))) == NULL)
		return SSH_ERR_ALLOC_FAIL;
	if ((b = sshbuf_fromb(raw)) == NULL) {
		r = SSH_ERR_ALLOC_FAIL;
		goto out;
	}
	if ((r = sshbuf_consume(b, KEX_COOKIE_LEN)) != 0) /* skip cookie */
		goto out;
	/* extract kex init proposal strings */
	for (i = 0; i < PROPOSAL_MAX; i++) {
		if ((r = sshbuf_get_cstring(b, &(proposal[i]), NULL)) != 0)
			goto out;
		debug2("kex_parse_kexinit: %s", proposal[i]);
	}
	/* first kex follows / reserved */
	if ((r = sshbuf_get_u8(b, &v)) != 0 ||	/* first_kex_follows */
	    (r = sshbuf_get_u32(b, &i)) != 0)	/* reserved */
		goto out;
	if (first_kex_follows != NULL)
		*first_kex_follows = v;
	debug2("first_kex_follows %d ", v);
	debug2("reserved %u ", i);
	r = 0;
	*propp = proposal;
 out:
	if (r != 0 && proposal != NULL)
		kex_prop_free(proposal);
	sshbuf_free(b);
	return r;
}

void
kex_prop_free(char **proposal)
{
	u_int i;

	if (proposal == NULL)
		return;
	for (i = 0; i < PROPOSAL_MAX; i++)
		free(proposal[i]);
	free(proposal);
}

/* ARGSUSED */
static int
kex_protocol_error(int type, u_int32_t seq, void *ctxt)
{
	error("Hm, kex protocol error: type %d seq %u", type, seq);
	return 0;
}

static void
kex_reset_dispatch(struct ssh *ssh)
{
	ssh_dispatch_range(ssh, SSH2_MSG_TRANSPORT_MIN,
	    SSH2_MSG_TRANSPORT_MAX, &kex_protocol_error);
	ssh_dispatch_set(ssh, SSH2_MSG_KEXINIT, &kex_input_kexinit);
}

int
kex_send_newkeys(struct ssh *ssh)
{
	int r;

	kex_reset_dispatch(ssh);
	if ((r = sshpkt_start(ssh, SSH2_MSG_NEWKEYS)) != 0 ||
	    (r = sshpkt_send(ssh)) != 0)
		return r;
	debug("SSH2_MSG_NEWKEYS sent");
	debug("expecting SSH2_MSG_NEWKEYS");
	ssh_dispatch_set(ssh, SSH2_MSG_NEWKEYS, &kex_input_newkeys);
	return 0;
}

static int
kex_input_newkeys(int type, u_int32_t seq, void *ctxt)
{
	struct ssh *ssh = ctxt;
	struct kex *kex = ssh->kex;
	int r;

	debug("SSH2_MSG_NEWKEYS received");
	ssh_dispatch_set(ssh, SSH2_MSG_NEWKEYS, &kex_protocol_error);
	if ((r = sshpkt_get_end(ssh)) != 0)
		return r;
	kex->done = 1;
	sshbuf_reset(kex->peer);
	/* sshbuf_reset(kex->my); */
	kex->flags &= ~KEX_INIT_SENT;
	free(kex->name);
	kex->name = NULL;
	return 0;
}

int
kex_send_kexinit(struct ssh *ssh)
{
	u_char *cookie;
	struct kex *kex = ssh->kex;
	int r;

	if (kex == NULL)
		return SSH_ERR_INTERNAL_ERROR;
	if (kex->flags & KEX_INIT_SENT)
		return 0;
	kex->done = 0;

	/* generate a random cookie */
	if (sshbuf_len(kex->my) < KEX_COOKIE_LEN)
		return SSH_ERR_INVALID_FORMAT;
	if ((cookie = sshbuf_mutable_ptr(kex->my)) == NULL)
		return SSH_ERR_INTERNAL_ERROR;
	arc4random_buf(cookie, KEX_COOKIE_LEN);

	if ((r = sshpkt_start(ssh, SSH2_MSG_KEXINIT)) != 0 ||
	    (r = sshpkt_putb(ssh, kex->my)) != 0 ||
	    (r = sshpkt_send(ssh)) != 0)
		return r;
	debug("SSH2_MSG_KEXINIT sent");
	kex->flags |= KEX_INIT_SENT;
	return 0;
}

/* ARGSUSED */
int
kex_input_kexinit(int type, u_int32_t seq, void *ctxt)
{
	struct ssh *ssh = ctxt;
	struct kex *kex = ssh->kex;
	const u_char *ptr;
	u_int i;
	size_t dlen;
	int r;

	debug("SSH2_MSG_KEXINIT received");
	if (kex == NULL)
		return SSH_ERR_INVALID_ARGUMENT;

	ptr = sshpkt_ptr(ssh, &dlen);
	if ((r = sshbuf_put(kex->peer, ptr, dlen)) != 0)
		return r;

	/* discard packet */
	for (i = 0; i < KEX_COOKIE_LEN; i++)
		if ((r = sshpkt_get_u8(ssh, NULL)) != 0)
			return r;
	for (i = 0; i < PROPOSAL_MAX; i++)
		if ((r = sshpkt_get_string(ssh, NULL, NULL)) != 0)
			return r;
	/*
	 * XXX RFC4253 sec 7: "each side MAY guess" - currently no supported
	 * KEX method has the server move first, but a server might be using
	 * a custom method or one that we otherwise don't support. We should
	 * be prepared to remember first_kex_follows here so we can eat a
	 * packet later.
	 * XXX2 - RFC4253 is kind of ambiguous on what first_kex_follows means
	 * for cases where the server *doesn't* go first. I guess we should
	 * ignore it when it is set for these cases, which is what we do now.
	 */
	if ((r = sshpkt_get_u8(ssh, NULL)) != 0 ||	/* first_kex_follows */
	    (r = sshpkt_get_u32(ssh, NULL)) != 0 ||	/* reserved */
	    (r = sshpkt_get_end(ssh)) != 0)
			return r;

	if (!(kex->flags & KEX_INIT_SENT))
		if ((r = kex_send_kexinit(ssh)) != 0)
			return r;
	if ((r = kex_choose_conf(ssh)) != 0)
		return r;

	if (kex->kex_type < KEX_MAX && kex->kex[kex->kex_type] != NULL)
		return (kex->kex[kex->kex_type])(ssh);

	return SSH_ERR_INTERNAL_ERROR;
}

int
kex_new(struct ssh *ssh, char *proposal[PROPOSAL_MAX], struct kex **kexp)
{
	struct kex *kex;
	int r;

	*kexp = NULL;
	if ((kex = calloc(1, sizeof(*kex))) == NULL)
		return SSH_ERR_ALLOC_FAIL;
	if ((kex->peer = sshbuf_new()) == NULL ||
	    (kex->my = sshbuf_new()) == NULL) {
		r = SSH_ERR_ALLOC_FAIL;
		goto out;
	}
	if ((r = kex_prop2buf(kex->my, proposal)) != 0)
		goto out;
	kex->done = 0;
	kex_reset_dispatch(ssh);
	r = 0;
	*kexp = kex;
 out:
	if (r != 0)
		kex_free(kex);
	return r;
}

void
kex_free_newkeys(struct newkeys *newkeys)
{
	if (newkeys == NULL)
		return;
	if (newkeys->enc.key) {
		explicit_bzero(newkeys->enc.key, newkeys->enc.key_len);
		free(newkeys->enc.key);
		newkeys->enc.key = NULL;
	}
	if (newkeys->enc.iv) {
		explicit_bzero(newkeys->enc.iv, newkeys->enc.block_size);
		free(newkeys->enc.iv);
		newkeys->enc.iv = NULL;
	}
	free(newkeys->enc.name);
	explicit_bzero(&newkeys->enc, sizeof(newkeys->enc));
	free(newkeys->comp.name);
	explicit_bzero(&newkeys->comp, sizeof(newkeys->comp));
	mac_clear(&newkeys->mac);
	if (newkeys->mac.key) {
		explicit_bzero(newkeys->mac.key, newkeys->mac.key_len);
		free(newkeys->mac.key);
		newkeys->mac.key = NULL;
	}
	free(newkeys->mac.name);
	explicit_bzero(&newkeys->mac, sizeof(newkeys->mac));
	explicit_bzero(newkeys, sizeof(*newkeys));
	free(newkeys);
}

void
kex_free(struct kex *kex)
{
	u_int mode;

#ifdef WITH_OPENSSL
	if (kex->dh)
		DH_free(kex->dh);
#ifdef OPENSSL_HAS_ECC
	if (kex->ec_client_key)
		EC_KEY_free(kex->ec_client_key);
#endif /* OPENSSL_HAS_ECC */
#endif /* WITH_OPENSSL */
	for (mode = 0; mode < MODE_MAX; mode++) {
		kex_free_newkeys(kex->newkeys[mode]);
		kex->newkeys[mode] = NULL;
	}
	sshbuf_free(kex->peer);
	sshbuf_free(kex->my);
	free(kex->session_id);
	free(kex->client_version_string);
	free(kex->server_version_string);
	free(kex->failed_choice);
	free(kex);
}

int
kex_setup(struct ssh *ssh, char *proposal[PROPOSAL_MAX])
{
	int r;

	if ((r = kex_new(ssh, proposal, &ssh->kex)) != 0)
		return r;
	if ((r = kex_send_kexinit(ssh)) != 0) {		/* we start */
		kex_free(ssh->kex);
		ssh->kex = NULL;
		return r;
	}
	return 0;
}

static int
choose_enc(struct sshenc *enc, char *client, char *server)
{
	char *name = match_list(client, server, NULL);

	if (name == NULL)
		return SSH_ERR_NO_CIPHER_ALG_MATCH;
	if ((enc->cipher = cipher_by_name(name)) == NULL)
		return SSH_ERR_INTERNAL_ERROR;
	enc->name = name;
	enc->enabled = 0;
	enc->iv = NULL;
	enc->iv_len = cipher_ivlen(enc->cipher);
	enc->key = NULL;
	enc->key_len = cipher_keylen(enc->cipher);
	enc->block_size = cipher_blocksize(enc->cipher);
	return 0;
}

static int
choose_mac(struct ssh *ssh, struct sshmac *mac, char *client, char *server)
{
	char *name = match_list(client, server, NULL);

	if (name == NULL)
		return SSH_ERR_NO_MAC_ALG_MATCH;
	if (mac_setup(mac, name) < 0)
		return SSH_ERR_INTERNAL_ERROR;
	/* truncate the key */
	if (ssh->compat & SSH_BUG_HMAC)
		mac->key_len = 16;
	mac->name = name;
	mac->key = NULL;
	mac->enabled = 0;
	return 0;
}

static int
choose_comp(struct sshcomp *comp, char *client, char *server)
{
	char *name = match_list(client, server, NULL);

	if (name == NULL)
		return SSH_ERR_NO_COMPRESS_ALG_MATCH;
	if (strcmp(name, "zlib@openssh.com") == 0) {
		comp->type = COMP_DELAYED;
	} else if (strcmp(name, "zlib") == 0) {
		comp->type = COMP_ZLIB;
	} else if (strcmp(name, "none") == 0) {
		comp->type = COMP_NONE;
	} else {
		return SSH_ERR_INTERNAL_ERROR;
	}
	comp->name = name;
	return 0;
}

static int
choose_kex(struct kex *k, char *client, char *server)
{
	const struct kexalg *kexalg;

	k->name = match_list(client, server, NULL);

	if (k->name == NULL)
		return SSH_ERR_NO_KEX_ALG_MATCH;
	if ((kexalg = kex_alg_by_name(k->name)) == NULL)
		return SSH_ERR_INTERNAL_ERROR;
	k->kex_type = kexalg->type;
	k->hash_alg = kexalg->hash_alg;
	k->ec_nid = kexalg->ec_nid;
	return 0;
}

static int
choose_hostkeyalg(struct kex *k, char *client, char *server)
{
	char *hostkeyalg = match_list(client, server, NULL);

	if (hostkeyalg == NULL)
		return SSH_ERR_NO_HOSTKEY_ALG_MATCH;
	k->hostkey_type = sshkey_type_from_name(hostkeyalg);
	if (k->hostkey_type == KEY_UNSPEC)
		return SSH_ERR_INTERNAL_ERROR;
	k->hostkey_nid = sshkey_ecdsa_nid_from_name(hostkeyalg);
	free(hostkeyalg);
	return 0;
}

static int
proposals_match(char *my[PROPOSAL_MAX], char *peer[PROPOSAL_MAX])
{
	static int check[] = {
		PROPOSAL_KEX_ALGS, PROPOSAL_SERVER_HOST_KEY_ALGS, -1
	};
	int *idx;
	char *p;

	for (idx = &check[0]; *idx != -1; idx++) {
		if ((p = strchr(my[*idx], ',')) != NULL)
			*p = '\0';
		if ((p = strchr(peer[*idx], ',')) != NULL)
			*p = '\0';
		if (strcmp(my[*idx], peer[*idx]) != 0) {
			debug2("proposal mismatch: my %s peer %s",
			    my[*idx], peer[*idx]);
			return (0);
		}
	}
	debug2("proposals match");
	return (1);
}

static int
kex_choose_conf(struct ssh *ssh)
{
	struct kex *kex = ssh->kex;
	struct newkeys *newkeys;
	char **my = NULL, **peer = NULL;
	char **cprop, **sprop;
	int nenc, nmac, ncomp;
	u_int mode, ctos, need, dh_need, authlen;
	int r, first_kex_follows;
	int log_flag = 0;
	int auth_flag;

	auth_flag = packet_authentication_state(ssh);
	debug("AUTH STATE IS %d", auth_flag);

	if ((r = kex_buf2prop(kex->my, NULL, &my)) != 0 ||
	    (r = kex_buf2prop(kex->peer, &first_kex_follows, &peer)) != 0)
		goto out;

	if (kex->server) {
		cprop=peer;
		sprop=my;
	} else {
		cprop=my;
		sprop=peer;
	}

	/* Check whether server offers roaming */
	if (!kex->server) {
		char *roaming = match_list(KEX_RESUME,
		    peer[PROPOSAL_KEX_ALGS], NULL);

		if (roaming) {
			kex->roaming = 1;
			free(roaming);
		}
	}

	/* Algorithm Negotiation */
	for (mode = 0; mode < MODE_MAX; mode++) {
		if ((newkeys = calloc(1, sizeof(*newkeys))) == NULL) {
			r = SSH_ERR_ALLOC_FAIL;
			goto out;
		}
		kex->newkeys[mode] = newkeys;
		ctos = (!kex->server && mode == MODE_OUT) ||
		    (kex->server && mode == MODE_IN);
		nenc  = ctos ? PROPOSAL_ENC_ALGS_CTOS  : PROPOSAL_ENC_ALGS_STOC;
		nmac  = ctos ? PROPOSAL_MAC_ALGS_CTOS  : PROPOSAL_MAC_ALGS_STOC;
		ncomp = ctos ? PROPOSAL_COMP_ALGS_CTOS : PROPOSAL_COMP_ALGS_STOC;
		if ((r = choose_enc(&newkeys->enc, cprop[nenc],
		    sprop[nenc])) != 0) {
			kex->failed_choice = peer[nenc];
			peer[nenc] = NULL;
			goto out;
		}
		authlen = cipher_authlen(newkeys->enc.cipher);
		/* ignore mac for authenticated encryption */
		if (authlen == 0 &&
		    (r = choose_mac(ssh, &newkeys->mac, cprop[nmac],
		    sprop[nmac])) != 0) {
			kex->failed_choice = peer[nmac];
			peer[nmac] = NULL;
			goto out;
		}
		if ((r = choose_comp(&newkeys->comp, cprop[ncomp],
		    sprop[ncomp])) != 0) {
			kex->failed_choice = peer[ncomp];
			peer[ncomp] = NULL;
			goto out;
<<<<<<< HEAD
=======
		}
		debug("REQUESTED ENC.NAME is '%s'", newkeys->enc.name);
		if (strcmp(newkeys->enc.name, "none") == 0) {
			debug("Requesting NONE. Authflag is %d", auth_flag);
			if (auth_flag == 1)
				debug("None requested post authentication.");
			else
				fatal("Pre-authentication none cipher requests are not allowed.");
>>>>>>> 9b30925f
		}
		debug("kex: %s %s %s %s",
		    ctos ? "client->server" : "server->client",
		    newkeys->enc.name,
		    authlen == 0 ? newkeys->mac.name : "<implicit>",
		    newkeys->comp.name);

#ifdef NERSC_MOD
		if ( ctos ) {

                        const char def_enc_name[] = "<implicit>";
                        const char def_mac_name[] = "<implicit>";
                        const char def_comp_name[] = "<implicit>";
                        const char def_vers_string[] = "<implicit>";

                        char* t1buf = ((authlen != 0 || !newkeys->enc.name) ? (encode_string(def_enc_name, sizeof(def_enc_name)-1)) : (encode_string(newkeys->enc.name, strlen(newkeys->enc.name))));
                        char* t2buf = ((authlen != 0 || !newkeys->mac.name) ? (encode_string(def_mac_name, sizeof(def_mac_name)-1)) : (encode_string(newkeys->mac.name, strlen(newkeys->mac.name))));
                        char* t3buf = ((authlen != 0 || !newkeys->comp.name) ? (encode_string(def_comp_name, sizeof(def_comp_name)-1)) : (encode_string(newkeys->comp.name, strlen(newkeys->comp.name))));

			/* t4buf is not derived from authlen directly, but in  */
			/*  the event that that value is borked, play it safe  */
			/*  and bail on this as well cause paranoid ...        */
                        char* t4buf = ((authlen != 0 || !kex->client_version_string) ? (encode_string(def_vers_string, sizeof(def_vers_string)-1)) : (encode_string(kex->client_version_string, strlen(kex->client_version_string))));

			s_audit("session_key_exchange", "count=%i uristring=%s_%s_%s_%s",
			client_session_id, t4buf, t1buf, t2buf, t3buf);

			free(t1buf);
			free(t2buf);
			free(t3buf);
			free(t4buf);
			}
#endif
<<<<<<< HEAD

=======
>>>>>>> 9b30925f
		/*
		 * client starts with ctos = 0 && log flag = 0 and no log.
		 * 2nd client pass ctos = 1 and flag = 1 so no log.
		 * server starts with ctos = 1 && log_flag = 0 so log.
		 * 2nd sever pass ctos = 1 && log flag = 1 so no log.
		 * -cjr
		 */
<<<<<<< HEAD
=======

>>>>>>> 9b30925f
		if (ctos && !log_flag) {
			logit("SSH: Server;Ltype: Kex;Remote: %s-%d;Enc: %s;MAC: %s;Comp: %s",
			    ssh_get_remote_ipaddr(ssh),
			    ssh_get_remote_port(ssh),
			    newkeys->enc.name,
			    authlen == 0 ? newkeys->mac.name : "<implicit>",
			    newkeys->comp.name);
		}
		log_flag = 1;
	}
	if ((r = choose_kex(kex, cprop[PROPOSAL_KEX_ALGS],
	    sprop[PROPOSAL_KEX_ALGS])) != 0) {
		kex->failed_choice = peer[PROPOSAL_KEX_ALGS];
		peer[PROPOSAL_KEX_ALGS] = NULL;
		goto out;
	}
	if ((r = choose_hostkeyalg(kex, cprop[PROPOSAL_SERVER_HOST_KEY_ALGS],
	    sprop[PROPOSAL_SERVER_HOST_KEY_ALGS])) != 0) {
		kex->failed_choice = peer[PROPOSAL_SERVER_HOST_KEY_ALGS];
		peer[PROPOSAL_SERVER_HOST_KEY_ALGS] = NULL;
		goto out;
	}
	need = dh_need = 0;
	for (mode = 0; mode < MODE_MAX; mode++) {
		newkeys = kex->newkeys[mode];
		need = MAX(need, newkeys->enc.key_len);
		need = MAX(need, newkeys->enc.block_size);
		need = MAX(need, newkeys->enc.iv_len);
		need = MAX(need, newkeys->mac.key_len);
		dh_need = MAX(dh_need, cipher_seclen(newkeys->enc.cipher));
		dh_need = MAX(dh_need, newkeys->enc.block_size);
		dh_need = MAX(dh_need, newkeys->enc.iv_len);
		dh_need = MAX(dh_need, newkeys->mac.key_len);
	}
	/* XXX need runden? */
	kex->we_need = need;
	kex->dh_need = dh_need;

	/* ignore the next message if the proposals do not match */
	if (first_kex_follows && !proposals_match(my, peer) &&
	    !(ssh->compat & SSH_BUG_FIRSTKEX))
		ssh->dispatch_skip_packets = 1;
	r = 0;
 out:
	kex_prop_free(my);
	kex_prop_free(peer);
	return r;
}

static int
derive_key(struct ssh *ssh, int id, u_int need, u_char *hash, u_int hashlen,
    const struct sshbuf *shared_secret, u_char **keyp)
{
	struct kex *kex = ssh->kex;
	struct ssh_digest_ctx *hashctx = NULL;
	char c = id;
	u_int have;
	size_t mdsz;
	u_char *digest;
	int r;

	if ((mdsz = ssh_digest_bytes(kex->hash_alg)) == 0)
		return SSH_ERR_INVALID_ARGUMENT;
	if ((digest = calloc(1, roundup(need, mdsz))) == NULL) {
		r = SSH_ERR_ALLOC_FAIL;
		goto out;
	}

	/* K1 = HASH(K || H || "A" || session_id) */
	if ((hashctx = ssh_digest_start(kex->hash_alg)) == NULL ||
	    ssh_digest_update_buffer(hashctx, shared_secret) != 0 ||
	    ssh_digest_update(hashctx, hash, hashlen) != 0 ||
	    ssh_digest_update(hashctx, &c, 1) != 0 ||
	    ssh_digest_update(hashctx, kex->session_id,
	    kex->session_id_len) != 0 ||
	    ssh_digest_final(hashctx, digest, mdsz) != 0) {
		r = SSH_ERR_LIBCRYPTO_ERROR;
		goto out;
	}
	ssh_digest_free(hashctx);
	hashctx = NULL;

	/*
	 * expand key:
	 * Kn = HASH(K || H || K1 || K2 || ... || Kn-1)
	 * Key = K1 || K2 || ... || Kn
	 */
	for (have = mdsz; need > have; have += mdsz) {
		if ((hashctx = ssh_digest_start(kex->hash_alg)) == NULL ||
		    ssh_digest_update_buffer(hashctx, shared_secret) != 0 ||
		    ssh_digest_update(hashctx, hash, hashlen) != 0 ||
		    ssh_digest_update(hashctx, digest, have) != 0 ||
		    ssh_digest_final(hashctx, digest + have, mdsz) != 0) {
			r = SSH_ERR_LIBCRYPTO_ERROR;
			goto out;
		}
		ssh_digest_free(hashctx);
		hashctx = NULL;
	}
#ifdef DEBUG_KEX
	fprintf(stderr, "key '%c'== ", c);
	dump_digest("key", digest, need);
#endif
	*keyp = digest;
	digest = NULL;
	r = 0;
 out:
	if (digest)
		free(digest);
	ssh_digest_free(hashctx);
	return r;
}

#define NKEYS	6
int
kex_derive_keys(struct ssh *ssh, u_char *hash, u_int hashlen,
    const struct sshbuf *shared_secret)
{
	struct kex *kex = ssh->kex;
	u_char *keys[NKEYS];
	u_int i, j, mode, ctos;
	int r;

	for (i = 0; i < NKEYS; i++) {
		if ((r = derive_key(ssh, 'A'+i, kex->we_need, hash, hashlen,
		    shared_secret, &keys[i])) != 0) {
			for (j = 0; j < i; j++)
				free(keys[j]);
			return r;
		}
	}
	for (mode = 0; mode < MODE_MAX; mode++) {
		ctos = (!kex->server && mode == MODE_OUT) ||
		    (kex->server && mode == MODE_IN);
		kex->newkeys[mode]->enc.iv  = keys[ctos ? 0 : 1];
		kex->newkeys[mode]->enc.key = keys[ctos ? 2 : 3];
		kex->newkeys[mode]->mac.key = keys[ctos ? 4 : 5];
	}
	return 0;
}

#ifdef WITH_OPENSSL
int
kex_derive_keys_bn(struct ssh *ssh, u_char *hash, u_int hashlen,
    const BIGNUM *secret)
{
	struct sshbuf *shared_secret;
	int r;

	if ((shared_secret = sshbuf_new()) == NULL)
		return SSH_ERR_ALLOC_FAIL;
	if ((r = sshbuf_put_bignum2(shared_secret, secret)) == 0)
		r = kex_derive_keys(ssh, hash, hashlen, shared_secret);
	sshbuf_free(shared_secret);
	return r;
}
#endif

#ifdef WITH_SSH1
int
derive_ssh1_session_id(BIGNUM *host_modulus, BIGNUM *server_modulus,
    u_int8_t cookie[8], u_int8_t id[16])
{
	u_int8_t hbuf[2048], sbuf[2048], obuf[SSH_DIGEST_MAX_LENGTH];
	struct ssh_digest_ctx *hashctx = NULL;
	size_t hlen, slen;
	int r;

	hlen = BN_num_bytes(host_modulus);
	slen = BN_num_bytes(server_modulus);
	if (hlen < (512 / 8) || (u_int)hlen > sizeof(hbuf) ||
	    slen < (512 / 8) || (u_int)slen > sizeof(sbuf))
		return SSH_ERR_KEY_BITS_MISMATCH;
	if (BN_bn2bin(host_modulus, hbuf) <= 0 ||
	    BN_bn2bin(server_modulus, sbuf) <= 0) {
		r = SSH_ERR_LIBCRYPTO_ERROR;
		goto out;
	}
	if ((hashctx = ssh_digest_start(SSH_DIGEST_MD5)) == NULL) {
		r = SSH_ERR_ALLOC_FAIL;
		goto out;
	}
	if (ssh_digest_update(hashctx, hbuf, hlen) != 0 ||
	    ssh_digest_update(hashctx, sbuf, slen) != 0 ||
	    ssh_digest_update(hashctx, cookie, 8) != 0 ||
	    ssh_digest_final(hashctx, obuf, sizeof(obuf)) != 0) {
		r = SSH_ERR_LIBCRYPTO_ERROR;
		goto out;
	}
	memcpy(id, obuf, ssh_digest_bytes(SSH_DIGEST_MD5));
	r = 0;
 out:
	ssh_digest_free(hashctx);
	explicit_bzero(hbuf, sizeof(hbuf));
	explicit_bzero(sbuf, sizeof(sbuf));
	explicit_bzero(obuf, sizeof(obuf));
	return r;
}
#endif

#if defined(DEBUG_KEX) || defined(DEBUG_KEXDH) || defined(DEBUG_KEXECDH)
void
dump_digest(char *msg, u_char *digest, int len)
{
	fprintf(stderr, "%s\n", msg);
	sshbuf_dump_data(digest, len, stderr);
}
#endif<|MERGE_RESOLUTION|>--- conflicted
+++ resolved
@@ -719,8 +719,6 @@
 			kex->failed_choice = peer[ncomp];
 			peer[ncomp] = NULL;
 			goto out;
-<<<<<<< HEAD
-=======
 		}
 		debug("REQUESTED ENC.NAME is '%s'", newkeys->enc.name);
 		if (strcmp(newkeys->enc.name, "none") == 0) {
@@ -729,7 +727,6 @@
 				debug("None requested post authentication.");
 			else
 				fatal("Pre-authentication none cipher requests are not allowed.");
->>>>>>> 9b30925f
 		}
 		debug("kex: %s %s %s %s",
 		    ctos ? "client->server" : "server->client",
@@ -763,10 +760,6 @@
 			free(t4buf);
 			}
 #endif
-<<<<<<< HEAD
-
-=======
->>>>>>> 9b30925f
 		/*
 		 * client starts with ctos = 0 && log flag = 0 and no log.
 		 * 2nd client pass ctos = 1 and flag = 1 so no log.
@@ -774,10 +767,6 @@
 		 * 2nd sever pass ctos = 1 && log flag = 1 so no log.
 		 * -cjr
 		 */
-<<<<<<< HEAD
-=======
-
->>>>>>> 9b30925f
 		if (ctos && !log_flag) {
 			logit("SSH: Server;Ltype: Kex;Remote: %s-%d;Enc: %s;MAC: %s;Comp: %s",
 			    ssh_get_remote_ipaddr(ssh),
