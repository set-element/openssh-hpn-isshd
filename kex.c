/* $OpenBSD: kex.c,v 1.184 2023/12/18 14:45:49 djm Exp $ */
/*
 * Copyright (c) 2000, 2001 Markus Friedl.  All rights reserved.
 *
 * Redistribution and use in source and binary forms, with or without
 * modification, are permitted provided that the following conditions
 * are met:
 * 1. Redistributions of source code must retain the above copyright
 *    notice, this list of conditions and the following disclaimer.
 * 2. Redistributions in binary form must reproduce the above copyright
 *    notice, this list of conditions and the following disclaimer in the
 *    documentation and/or other materials provided with the distribution.
 *
 * THIS SOFTWARE IS PROVIDED BY THE AUTHOR ``AS IS'' AND ANY EXPRESS OR
 * IMPLIED WARRANTIES, INCLUDING, BUT NOT LIMITED TO, THE IMPLIED WARRANTIES
 * OF MERCHANTABILITY AND FITNESS FOR A PARTICULAR PURPOSE ARE DISCLAIMED.
 * IN NO EVENT SHALL THE AUTHOR BE LIABLE FOR ANY DIRECT, INDIRECT,
 * INCIDENTAL, SPECIAL, EXEMPLARY, OR CONSEQUENTIAL DAMAGES (INCLUDING, BUT
 * NOT LIMITED TO, PROCUREMENT OF SUBSTITUTE GOODS OR SERVICES; LOSS OF USE,
 * DATA, OR PROFITS; OR BUSINESS INTERRUPTION) HOWEVER CAUSED AND ON ANY
 * THEORY OF LIABILITY, WHETHER IN CONTRACT, STRICT LIABILITY, OR TORT
 * (INCLUDING NEGLIGENCE OR OTHERWISE) ARISING IN ANY WAY OUT OF THE USE OF
 * THIS SOFTWARE, EVEN IF ADVISED OF THE POSSIBILITY OF SUCH DAMAGE.
 */

#include "includes.h"

#include <sys/types.h>
#include <errno.h>
#include <signal.h>
#include <stdarg.h>
#include <stdio.h>
#include <stdlib.h>
#include <string.h>
#include <unistd.h>
#ifdef HAVE_POLL_H
#include <poll.h>
#endif

#ifdef WITH_OPENSSL
#include <openssl/crypto.h>
#include <openssl/dh.h>
#endif

#include "ssh.h"
#include "ssh2.h"
#include "atomicio.h"
#include "version.h"
#include "packet.h"
#include "compat.h"
#include "cipher.h"
#include "sshkey.h"
#include "kex.h"
#include "log.h"
#include "mac.h"
#include "match.h"
#include "misc.h"
#include "dispatch.h"
#include "monitor.h"
#include "myproposal.h"

#include "ssherr.h"
#include "sshbuf.h"
#include "canohost.h"
#include "digest.h"
#include "xmalloc.h"

/* prototype */
static int kex_choose_conf(struct ssh *, uint32_t seq);
static int kex_input_newkeys(int, u_int32_t, struct ssh *);

static const char * const proposal_names[PROPOSAL_MAX] = {
	"KEX algorithms",
	"host key algorithms",
	"ciphers ctos",
	"ciphers stoc",
	"MACs ctos",
	"MACs stoc",
	"compression ctos",
	"compression stoc",
	"languages ctos",
	"languages stoc",
};

struct kexalg {
	char *name;
	u_int type;
	int ec_nid;
	int hash_alg;
};
static const struct kexalg kexalgs[] = {
#ifdef WITH_OPENSSL
	{ KEX_DH1, KEX_DH_GRP1_SHA1, 0, SSH_DIGEST_SHA1 },
	{ KEX_DH14_SHA1, KEX_DH_GRP14_SHA1, 0, SSH_DIGEST_SHA1 },
	{ KEX_DH14_SHA256, KEX_DH_GRP14_SHA256, 0, SSH_DIGEST_SHA256 },
	{ KEX_DH16_SHA512, KEX_DH_GRP16_SHA512, 0, SSH_DIGEST_SHA512 },
	{ KEX_DH18_SHA512, KEX_DH_GRP18_SHA512, 0, SSH_DIGEST_SHA512 },
	{ KEX_DHGEX_SHA1, KEX_DH_GEX_SHA1, 0, SSH_DIGEST_SHA1 },
#ifdef HAVE_EVP_SHA256
	{ KEX_DHGEX_SHA256, KEX_DH_GEX_SHA256, 0, SSH_DIGEST_SHA256 },
#endif /* HAVE_EVP_SHA256 */
#ifdef OPENSSL_HAS_ECC
	{ KEX_ECDH_SHA2_NISTP256, KEX_ECDH_SHA2,
	    NID_X9_62_prime256v1, SSH_DIGEST_SHA256 },
	{ KEX_ECDH_SHA2_NISTP384, KEX_ECDH_SHA2, NID_secp384r1,
	    SSH_DIGEST_SHA384 },
# ifdef OPENSSL_HAS_NISTP521
	{ KEX_ECDH_SHA2_NISTP521, KEX_ECDH_SHA2, NID_secp521r1,
	    SSH_DIGEST_SHA512 },
# endif /* OPENSSL_HAS_NISTP521 */
#endif /* OPENSSL_HAS_ECC */
#endif /* WITH_OPENSSL */
#if defined(HAVE_EVP_SHA256) || !defined(WITH_OPENSSL)
	{ KEX_CURVE25519_SHA256, KEX_C25519_SHA256, 0, SSH_DIGEST_SHA256 },
	{ KEX_CURVE25519_SHA256_OLD, KEX_C25519_SHA256, 0, SSH_DIGEST_SHA256 },
#ifdef USE_SNTRUP761X25519
	{ KEX_SNTRUP761X25519_SHA512, KEX_KEM_SNTRUP761X25519_SHA512, 0,
	    SSH_DIGEST_SHA512 },
#endif
#endif /* HAVE_EVP_SHA256 || !WITH_OPENSSL */
	{ NULL, 0, -1, -1},
};

char *
kex_alg_list(char sep)
{
	char *ret = NULL, *tmp;
	size_t nlen, rlen = 0;
	const struct kexalg *k;

	for (k = kexalgs; k->name != NULL; k++) {
		if (ret != NULL)
			ret[rlen++] = sep;
		nlen = strlen(k->name);
		if ((tmp = realloc(ret, rlen + nlen + 2)) == NULL) {
			free(ret);
			return NULL;
		}
		ret = tmp;
		memcpy(ret + rlen, k->name, nlen + 1);
		rlen += nlen;
	}
	return ret;
}

static const struct kexalg *
kex_alg_by_name(const char *name)
{
	const struct kexalg *k;

	for (k = kexalgs; k->name != NULL; k++) {
		if (strcmp(k->name, name) == 0)
			return k;
	}
	return NULL;
}

/* Validate KEX method name list */
int
kex_names_valid(const char *names)
{
	char *s, *cp, *p;

	if (names == NULL || strcmp(names, "") == 0)
		return 0;
	if ((s = cp = strdup(names)) == NULL)
		return 0;
	for ((p = strsep(&cp, ",")); p && *p != '\0';
	    (p = strsep(&cp, ","))) {
		if (kex_alg_by_name(p) == NULL) {
			error("Unsupported KEX algorithm \"%.100s\"", p);
			free(s);
			return 0;
		}
	}
	debug3("kex names ok: [%s]", names);
	free(s);
	return 1;
}

/* returns non-zero if proposal contains any algorithm from algs */
static int
has_any_alg(const char *proposal, const char *algs)
{
	char *cp;

	if ((cp = match_list(proposal, algs, NULL)) == NULL)
		return 0;
	free(cp);
	return 1;
}

/*
 * Concatenate algorithm names, avoiding duplicates in the process.
 * Caller must free returned string.
 */
char *
kex_names_cat(const char *a, const char *b)
{
	char *ret = NULL, *tmp = NULL, *cp, *p;
	size_t len;

	if (a == NULL || *a == '\0')
		return strdup(b);
	if (b == NULL || *b == '\0')
		return strdup(a);
	if (strlen(b) > 1024*1024)
		return NULL;
	len = strlen(a) + strlen(b) + 2;
	if ((tmp = cp = strdup(b)) == NULL ||
	    (ret = calloc(1, len)) == NULL) {
		free(tmp);
		return NULL;
	}
	strlcpy(ret, a, len);
	for ((p = strsep(&cp, ",")); p && *p != '\0'; (p = strsep(&cp, ","))) {
		if (has_any_alg(ret, p))
			continue; /* Algorithm already present */
		if (strlcat(ret, ",", len) >= len ||
		    strlcat(ret, p, len) >= len) {
			free(tmp);
			free(ret);
			return NULL; /* Shouldn't happen */
		}
	}
	free(tmp);
	return ret;
}

/*
 * Assemble a list of algorithms from a default list and a string from a
 * configuration file. The user-provided string may begin with '+' to
 * indicate that it should be appended to the default, '-' that the
 * specified names should be removed, or '^' that they should be placed
 * at the head.
 */
int
kex_assemble_names(char **listp, const char *def, const char *all)
{
	char *cp, *tmp, *patterns;
	char *list = NULL, *ret = NULL, *matching = NULL, *opatterns = NULL;
	int r = SSH_ERR_INTERNAL_ERROR;

	if (listp == NULL || def == NULL || all == NULL)
		return SSH_ERR_INVALID_ARGUMENT;

	if (*listp == NULL || **listp == '\0') {
		if ((*listp = strdup(def)) == NULL)
			return SSH_ERR_ALLOC_FAIL;
		return 0;
	}

	list = *listp;
	*listp = NULL;
	if (*list == '+') {
		/* Append names to default list */
		if ((tmp = kex_names_cat(def, list + 1)) == NULL) {
			r = SSH_ERR_ALLOC_FAIL;
			goto fail;
		}
		free(list);
		list = tmp;
	} else if (*list == '-') {
		/* Remove names from default list */
		if ((*listp = match_filter_denylist(def, list + 1)) == NULL) {
			r = SSH_ERR_ALLOC_FAIL;
			goto fail;
		}
		free(list);
		/* filtering has already been done */
		return 0;
	} else if (*list == '^') {
		/* Place names at head of default list */
		if ((tmp = kex_names_cat(list + 1, def)) == NULL) {
			r = SSH_ERR_ALLOC_FAIL;
			goto fail;
		}
		free(list);
		list = tmp;
	} else {
		/* Explicit list, overrides default - just use "list" as is */
	}

	/*
	 * The supplied names may be a pattern-list. For the -list case,
	 * the patterns are applied above. For the +list and explicit list
	 * cases we need to do it now.
	 */
	ret = NULL;
	if ((patterns = opatterns = strdup(list)) == NULL) {
		r = SSH_ERR_ALLOC_FAIL;
		goto fail;
	}
	/* Apply positive (i.e. non-negated) patterns from the list */
	while ((cp = strsep(&patterns, ",")) != NULL) {
		if (*cp == '!') {
			/* negated matches are not supported here */
			r = SSH_ERR_INVALID_ARGUMENT;
			goto fail;
		}
		free(matching);
		if ((matching = match_filter_allowlist(all, cp)) == NULL) {
			r = SSH_ERR_ALLOC_FAIL;
			goto fail;
		}
		if ((tmp = kex_names_cat(ret, matching)) == NULL) {
			r = SSH_ERR_ALLOC_FAIL;
			goto fail;
		}
		free(ret);
		ret = tmp;
	}
	if (ret == NULL || *ret == '\0') {
		/* An empty name-list is an error */
		/* XXX better error code? */
		r = SSH_ERR_INVALID_ARGUMENT;
		goto fail;
	}

	/* success */
	*listp = ret;
	ret = NULL;
	r = 0;

 fail:
	free(matching);
	free(opatterns);
	free(list);
	free(ret);
	return r;
}

/*
 * Fill out a proposal array with dynamically allocated values, which may
 * be modified as required for compatibility reasons.
 * Any of the options may be NULL, in which case the default is used.
 * Array contents must be freed by calling kex_proposal_free_entries.
 */
void
kex_proposal_populate_entries(struct ssh *ssh, char *prop[PROPOSAL_MAX],
    const char *kexalgos, const char *ciphers, const char *macs,
    const char *comp, const char *hkalgs)
{
	const char *defpropserver[PROPOSAL_MAX] = { KEX_SERVER };
	const char *defpropclient[PROPOSAL_MAX] = { KEX_CLIENT };
	const char **defprop = ssh->kex->server ? defpropserver : defpropclient;
	u_int i;
	char *cp;

	if (prop == NULL)
		fatal_f("proposal missing");

	/* Append EXT_INFO signalling to KexAlgorithms */
	if (kexalgos == NULL)
		kexalgos = defprop[PROPOSAL_KEX_ALGS];
	if ((cp = kex_names_cat(kexalgos, ssh->kex->server ?
	    "ext-info-s,kex-strict-s-v00@openssh.com" :
	    "ext-info-c,kex-strict-c-v00@openssh.com")) == NULL)
		fatal_f("kex_names_cat");

	for (i = 0; i < PROPOSAL_MAX; i++) {
		switch(i) {
		case PROPOSAL_KEX_ALGS:
			prop[i] = compat_kex_proposal(ssh, cp);
			break;
		case PROPOSAL_ENC_ALGS_CTOS:
		case PROPOSAL_ENC_ALGS_STOC:
			prop[i] = xstrdup(ciphers ? ciphers : defprop[i]);
			break;
		case PROPOSAL_MAC_ALGS_CTOS:
		case PROPOSAL_MAC_ALGS_STOC:
			prop[i]  = xstrdup(macs ? macs : defprop[i]);
			break;
		case PROPOSAL_COMP_ALGS_CTOS:
		case PROPOSAL_COMP_ALGS_STOC:
			prop[i] = xstrdup(comp ? comp : defprop[i]);
			break;
		case PROPOSAL_SERVER_HOST_KEY_ALGS:
			prop[i] = xstrdup(hkalgs ? hkalgs : defprop[i]);
			break;
		default:
			prop[i] = xstrdup(defprop[i]);
		}
	}
	free(cp);
}

void
kex_proposal_free_entries(char *prop[PROPOSAL_MAX])
{
	u_int i;

	for (i = 0; i < PROPOSAL_MAX; i++)
		free(prop[i]);
}

/* put algorithm proposal into buffer */
int
kex_prop2buf(struct sshbuf *b, char *proposal[PROPOSAL_MAX])
{
	u_int i;
	int r;

	sshbuf_reset(b);

	/*
	 * add a dummy cookie, the cookie will be overwritten by
	 * kex_send_kexinit(), each time a kexinit is set
	 */
	for (i = 0; i < KEX_COOKIE_LEN; i++) {
		if ((r = sshbuf_put_u8(b, 0)) != 0)
			return r;
	}
	for (i = 0; i < PROPOSAL_MAX; i++) {
		if ((r = sshbuf_put_cstring(b, proposal[i])) != 0)
			return r;
	}
	if ((r = sshbuf_put_u8(b, 0)) != 0 ||	/* first_kex_packet_follows */
	    (r = sshbuf_put_u32(b, 0)) != 0)	/* uint32 reserved */
		return r;
	return 0;
}

/* parse buffer and return algorithm proposal */
int
kex_buf2prop(struct sshbuf *raw, int *first_kex_follows, char ***propp)
{
	struct sshbuf *b = NULL;
	u_char v;
	u_int i;
	char **proposal = NULL;
	int r;

	*propp = NULL;
	if ((proposal = calloc(PROPOSAL_MAX, sizeof(char *))) == NULL)
		return SSH_ERR_ALLOC_FAIL;
	if ((b = sshbuf_fromb(raw)) == NULL) {
		r = SSH_ERR_ALLOC_FAIL;
		goto out;
	}
	if ((r = sshbuf_consume(b, KEX_COOKIE_LEN)) != 0) { /* skip cookie */
		error_fr(r, "consume cookie");
		goto out;
	}
	/* extract kex init proposal strings */
	for (i = 0; i < PROPOSAL_MAX; i++) {
		if ((r = sshbuf_get_cstring(b, &(proposal[i]), NULL)) != 0) {
			error_fr(r, "parse proposal %u", i);
			goto out;
		}
		debug2("%s: %s", proposal_names[i], proposal[i]);
	}
	/* first kex follows / reserved */
	if ((r = sshbuf_get_u8(b, &v)) != 0 ||	/* first_kex_follows */
	    (r = sshbuf_get_u32(b, &i)) != 0) {	/* reserved */
		error_fr(r, "parse");
		goto out;
	}
	if (first_kex_follows != NULL)
		*first_kex_follows = v;
	debug2("first_kex_follows %d ", v);
	debug2("reserved %u ", i);
	r = 0;
	*propp = proposal;
 out:
	if (r != 0 && proposal != NULL)
		kex_prop_free(proposal);
	sshbuf_free(b);
	return r;
}

void
kex_prop_free(char **proposal)
{
	u_int i;

	if (proposal == NULL)
		return;
	for (i = 0; i < PROPOSAL_MAX; i++)
		free(proposal[i]);
	free(proposal);
}

int
kex_protocol_error(int type, u_int32_t seq, struct ssh *ssh)
{
	int r;

	/* If in strict mode, any unexpected message is an error */
	if ((ssh->kex->flags & KEX_INITIAL) && ssh->kex->kex_strict) {
		ssh_packet_disconnect(ssh, "strict KEX violation: "
		    "unexpected packet type %u (seqnr %u)", type, seq);
	}
	error_f("type %u seq %u", type, seq);
	if ((r = sshpkt_start(ssh, SSH2_MSG_UNIMPLEMENTED)) != 0 ||
	    (r = sshpkt_put_u32(ssh, seq)) != 0 ||
	    (r = sshpkt_send(ssh)) != 0)
		return r;
	return 0;
}

static void
kex_reset_dispatch(struct ssh *ssh)
{
	ssh_dispatch_range(ssh, SSH2_MSG_TRANSPORT_MIN,
	    SSH2_MSG_TRANSPORT_MAX, &kex_protocol_error);
}

void
kex_set_server_sig_algs(struct ssh *ssh, const char *allowed_algs)
{
	char *alg, *oalgs, *algs, *sigalgs;
	const char *sigalg;

	/*
	 * NB. allowed algorithms may contain certificate algorithms that
	 * map to a specific plain signature type, e.g.
	 * rsa-sha2-512-cert-v01@openssh.com => rsa-sha2-512
	 * We need to be careful here to match these, retain the mapping
	 * and only add each signature algorithm once.
	 */
	if ((sigalgs = sshkey_alg_list(0, 1, 1, ',')) == NULL)
		fatal_f("sshkey_alg_list failed");
	oalgs = algs = xstrdup(allowed_algs);
	free(ssh->kex->server_sig_algs);
	ssh->kex->server_sig_algs = NULL;
	for ((alg = strsep(&algs, ",")); alg != NULL && *alg != '\0';
	    (alg = strsep(&algs, ","))) {
		if ((sigalg = sshkey_sigalg_by_name(alg)) == NULL)
			continue;
		if (!has_any_alg(sigalg, sigalgs))
			continue;
		/* Don't add an algorithm twice. */
		if (ssh->kex->server_sig_algs != NULL &&
		    has_any_alg(sigalg, ssh->kex->server_sig_algs))
			continue;
		xextendf(&ssh->kex->server_sig_algs, ",", "%s", sigalg);
	}
	free(oalgs);
	free(sigalgs);
	if (ssh->kex->server_sig_algs == NULL)
		ssh->kex->server_sig_algs = xstrdup("");
}

static int
kex_compose_ext_info_server(struct ssh *ssh, struct sshbuf *m)
{
	int r;

	if (ssh->kex->server_sig_algs == NULL &&
	    (ssh->kex->server_sig_algs = sshkey_alg_list(0, 1, 1, ',')) == NULL)
		return SSH_ERR_ALLOC_FAIL;
	if ((r = sshbuf_put_u32(m, 3)) != 0 ||
	    (r = sshbuf_put_cstring(m, "server-sig-algs")) != 0 ||
	    (r = sshbuf_put_cstring(m, ssh->kex->server_sig_algs)) != 0 ||
	    (r = sshbuf_put_cstring(m,
	    "publickey-hostbound@openssh.com")) != 0 ||
	    (r = sshbuf_put_cstring(m, "0")) != 0 ||
	    (r = sshbuf_put_cstring(m, "ping@openssh.com")) != 0 ||
	    (r = sshbuf_put_cstring(m, "0")) != 0) {
		error_fr(r, "compose");
		return r;
	}
	return 0;
}

static int
kex_compose_ext_info_client(struct ssh *ssh, struct sshbuf *m)
{
	int r;

	if ((r = sshbuf_put_u32(m, 1)) != 0 ||
	    (r = sshbuf_put_cstring(m, "ext-info-in-auth@openssh.com")) != 0 ||
	    (r = sshbuf_put_cstring(m, "0")) != 0) {
		error_fr(r, "compose");
		goto out;
	}
	/* success */
	r = 0;
 out:
	return r;
}

static int
kex_maybe_send_ext_info(struct ssh *ssh)
{
	int r;
	struct sshbuf *m = NULL;

	if ((ssh->kex->flags & KEX_INITIAL) == 0)
		return 0;
	if (!ssh->kex->ext_info_c && !ssh->kex->ext_info_s)
		return 0;

	/* Compose EXT_INFO packet. */
	if ((m = sshbuf_new()) == NULL)
		fatal_f("sshbuf_new failed");
	if (ssh->kex->ext_info_c &&
	    (r = kex_compose_ext_info_server(ssh, m)) != 0)
		goto fail;
	if (ssh->kex->ext_info_s &&
	    (r = kex_compose_ext_info_client(ssh, m)) != 0)
		goto fail;

	/* Send the actual KEX_INFO packet */
	debug("Sending SSH2_MSG_EXT_INFO");
	if ((r = sshpkt_start(ssh, SSH2_MSG_EXT_INFO)) != 0 ||
	    (r = sshpkt_putb(ssh, m)) != 0 ||
	    (r = sshpkt_send(ssh)) != 0) {
		error_f("send EXT_INFO");
		goto fail;
	}

	r = 0;

 fail:
	sshbuf_free(m);
	return r;
}

int
kex_server_update_ext_info(struct ssh *ssh)
{
	int r;

	if ((ssh->kex->flags & KEX_HAS_EXT_INFO_IN_AUTH) == 0)
		return 0;

	debug_f("Sending SSH2_MSG_EXT_INFO");
	if ((r = sshpkt_start(ssh, SSH2_MSG_EXT_INFO)) != 0 ||
	    (r = sshpkt_put_u32(ssh, 1)) != 0 ||
	    (r = sshpkt_put_cstring(ssh, "server-sig-algs")) != 0 ||
	    (r = sshpkt_put_cstring(ssh, ssh->kex->server_sig_algs)) != 0 ||
	    (r = sshpkt_send(ssh)) != 0) {
		error_f("send EXT_INFO");
		return r;
	}
	return 0;
}

int
kex_send_newkeys(struct ssh *ssh)
{
	int r;

	kex_reset_dispatch(ssh);
	if ((r = sshpkt_start(ssh, SSH2_MSG_NEWKEYS)) != 0 ||
	    (r = sshpkt_send(ssh)) != 0)
		return r;
	debug("SSH2_MSG_NEWKEYS sent");
	ssh_dispatch_set(ssh, SSH2_MSG_NEWKEYS, &kex_input_newkeys);
	if ((r = kex_maybe_send_ext_info(ssh)) != 0)
		return r;
	debug("expecting SSH2_MSG_NEWKEYS");
	return 0;
}

/* Check whether an ext_info value contains the expected version string */
static int
kex_ext_info_check_ver(struct kex *kex, const char *name,
    const u_char *val, size_t len, const char *want_ver, u_int flag)
{
	if (memchr(val, '\0', len) != NULL) {
		error("SSH2_MSG_EXT_INFO: %s value contains nul byte", name);
		return SSH_ERR_INVALID_FORMAT;
	}
	debug_f("%s=<%s>", name, val);
	if (strcmp(val, want_ver) == 0)
		kex->flags |= flag;
	else
		debug_f("unsupported version of %s extension", name);
	return 0;
}

static int
kex_ext_info_client_parse(struct ssh *ssh, const char *name,
    const u_char *value, size_t vlen)
{
	int r;

	/* NB. some messages are only accepted in the initial EXT_INFO */
	if (strcmp(name, "server-sig-algs") == 0) {
		/* Ensure no \0 lurking in value */
		if (memchr(value, '\0', vlen) != NULL) {
			error_f("nul byte in %s", name);
			return SSH_ERR_INVALID_FORMAT;
		}
		debug_f("%s=<%s>", name, value);
		free(ssh->kex->server_sig_algs);
		ssh->kex->server_sig_algs = xstrdup((const char *)value);
	} else if (ssh->kex->ext_info_received == 1 &&
	    strcmp(name, "publickey-hostbound@openssh.com") == 0) {
		if ((r = kex_ext_info_check_ver(ssh->kex, name, value, vlen,
		    "0", KEX_HAS_PUBKEY_HOSTBOUND)) != 0) {
			return r;
		}
	} else if (ssh->kex->ext_info_received == 1 &&
	    strcmp(name, "ping@openssh.com") == 0) {
		if ((r = kex_ext_info_check_ver(ssh->kex, name, value, vlen,
		    "0", KEX_HAS_PING)) != 0) {
			return r;
		}
	} else
		debug_f("%s (unrecognised)", name);

	return 0;
}

static int
kex_ext_info_server_parse(struct ssh *ssh, const char *name,
    const u_char *value, size_t vlen)
{
	int r;

	if (strcmp(name, "ext-info-in-auth@openssh.com") == 0) {
		if ((r = kex_ext_info_check_ver(ssh->kex, name, value, vlen,
		    "0", KEX_HAS_EXT_INFO_IN_AUTH)) != 0) {
			return r;
		}
	} else
		debug_f("%s (unrecognised)", name);
	return 0;
}

int
kex_input_ext_info(int type, u_int32_t seq, struct ssh *ssh)
{
	struct kex *kex = ssh->kex;
	const int max_ext_info = kex->server ? 1 : 2;
	u_int32_t i, ninfo;
	char *name;
	u_char *val;
	size_t vlen;
	int r;

	debug("SSH2_MSG_EXT_INFO received");
	if (++kex->ext_info_received > max_ext_info) {
		error("too many SSH2_MSG_EXT_INFO messages sent by peer");
		return dispatch_protocol_error(type, seq, ssh);
	}
	ssh_dispatch_set(ssh, SSH2_MSG_EXT_INFO, &kex_protocol_error);
	if ((r = sshpkt_get_u32(ssh, &ninfo)) != 0)
		return r;
	if (ninfo >= 1024) {
		error("SSH2_MSG_EXT_INFO with too many entries, expected "
		    "<=1024, received %u", ninfo);
		return dispatch_protocol_error(type, seq, ssh);
	}
	for (i = 0; i < ninfo; i++) {
		if ((r = sshpkt_get_cstring(ssh, &name, NULL)) != 0)
			return r;
		if ((r = sshpkt_get_string(ssh, &val, &vlen)) != 0) {
			free(name);
			return r;
		}
		debug3_f("extension %s", name);
		if (kex->server) {
			if ((r = kex_ext_info_server_parse(ssh, name,
			    val, vlen)) != 0)
				return r;
		} else {
			if ((r = kex_ext_info_client_parse(ssh, name,
			    val, vlen)) != 0)
				return r;
		}
		free(name);
		free(val);
	}
	return sshpkt_get_end(ssh);
}

static int
kex_input_newkeys(int type, u_int32_t seq, struct ssh *ssh)
{
	struct kex *kex = ssh->kex;
	int r;

	debug("SSH2_MSG_NEWKEYS received");
	if (kex->ext_info_c && (kex->flags & KEX_INITIAL) != 0)
		ssh_dispatch_set(ssh, SSH2_MSG_EXT_INFO, &kex_input_ext_info);
	ssh_dispatch_set(ssh, SSH2_MSG_NEWKEYS, &kex_protocol_error);
	ssh_dispatch_set(ssh, SSH2_MSG_KEXINIT, &kex_input_kexinit);
	if ((r = sshpkt_get_end(ssh)) != 0)
		return r;
	if ((r = ssh_set_newkeys(ssh, MODE_IN)) != 0)
		return r;
	kex->done = 1;
	kex->flags &= ~KEX_INITIAL;
	sshbuf_reset(kex->peer);
	/* sshbuf_reset(kex->my); */
	kex->flags &= ~KEX_INIT_SENT;
	free(kex->name);
	kex->name = NULL;
	return 0;
}

int
kex_send_kexinit(struct ssh *ssh)
{
	u_char *cookie;
	struct kex *kex = ssh->kex;
	int r;

	if (kex == NULL) {
		error_f("no kex");
		return SSH_ERR_INTERNAL_ERROR;
	}
	if (kex->flags & KEX_INIT_SENT)
		return 0;
	kex->done = 0;

	/* generate a random cookie */
	if (sshbuf_len(kex->my) < KEX_COOKIE_LEN) {
		error_f("bad kex length: %zu < %d",
		    sshbuf_len(kex->my), KEX_COOKIE_LEN);
		return SSH_ERR_INVALID_FORMAT;
	}
	if ((cookie = sshbuf_mutable_ptr(kex->my)) == NULL) {
		error_f("buffer error");
		return SSH_ERR_INTERNAL_ERROR;
	}
	arc4random_buf(cookie, KEX_COOKIE_LEN);

	if ((r = sshpkt_start(ssh, SSH2_MSG_KEXINIT)) != 0 ||
	    (r = sshpkt_putb(ssh, kex->my)) != 0 ||
	    (r = sshpkt_send(ssh)) != 0) {
		error_fr(r, "compose reply");
		return r;
	}
	debug("SSH2_MSG_KEXINIT sent");
	kex->flags |= KEX_INIT_SENT;
	return 0;
}

int
kex_input_kexinit(int type, u_int32_t seq, struct ssh *ssh)
{
	struct kex *kex = ssh->kex;
	const u_char *ptr;
	u_int i;
	size_t dlen;
	int r;

	debug("SSH2_MSG_KEXINIT received");
	if (kex == NULL) {
		error_f("no kex");
		return SSH_ERR_INTERNAL_ERROR;
	}
	ssh_dispatch_set(ssh, SSH2_MSG_KEXINIT, &kex_protocol_error);
	ptr = sshpkt_ptr(ssh, &dlen);
	if ((r = sshbuf_put(kex->peer, ptr, dlen)) != 0)
		return r;

	/* discard packet */
	for (i = 0; i < KEX_COOKIE_LEN; i++) {
		if ((r = sshpkt_get_u8(ssh, NULL)) != 0) {
			error_fr(r, "discard cookie");
			return r;
		}
	}
	for (i = 0; i < PROPOSAL_MAX; i++) {
		if ((r = sshpkt_get_string(ssh, NULL, NULL)) != 0) {
			error_fr(r, "discard proposal");
			return r;
		}
	}
	/*
	 * XXX RFC4253 sec 7: "each side MAY guess" - currently no supported
	 * KEX method has the server move first, but a server might be using
	 * a custom method or one that we otherwise don't support. We should
	 * be prepared to remember first_kex_follows here so we can eat a
	 * packet later.
	 * XXX2 - RFC4253 is kind of ambiguous on what first_kex_follows means
	 * for cases where the server *doesn't* go first. I guess we should
	 * ignore it when it is set for these cases, which is what we do now.
	 */
	if ((r = sshpkt_get_u8(ssh, NULL)) != 0 ||	/* first_kex_follows */
	    (r = sshpkt_get_u32(ssh, NULL)) != 0 ||	/* reserved */
	    (r = sshpkt_get_end(ssh)) != 0)
			return r;

	if (!(kex->flags & KEX_INIT_SENT))
		if ((r = kex_send_kexinit(ssh)) != 0)
			return r;
	if ((r = kex_choose_conf(ssh, seq)) != 0)
		return r;

	if (kex->kex_type < KEX_MAX && kex->kex[kex->kex_type] != NULL)
		return (kex->kex[kex->kex_type])(ssh);

	error_f("unknown kex type %u", kex->kex_type);
	return SSH_ERR_INTERNAL_ERROR;
}

struct kex *
kex_new(void)
{
	struct kex *kex;

	if ((kex = calloc(1, sizeof(*kex))) == NULL ||
	    (kex->peer = sshbuf_new()) == NULL ||
	    (kex->my = sshbuf_new()) == NULL ||
	    (kex->client_version = sshbuf_new()) == NULL ||
	    (kex->server_version = sshbuf_new()) == NULL ||
	    (kex->session_id = sshbuf_new()) == NULL) {
		kex_free(kex);
		return NULL;
	}
	return kex;
}

void
kex_free_newkeys(struct newkeys *newkeys)
{
	if (newkeys == NULL)
		return;
	if (newkeys->enc.key) {
		explicit_bzero(newkeys->enc.key, newkeys->enc.key_len);
		free(newkeys->enc.key);
		newkeys->enc.key = NULL;
	}
	if (newkeys->enc.iv) {
		explicit_bzero(newkeys->enc.iv, newkeys->enc.iv_len);
		free(newkeys->enc.iv);
		newkeys->enc.iv = NULL;
	}
	free(newkeys->enc.name);
	explicit_bzero(&newkeys->enc, sizeof(newkeys->enc));
	free(newkeys->comp.name);
	explicit_bzero(&newkeys->comp, sizeof(newkeys->comp));
	mac_clear(&newkeys->mac);
	if (newkeys->mac.key) {
		explicit_bzero(newkeys->mac.key, newkeys->mac.key_len);
		free(newkeys->mac.key);
		newkeys->mac.key = NULL;
	}
	free(newkeys->mac.name);
	explicit_bzero(&newkeys->mac, sizeof(newkeys->mac));
	freezero(newkeys, sizeof(*newkeys));
}

void
kex_free(struct kex *kex)
{
	u_int mode;

	if (kex == NULL)
		return;

#ifdef WITH_OPENSSL
	DH_free(kex->dh);
#ifdef OPENSSL_HAS_ECC
	EC_KEY_free(kex->ec_client_key);
#endif /* OPENSSL_HAS_ECC */
#endif /* WITH_OPENSSL */
	for (mode = 0; mode < MODE_MAX; mode++) {
		kex_free_newkeys(kex->newkeys[mode]);
		kex->newkeys[mode] = NULL;
	}
	sshbuf_free(kex->peer);
	sshbuf_free(kex->my);
	sshbuf_free(kex->client_version);
	sshbuf_free(kex->server_version);
	sshbuf_free(kex->client_pub);
	sshbuf_free(kex->session_id);
	sshbuf_free(kex->initial_sig);
	sshkey_free(kex->initial_hostkey);
	free(kex->failed_choice);
	free(kex->hostkey_alg);
	free(kex->name);
	free(kex);
}

/*
 * This function seeks through a comma-separated list and checks for instances
 * of the multithreaded CC20 cipher. If found, it then ensures that the serial
 * CC20 cipher is also in the list, adding it if necessary.
 */
char *
patch_list(char * orig)
{
	char * adj = xstrdup(orig);
	char * match;
	u_int next;

	const char * ccpstr = "chacha20-poly1305@openssh.com";
	const char * ccpmtstr = "chacha20-poly1305-mt@hpnssh.org";

	match = match_list(ccpmtstr, orig, &next);
	if (match != NULL) { /* CC20-MT found in the list */
		free(match);
		match = match_list(ccpstr, orig, NULL);
		if (match == NULL) { /* CC20-Serial NOT found in the list */
			adj = xreallocarray(adj,
			    strlen(adj) /* original string length */
			    + 1 /* for the original null-terminator */
			    + strlen(ccpstr) /* make room for ccpstr */
			    + 1 /* make room for the comma delimiter */
			    , sizeof(char));
			/*
			 * adj[next] points to the character after the CC20-MT
			 * string. adj[next] might be ',' or '\0' at this point.
			 */
			adj[next] = ',';
			/* adj + next + 1 is the character after that comma */
			memcpy(adj + next + 1, ccpstr, strlen(ccpstr));
			/* rewrite the rest of the original list */
			memcpy(adj + next + 1 + strlen(ccpstr), orig + next,
			    strlen(orig + next) + 1);
		} else { /* CC20-Serial found in the list, nothing to do */
			free(match);
		}
	}

	return adj;
}

int
kex_ready(struct ssh *ssh, char *proposal[PROPOSAL_MAX])
{
	int r;

#ifdef WITH_OPENSSL
	proposal[PROPOSAL_ENC_ALGS_CTOS] =
	    patch_list(proposal[PROPOSAL_ENC_ALGS_CTOS]);
	proposal[PROPOSAL_ENC_ALGS_STOC] =
	    patch_list(proposal[PROPOSAL_ENC_ALGS_STOC]);

	/*
	 * TODO: Likely memory leak here. The original contents of
	 * proposal[PROPOSAL_ENC_ALGS_CTOS] are no longer accessible or
	 * freeable.
	 */
#endif

	if ((r = kex_prop2buf(ssh->kex->my, proposal)) != 0)
		return r;
	ssh->kex->flags = KEX_INITIAL;
	kex_reset_dispatch(ssh);
	ssh_dispatch_set(ssh, SSH2_MSG_KEXINIT, &kex_input_kexinit);
	return 0;
}

int
kex_setup(struct ssh *ssh, char *proposal[PROPOSAL_MAX])
{
	int r;

	if ((r = kex_ready(ssh, proposal)) != 0)
		return r;
	if ((r = kex_send_kexinit(ssh)) != 0) {		/* we start */
		kex_free(ssh->kex);
		ssh->kex = NULL;
		return r;
	}
	return 0;
}

/*
 * Request key re-exchange, returns 0 on success or a ssherr.h error
 * code otherwise. Must not be called if KEX is incomplete or in-progress.
 */
int
kex_start_rekex(struct ssh *ssh)
{
	if (ssh->kex == NULL) {
		error_f("no kex");
		return SSH_ERR_INTERNAL_ERROR;
	}
	if (ssh->kex->done == 0) {
		error_f("requested twice");
		return SSH_ERR_INTERNAL_ERROR;
	}
	ssh->kex->done = 0;
	return kex_send_kexinit(ssh);
}

static int
choose_enc(struct sshenc *enc, char *client, char *server)
{
	char *name = match_list(client, server, NULL);

	if (name == NULL)
		return SSH_ERR_NO_CIPHER_ALG_MATCH;
	if ((enc->cipher = cipher_by_name(name)) == NULL) {
		error_f("unsupported cipher %s", name);
		free(name);
		return SSH_ERR_INTERNAL_ERROR;
	}
	enc->name = name;
	enc->enabled = 0;
	enc->iv = NULL;
	enc->iv_len = cipher_ivlen(enc->cipher);
	enc->key = NULL;
	enc->key_len = cipher_keylen(enc->cipher);
	enc->block_size = cipher_blocksize(enc->cipher);
	return 0;
}

static int
choose_mac(struct ssh *ssh, struct sshmac *mac, char *client, char *server)
{
	char *name = match_list(client, server, NULL);

	if (name == NULL)
		return SSH_ERR_NO_MAC_ALG_MATCH;
	if (mac_setup(mac, name) < 0) {
		error_f("unsupported MAC %s", name);
		free(name);
		return SSH_ERR_INTERNAL_ERROR;
	}
	mac->name = name;
	mac->key = NULL;
	mac->enabled = 0;
	return 0;
}

static int
choose_comp(struct sshcomp *comp, char *client, char *server)
{
	char *name = match_list(client, server, NULL);

	if (name == NULL)
		return SSH_ERR_NO_COMPRESS_ALG_MATCH;
#ifdef WITH_ZLIB
	if (strcmp(name, "zlib@openssh.com") == 0) {
		comp->type = COMP_DELAYED;
	} else if (strcmp(name, "zlib") == 0) {
		comp->type = COMP_ZLIB;
	} else
#endif	/* WITH_ZLIB */
	if (strcmp(name, "none") == 0) {
		comp->type = COMP_NONE;
	} else {
		error_f("unsupported compression scheme %s", name);
		free(name);
		return SSH_ERR_INTERNAL_ERROR;
	}
	comp->name = name;
	return 0;
}

static int
choose_kex(struct kex *k, char *client, char *server)
{
	const struct kexalg *kexalg;

	k->name = match_list(client, server, NULL);

	debug("kex: algorithm: %s", k->name ? k->name : "(no match)");
	if (k->name == NULL)
		return SSH_ERR_NO_KEX_ALG_MATCH;
	if ((kexalg = kex_alg_by_name(k->name)) == NULL) {
		error_f("unsupported KEX method %s", k->name);
		return SSH_ERR_INTERNAL_ERROR;
	}
	k->kex_type = kexalg->type;
	k->hash_alg = kexalg->hash_alg;
	k->ec_nid = kexalg->ec_nid;
	return 0;
}

static int
choose_hostkeyalg(struct kex *k, char *client, char *server)
{
	free(k->hostkey_alg);
	k->hostkey_alg = match_list(client, server, NULL);

	debug("kex: host key algorithm: %s",
	    k->hostkey_alg ? k->hostkey_alg : "(no match)");
	if (k->hostkey_alg == NULL)
		return SSH_ERR_NO_HOSTKEY_ALG_MATCH;
	k->hostkey_type = sshkey_type_from_name(k->hostkey_alg);
	if (k->hostkey_type == KEY_UNSPEC) {
		error_f("unsupported hostkey algorithm %s", k->hostkey_alg);
		return SSH_ERR_INTERNAL_ERROR;
	}
	k->hostkey_nid = sshkey_ecdsa_nid_from_name(k->hostkey_alg);
	return 0;
}

static int
proposals_match(char *my[PROPOSAL_MAX], char *peer[PROPOSAL_MAX])
{
	static int check[] = {
		PROPOSAL_KEX_ALGS, PROPOSAL_SERVER_HOST_KEY_ALGS, -1
	};
	int *idx;
	char *p;

	for (idx = &check[0]; *idx != -1; idx++) {
		if ((p = strchr(my[*idx], ',')) != NULL)
			*p = '\0';
		if ((p = strchr(peer[*idx], ',')) != NULL)
			*p = '\0';
		if (strcmp(my[*idx], peer[*idx]) != 0) {
			debug2("proposal mismatch: my %s peer %s",
			    my[*idx], peer[*idx]);
			return (0);
		}
	}
	debug2("proposals match");
	return (1);
}

static int
kexalgs_contains(char **peer, const char *ext)
{
	return has_any_alg(peer[PROPOSAL_KEX_ALGS], ext);
}

static int
kex_choose_conf(struct ssh *ssh, uint32_t seq)
{
	struct kex *kex = ssh->kex;
	struct newkeys *newkeys;
	char **my = NULL, **peer = NULL;
	char **cprop, **sprop;
	int nenc, nmac, ncomp;
	u_int mode, ctos, need, dh_need, authlen;
	int r, first_kex_follows;
	int auth_flag = 0;
	int log_flag = 0;

	auth_flag = packet_authentication_state(ssh);
	debug("AUTH STATE IS %d", auth_flag);

	debug2("local %s KEXINIT proposal", kex->server ? "server" : "client");
	if ((r = kex_buf2prop(kex->my, NULL, &my)) != 0)
		goto out;
	debug2("peer %s KEXINIT proposal", kex->server ? "client" : "server");
	if ((r = kex_buf2prop(kex->peer, &first_kex_follows, &peer)) != 0)
		goto out;

	if (kex->server) {
		cprop=peer;
		sprop=my;
	} else {
		cprop=my;
		sprop=peer;
	}

	/* Check whether peer supports ext_info/kex_strict */
	if ((kex->flags & KEX_INITIAL) != 0) {
		if (kex->server) {
			kex->ext_info_c = kexalgs_contains(peer, "ext-info-c");
			kex->kex_strict = kexalgs_contains(peer,
			    "kex-strict-c-v00@openssh.com");
		} else {
			kex->ext_info_s = kexalgs_contains(peer, "ext-info-s");
			kex->kex_strict = kexalgs_contains(peer,
			    "kex-strict-s-v00@openssh.com");
		}
		if (kex->kex_strict) {
			debug3_f("will use strict KEX ordering");
			if (seq != 0)
				ssh_packet_disconnect(ssh,
				    "strict KEX violation: "
				    "KEXINIT was not the first packet");
		}
	}

	/* Check whether client supports rsa-sha2 algorithms */
	if (kex->server && (kex->flags & KEX_INITIAL)) {
		if (has_any_alg(peer[PROPOSAL_SERVER_HOST_KEY_ALGS],
		    "rsa-sha2-256,rsa-sha2-256-cert-v01@openssh.com"))
			kex->flags |= KEX_RSA_SHA2_256_SUPPORTED;
		if (has_any_alg(peer[PROPOSAL_SERVER_HOST_KEY_ALGS],
		    "rsa-sha2-512,rsa-sha2-512-cert-v01@openssh.com"))
			kex->flags |= KEX_RSA_SHA2_512_SUPPORTED;
	}

	/* Algorithm Negotiation */
	if ((r = choose_kex(kex, cprop[PROPOSAL_KEX_ALGS],
	    sprop[PROPOSAL_KEX_ALGS])) != 0) {
		kex->failed_choice = peer[PROPOSAL_KEX_ALGS];
		peer[PROPOSAL_KEX_ALGS] = NULL;
		goto out;
	}
	if ((r = choose_hostkeyalg(kex, cprop[PROPOSAL_SERVER_HOST_KEY_ALGS],
	    sprop[PROPOSAL_SERVER_HOST_KEY_ALGS])) != 0) {
		kex->failed_choice = peer[PROPOSAL_SERVER_HOST_KEY_ALGS];
		peer[PROPOSAL_SERVER_HOST_KEY_ALGS] = NULL;
		goto out;
	}
	for (mode = 0; mode < MODE_MAX; mode++) {
		if ((newkeys = calloc(1, sizeof(*newkeys))) == NULL) {
			r = SSH_ERR_ALLOC_FAIL;
			goto out;
		}
		kex->newkeys[mode] = newkeys;
		ctos = (!kex->server && mode == MODE_OUT) ||
		    (kex->server && mode == MODE_IN);
		nenc  = ctos ? PROPOSAL_ENC_ALGS_CTOS  : PROPOSAL_ENC_ALGS_STOC;
		nmac  = ctos ? PROPOSAL_MAC_ALGS_CTOS  : PROPOSAL_MAC_ALGS_STOC;
		ncomp = ctos ? PROPOSAL_COMP_ALGS_CTOS : PROPOSAL_COMP_ALGS_STOC;
		if ((r = choose_enc(&newkeys->enc, cprop[nenc],
		    sprop[nenc])) != 0) {
			kex->failed_choice = peer[nenc];
			peer[nenc] = NULL;
			goto out;
		}
#ifdef WITH_OPENSSL
		if ((strcmp(newkeys->enc.name, "chacha20-poly1305@openssh.com")
		    == 0) && (match_list("chacha20-poly1305-mt@hpnssh.org",
		    my[nenc], NULL) != NULL)) {
			/*
			 * if we're using the serial CC20 cipher while the
			 * multithreaded implementation is an option...
			 */
			free(newkeys->enc.name);
			newkeys->enc.cipher = cipher_by_name(
			    "chacha20-poly1305-mt@hpnssh.org");
			if (newkeys->enc.cipher == NULL) {
				error_f("%s cipher not found.",
				    "chacha20-poly1305-mt@hpnssh.org");
				r = SSH_ERR_INTERNAL_ERROR;
				kex->failed_choice = peer[nenc];
				peer[nenc] = NULL;
				goto out;
			} else {
				newkeys->enc.name = xstrdup(
				    "chacha20-poly1305-mt@hpnssh.org");
			}
			/* we promote to the multithreaded implementation */
		}
#endif
		authlen = cipher_authlen(newkeys->enc.cipher);
		/* ignore mac for authenticated encryption */
		if (authlen == 0 &&
		    (r = choose_mac(ssh, &newkeys->mac, cprop[nmac],
		    sprop[nmac])) != 0) {
			kex->failed_choice = peer[nmac];
			peer[nmac] = NULL;
			goto out;
		}
		if ((r = choose_comp(&newkeys->comp, cprop[ncomp],
		    sprop[ncomp])) != 0) {
			kex->failed_choice = peer[ncomp];
			peer[ncomp] = NULL;
			goto out;
		}
		debug("REQUESTED ENC.NAME is '%s'", newkeys->enc.name);
		debug("REQUESTED MAC.NAME is '%s'", newkeys->mac.name);
		if (strcmp(newkeys->enc.name, "none") == 0) {
			if (auth_flag == 1) {
				debug("None requested post authentication.");
				ssh->none = 1;
			}
			else
				fatal("Pre-authentication none cipher requests are not allowed.");

			if (newkeys->mac.name != NULL && strcmp(newkeys->mac.name, "none") == 0) {
				debug("Requesting: NONEMAC. Authflag is %d", auth_flag);
				ssh->none_mac = 1;
			}
		}

		debug("kex: %s cipher: %s MAC: %s compression: %s",
		    ctos ? "client->server" : "server->client",
		    newkeys->enc.name,
		    authlen == 0 ? newkeys->mac.name : "<implicit>",
		    newkeys->comp.name);
		/*
		 * client starts with ctos = 0 && log flag = 0 and no log.
		 * 2nd client pass ctos = 1 and flag = 1 so no log.
		 * server starts with ctos = 1 && log_flag = 0 so log.
		 * 2nd sever pass ctos = 1 && log flag = 1 so no log.
		 * -cjr
		 */
		if (ctos && !log_flag) {
			logit("SSH: Server;Ltype: Kex;Remote: %s-%d;Enc: %s;MAC: %s;Comp: %s",
			    ssh_remote_ipaddr(ssh),
			    ssh_remote_port(ssh),
			    newkeys->enc.name,
			    authlen == 0 ? newkeys->mac.name : "<implicit>",
			    newkeys->comp.name);
		}
		log_flag = 1;
	}
	need = dh_need = 0;
	for (mode = 0; mode < MODE_MAX; mode++) {
		newkeys = kex->newkeys[mode];
		need = MAXIMUM(need, newkeys->enc.key_len);
		need = MAXIMUM(need, newkeys->enc.block_size);
		need = MAXIMUM(need, newkeys->enc.iv_len);
		need = MAXIMUM(need, newkeys->mac.key_len);
		dh_need = MAXIMUM(dh_need, cipher_seclen(newkeys->enc.cipher));
		dh_need = MAXIMUM(dh_need, newkeys->enc.block_size);
		dh_need = MAXIMUM(dh_need, newkeys->enc.iv_len);
		dh_need = MAXIMUM(dh_need, newkeys->mac.key_len);
	}
	/* XXX need runden? */
	kex->we_need = need;
	kex->dh_need = dh_need;

	/* ignore the next message if the proposals do not match */
	if (first_kex_follows && !proposals_match(my, peer))
		ssh->dispatch_skip_packets = 1;
	r = 0;
 out:
	kex_prop_free(my);
	kex_prop_free(peer);
	return r;
}

static int
derive_key(struct ssh *ssh, int id, u_int need, u_char *hash, u_int hashlen,
    const struct sshbuf *shared_secret, u_char **keyp)
{
	struct kex *kex = ssh->kex;
	struct ssh_digest_ctx *hashctx = NULL;
	char c = id;
	u_int have;
	size_t mdsz;
	u_char *digest;
	int r;

	if ((mdsz = ssh_digest_bytes(kex->hash_alg)) == 0)
		return SSH_ERR_INVALID_ARGUMENT;
	if ((digest = calloc(1, ROUNDUP(need, mdsz))) == NULL) {
		r = SSH_ERR_ALLOC_FAIL;
		goto out;
	}

	/* K1 = HASH(K || H || "A" || session_id) */
	if ((hashctx = ssh_digest_start(kex->hash_alg)) == NULL ||
	    ssh_digest_update_buffer(hashctx, shared_secret) != 0 ||
	    ssh_digest_update(hashctx, hash, hashlen) != 0 ||
	    ssh_digest_update(hashctx, &c, 1) != 0 ||
	    ssh_digest_update_buffer(hashctx, kex->session_id) != 0 ||
	    ssh_digest_final(hashctx, digest, mdsz) != 0) {
		r = SSH_ERR_LIBCRYPTO_ERROR;
		error_f("KEX hash failed");
		goto out;
	}
	ssh_digest_free(hashctx);
	hashctx = NULL;

	/*
	 * expand key:
	 * Kn = HASH(K || H || K1 || K2 || ... || Kn-1)
	 * Key = K1 || K2 || ... || Kn
	 */
	for (have = mdsz; need > have; have += mdsz) {
		if ((hashctx = ssh_digest_start(kex->hash_alg)) == NULL ||
		    ssh_digest_update_buffer(hashctx, shared_secret) != 0 ||
		    ssh_digest_update(hashctx, hash, hashlen) != 0 ||
		    ssh_digest_update(hashctx, digest, have) != 0 ||
		    ssh_digest_final(hashctx, digest + have, mdsz) != 0) {
			error_f("KDF failed");
			r = SSH_ERR_LIBCRYPTO_ERROR;
			goto out;
		}
		ssh_digest_free(hashctx);
		hashctx = NULL;
	}
#ifdef DEBUG_KEX
	fprintf(stderr, "key '%c'== ", c);
	dump_digest("key", digest, need);
#endif
	*keyp = digest;
	digest = NULL;
	r = 0;
 out:
	free(digest);
	ssh_digest_free(hashctx);
	return r;
}

#define NKEYS	6
int
kex_derive_keys(struct ssh *ssh, u_char *hash, u_int hashlen,
    const struct sshbuf *shared_secret)
{
	struct kex *kex = ssh->kex;
	u_char *keys[NKEYS];
	u_int i, j, mode, ctos;
	int r;

	/* save initial hash as session id */
	if ((kex->flags & KEX_INITIAL) != 0) {
		if (sshbuf_len(kex->session_id) != 0) {
			error_f("already have session ID at kex");
			return SSH_ERR_INTERNAL_ERROR;
		}
		if ((r = sshbuf_put(kex->session_id, hash, hashlen)) != 0)
			return r;
	} else if (sshbuf_len(kex->session_id) == 0) {
		error_f("no session ID in rekex");
		return SSH_ERR_INTERNAL_ERROR;
	}
	for (i = 0; i < NKEYS; i++) {
		if ((r = derive_key(ssh, 'A'+i, kex->we_need, hash, hashlen,
		    shared_secret, &keys[i])) != 0) {
			for (j = 0; j < i; j++)
				free(keys[j]);
			return r;
		}
	}
	for (mode = 0; mode < MODE_MAX; mode++) {
		ctos = (!kex->server && mode == MODE_OUT) ||
		    (kex->server && mode == MODE_IN);
		kex->newkeys[mode]->enc.iv  = keys[ctos ? 0 : 1];
		kex->newkeys[mode]->enc.key = keys[ctos ? 2 : 3];
		kex->newkeys[mode]->mac.key = keys[ctos ? 4 : 5];
	}
	return 0;
}

int
kex_load_hostkey(struct ssh *ssh, struct sshkey **prvp, struct sshkey **pubp)
{
	struct kex *kex = ssh->kex;

	*pubp = NULL;
	*prvp = NULL;
	if (kex->load_host_public_key == NULL ||
	    kex->load_host_private_key == NULL) {
		error_f("missing hostkey loader");
		return SSH_ERR_INVALID_ARGUMENT;
	}
	*pubp = kex->load_host_public_key(kex->hostkey_type,
	    kex->hostkey_nid, ssh);
	*prvp = kex->load_host_private_key(kex->hostkey_type,
	    kex->hostkey_nid, ssh);
	if (*pubp == NULL)
		return SSH_ERR_NO_HOSTKEY_LOADED;
	return 0;
}

int
kex_verify_host_key(struct ssh *ssh, struct sshkey *server_host_key)
{
	struct kex *kex = ssh->kex;

	if (kex->verify_host_key == NULL) {
		error_f("missing hostkey verifier");
		return SSH_ERR_INVALID_ARGUMENT;
	}
	if (server_host_key->type != kex->hostkey_type ||
	    (kex->hostkey_type == KEY_ECDSA &&
	    server_host_key->ecdsa_nid != kex->hostkey_nid))
		return SSH_ERR_KEY_TYPE_MISMATCH;
	if (kex->verify_host_key(server_host_key, ssh) == -1)
		return  SSH_ERR_SIGNATURE_INVALID;
	return 0;
}

#if defined(DEBUG_KEX) || defined(DEBUG_KEXDH) || defined(DEBUG_KEXECDH)
void
dump_digest(const char *msg, const u_char *digest, int len)
{
	fprintf(stderr, "%s\n", msg);
	sshbuf_dump_data(digest, len, stderr);
}
#endif

/*
 * Send a plaintext error message to the peer, suffixed by \r\n.
 * Only used during banner exchange, and there only for the server.
 */
static void
send_error(struct ssh *ssh, char *msg)
{
	char *crnl = "\r\n";

	if (!ssh->kex->server)
		return;

	if (atomicio(vwrite, ssh_packet_get_connection_out(ssh),
	    msg, strlen(msg)) != strlen(msg) ||
	    atomicio(vwrite, ssh_packet_get_connection_out(ssh),
	    crnl, strlen(crnl)) != strlen(crnl))
		error_f("write: %.100s", strerror(errno));
}

/*
 * Sends our identification string and waits for the peer's. Will block for
 * up to timeout_ms (or indefinitely if timeout_ms <= 0).
 * Returns on 0 success or a ssherr.h code on failure.
 */
int
kex_exchange_identification(struct ssh *ssh, int timeout_ms,
    const char *version_addendum)
{
	int remote_major, remote_minor, mismatch, oerrno = 0;
	size_t len, n;
	int r, expect_nl;
	u_char c;
	struct sshbuf *our_version = ssh->kex->server ?
	    ssh->kex->server_version : ssh->kex->client_version;
	struct sshbuf *peer_version = ssh->kex->server ?
	    ssh->kex->client_version : ssh->kex->server_version;
	char *our_version_string = NULL, *peer_version_string = NULL;
	char *cp, *remote_version = NULL;

	/* Prepare and send our banner */
	sshbuf_reset(our_version);
	if (version_addendum != NULL && *version_addendum == '\0')
		version_addendum = NULL;
<<<<<<< HEAD
	if ((r = sshbuf_putf(our_version, "SSH-%d.%d-%s%s%s\r\n",
	    PROTOCOL_MAJOR_2, PROTOCOL_MINOR_2, SSH_VERSION,
=======
	if ((r = sshbuf_putf(our_version, "SSH-%d.%d-%.100s%s%s\r\n",
	   PROTOCOL_MAJOR_2, PROTOCOL_MINOR_2, SSH_RELEASE,
>>>>>>> 134f7028
	    version_addendum == NULL ? "" : " ",
	    version_addendum == NULL ? "" : version_addendum)) != 0) {
		oerrno = errno;
		error_fr(r, "sshbuf_putf");
		goto out;
	}

	if (atomicio(vwrite, ssh_packet_get_connection_out(ssh),
	    sshbuf_mutable_ptr(our_version),
	    sshbuf_len(our_version)) != sshbuf_len(our_version)) {
		oerrno = errno;
		debug_f("write: %.100s", strerror(errno));
		r = SSH_ERR_SYSTEM_ERROR;
		goto out;
	}
	if ((r = sshbuf_consume_end(our_version, 2)) != 0) { /* trim \r\n */
		oerrno = errno;
		error_fr(r, "sshbuf_consume_end");
		goto out;
	}
	our_version_string = sshbuf_dup_string(our_version);
	if (our_version_string == NULL) {
		error_f("sshbuf_dup_string failed");
		r = SSH_ERR_ALLOC_FAIL;
		goto out;
	}
	debug("Local version string %.100s", our_version_string);

	/* Read other side's version identification. */
	for (n = 0; ; n++) {
		if (n >= SSH_MAX_PRE_BANNER_LINES) {
			send_error(ssh, "No SSH identification string "
			    "received.");
			error_f("No SSH version received in first %u lines "
			    "from server", SSH_MAX_PRE_BANNER_LINES);
			r = SSH_ERR_INVALID_FORMAT;
			goto out;
		}
		sshbuf_reset(peer_version);
		expect_nl = 0;
		for (;;) {
			if (timeout_ms > 0) {
				r = waitrfd(ssh_packet_get_connection_in(ssh),
				    &timeout_ms, NULL);
				if (r == -1 && errno == ETIMEDOUT) {
					send_error(ssh, "Timed out waiting "
					    "for SSH identification string.");
					error("Connection timed out during "
					    "banner exchange");
					r = SSH_ERR_CONN_TIMEOUT;
					goto out;
				} else if (r == -1) {
					oerrno = errno;
					error_f("%s", strerror(errno));
					r = SSH_ERR_SYSTEM_ERROR;
					goto out;
				}
			}

			len = atomicio(read, ssh_packet_get_connection_in(ssh),
			    &c, 1);
			if (len != 1 && errno == EPIPE) {
				verbose_f("Connection closed by remote host");
				r = SSH_ERR_CONN_CLOSED;
				goto out;
			} else if (len != 1) {
				oerrno = errno;
				error_f("read: %.100s", strerror(errno));
				r = SSH_ERR_SYSTEM_ERROR;
				goto out;
			}
			if (c == '\r') {
				expect_nl = 1;
				continue;
			}
			if (c == '\n')
				break;
			if (c == '\0' || expect_nl) {
				verbose_f("banner line contains invalid "
				    "characters");
				goto invalid;
			}
			if ((r = sshbuf_put_u8(peer_version, c)) != 0) {
				oerrno = errno;
				error_fr(r, "sshbuf_put");
				goto out;
			}
			if (sshbuf_len(peer_version) > SSH_MAX_BANNER_LEN) {
				verbose_f("banner line too long");
				goto invalid;
			}
		}
		/* Is this an actual protocol banner? */
		if (sshbuf_len(peer_version) > 4 &&
		    memcmp(sshbuf_ptr(peer_version), "SSH-", 4) == 0)
			break;
		/* If not, then just log the line and continue */
		if ((cp = sshbuf_dup_string(peer_version)) == NULL) {
			error_f("sshbuf_dup_string failed");
			r = SSH_ERR_ALLOC_FAIL;
			goto out;
		}
		/* Do not accept lines before the SSH ident from a client */
		if (ssh->kex->server) {
			verbose_f("client sent invalid protocol identifier "
			    "\"%.256s\"", cp);
			free(cp);
			goto invalid;
		}
		debug_f("banner line %zu: %s", n, cp);
		free(cp);
	}
	peer_version_string = sshbuf_dup_string(peer_version);
	if (peer_version_string == NULL)
		fatal_f("sshbuf_dup_string failed");
	/* XXX must be same size for sscanf */
	if ((remote_version = calloc(1, sshbuf_len(peer_version))) == NULL) {
		error_f("calloc failed");
		r = SSH_ERR_ALLOC_FAIL;
		goto out;
	}

	/*
	 * Check that the versions match.  In future this might accept
	 * several versions and set appropriate flags to handle them.
	 */
	if (sscanf(peer_version_string, "SSH-%d.%d-%[^\n]\n",
	    &remote_major, &remote_minor, remote_version) != 3) {
		error("Bad remote protocol version identification: '%.100s'",
		    peer_version_string);
 invalid:
		send_error(ssh, "Invalid SSH identification string.");
		r = SSH_ERR_INVALID_FORMAT;
		goto out;
	}

	/* report the version information to syslog if this is the server */
        if (timeout_ms == -1) { /* only the server uses this value */
		logit("SSH: Server;Ltype: Version;Remote: %s-%d;Protocol: %d.%d;Client: %.100s",
		      ssh_remote_ipaddr(ssh), ssh_remote_port(ssh),
		      remote_major, remote_minor, remote_version);
	}

	debug("Remote protocol version %d.%d, remote software version %.100s",
	    remote_major, remote_minor, remote_version);
	compat_banner(ssh, remote_version);

	mismatch = 0;
	switch (remote_major) {
	case 2:
		break;
	case 1:
		if (remote_minor != 99)
			mismatch = 1;
		break;
	default:
		mismatch = 1;
		break;
	}
	if (mismatch) {
		error("Protocol major versions differ: %d vs. %d",
		    PROTOCOL_MAJOR_2, remote_major);
		send_error(ssh, "Protocol major versions differ.");
		r = SSH_ERR_NO_PROTOCOL_VERSION;
		goto out;
	}

	if (ssh->kex->server && (ssh->compat & SSH_BUG_PROBE) != 0) {
		logit("probed from %s port %d with %s.  Don't panic.",
		    ssh_remote_ipaddr(ssh), ssh_remote_port(ssh),
		    peer_version_string);
		r = SSH_ERR_CONN_CLOSED; /* XXX */
		goto out;
	}
	if (ssh->kex->server && (ssh->compat & SSH_BUG_SCANNER) != 0) {
		logit("scanned from %s port %d with %s.  Don't panic.",
		    ssh_remote_ipaddr(ssh), ssh_remote_port(ssh),
		    peer_version_string);
		r = SSH_ERR_CONN_CLOSED; /* XXX */
		goto out;
	}
	/* success */
	r = 0;
 out:
	free(our_version_string);
	free(peer_version_string);
	free(remote_version);
	if (r == SSH_ERR_SYSTEM_ERROR)
		errno = oerrno;
	return r;
}<|MERGE_RESOLUTION|>--- conflicted
+++ resolved
@@ -1599,13 +1599,8 @@
 	sshbuf_reset(our_version);
 	if (version_addendum != NULL && *version_addendum == '\0')
 		version_addendum = NULL;
-<<<<<<< HEAD
 	if ((r = sshbuf_putf(our_version, "SSH-%d.%d-%s%s%s\r\n",
 	    PROTOCOL_MAJOR_2, PROTOCOL_MINOR_2, SSH_VERSION,
-=======
-	if ((r = sshbuf_putf(our_version, "SSH-%d.%d-%.100s%s%s\r\n",
-	   PROTOCOL_MAJOR_2, PROTOCOL_MINOR_2, SSH_RELEASE,
->>>>>>> 134f7028
 	    version_addendum == NULL ? "" : " ",
 	    version_addendum == NULL ? "" : version_addendum)) != 0) {
 		oerrno = errno;
