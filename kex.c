/* $OpenBSD: kex.c,v 1.117 2016/02/08 10:57:07 djm Exp $ */
/*
 * Copyright (c) 2000, 2001 Markus Friedl.  All rights reserved.
 *
 * Redistribution and use in source and binary forms, with or without
 * modification, are permitted provided that the following conditions
 * are met:
 * 1. Redistributions of source code must retain the above copyright
 *    notice, this list of conditions and the following disclaimer.
 * 2. Redistributions in binary form must reproduce the above copyright
 *    notice, this list of conditions and the following disclaimer in the
 *    documentation and/or other materials provided with the distribution.
 *
 * THIS SOFTWARE IS PROVIDED BY THE AUTHOR ``AS IS'' AND ANY EXPRESS OR
 * IMPLIED WARRANTIES, INCLUDING, BUT NOT LIMITED TO, THE IMPLIED WARRANTIES
 * OF MERCHANTABILITY AND FITNESS FOR A PARTICULAR PURPOSE ARE DISCLAIMED.
 * IN NO EVENT SHALL THE AUTHOR BE LIABLE FOR ANY DIRECT, INDIRECT,
 * INCIDENTAL, SPECIAL, EXEMPLARY, OR CONSEQUENTIAL DAMAGES (INCLUDING, BUT
 * NOT LIMITED TO, PROCUREMENT OF SUBSTITUTE GOODS OR SERVICES; LOSS OF USE,
 * DATA, OR PROFITS; OR BUSINESS INTERRUPTION) HOWEVER CAUSED AND ON ANY
 * THEORY OF LIABILITY, WHETHER IN CONTRACT, STRICT LIABILITY, OR TORT
 * (INCLUDING NEGLIGENCE OR OTHERWISE) ARISING IN ANY WAY OUT OF THE USE OF
 * THIS SOFTWARE, EVEN IF ADVISED OF THE POSSIBILITY OF SUCH DAMAGE.
 */

#include "includes.h"

#include <sys/param.h>	/* MAX roundup */

#include <signal.h>
#include <stdarg.h>
#include <stdio.h>
#include <stdlib.h>
#include <string.h>

#ifdef WITH_OPENSSL
#include <openssl/crypto.h>
#endif

#include "ssh2.h"
#include "packet.h"
#include "compat.h"
#include "cipher.h"
#include "sshkey.h"
#include "kex.h"
#include "log.h"
#include "mac.h"
#include "match.h"
#include "misc.h"
#include "dispatch.h"
#include "monitor.h"

#include "ssherr.h"
#include "sshbuf.h"
#include "canohost.h"
#include "digest.h"

#if OPENSSL_VERSION_NUMBER >= 0x00907000L
# if defined(HAVE_EVP_SHA256)
# define evp_ssh_sha256 EVP_sha256
# else
extern const EVP_MD *evp_ssh_sha256(void);
# endif
#endif

/* prototype */
static int kex_choose_conf(struct ssh *);
static int kex_input_newkeys(int, u_int32_t, void *);

static const char *proposal_names[PROPOSAL_MAX] = {
	"KEX algorithms",
	"host key algorithms",
	"ciphers ctos",
	"ciphers stoc",
	"MACs ctos",
	"MACs stoc",
	"compression ctos",
	"compression stoc",
	"languages ctos",
	"languages stoc",
};

struct kexalg {
	char *name;
	u_int type;
	int ec_nid;
	int hash_alg;
};
static const struct kexalg kexalgs[] = {
#ifdef WITH_OPENSSL
	{ KEX_DH1, KEX_DH_GRP1_SHA1, 0, SSH_DIGEST_SHA1 },
	{ KEX_DH14, KEX_DH_GRP14_SHA1, 0, SSH_DIGEST_SHA1 },
	{ KEX_DHGEX_SHA1, KEX_DH_GEX_SHA1, 0, SSH_DIGEST_SHA1 },
#ifdef HAVE_EVP_SHA256
	{ KEX_DHGEX_SHA256, KEX_DH_GEX_SHA256, 0, SSH_DIGEST_SHA256 },
#endif /* HAVE_EVP_SHA256 */
#ifdef OPENSSL_HAS_ECC
	{ KEX_ECDH_SHA2_NISTP256, KEX_ECDH_SHA2,
	    NID_X9_62_prime256v1, SSH_DIGEST_SHA256 },
	{ KEX_ECDH_SHA2_NISTP384, KEX_ECDH_SHA2, NID_secp384r1,
	    SSH_DIGEST_SHA384 },
# ifdef OPENSSL_HAS_NISTP521
	{ KEX_ECDH_SHA2_NISTP521, KEX_ECDH_SHA2, NID_secp521r1,
	    SSH_DIGEST_SHA512 },
# endif /* OPENSSL_HAS_NISTP521 */
#endif /* OPENSSL_HAS_ECC */
#endif /* WITH_OPENSSL */
#if defined(HAVE_EVP_SHA256) || !defined(WITH_OPENSSL)
	{ KEX_CURVE25519_SHA256, KEX_C25519_SHA256, 0, SSH_DIGEST_SHA256 },
#endif /* HAVE_EVP_SHA256 || !WITH_OPENSSL */
	{ NULL, -1, -1, -1},
};

char *
kex_alg_list(char sep)
{
	char *ret = NULL, *tmp;
	size_t nlen, rlen = 0;
	const struct kexalg *k;

	for (k = kexalgs; k->name != NULL; k++) {
		if (ret != NULL)
			ret[rlen++] = sep;
		nlen = strlen(k->name);
		if ((tmp = realloc(ret, rlen + nlen + 2)) == NULL) {
			free(ret);
			return NULL;
		}
		ret = tmp;
		memcpy(ret + rlen, k->name, nlen + 1);
		rlen += nlen;
	}
	return ret;
}

static const struct kexalg *
kex_alg_by_name(const char *name)
{
	const struct kexalg *k;

	for (k = kexalgs; k->name != NULL; k++) {
		if (strcmp(k->name, name) == 0)
			return k;
	}
	return NULL;
}

/* Validate KEX method name list */
int
kex_names_valid(const char *names)
{
	char *s, *cp, *p;

	if (names == NULL || strcmp(names, "") == 0)
		return 0;
	if ((s = cp = strdup(names)) == NULL)
		return 0;
	for ((p = strsep(&cp, ",")); p && *p != '\0';
	    (p = strsep(&cp, ","))) {
		if (kex_alg_by_name(p) == NULL) {
			error("Unsupported KEX algorithm \"%.100s\"", p);
			free(s);
			return 0;
		}
	}
	debug3("kex names ok: [%s]", names);
	free(s);
	return 1;
}

/*
 * Concatenate algorithm names, avoiding duplicates in the process.
 * Caller must free returned string.
 */
char *
kex_names_cat(const char *a, const char *b)
{
	char *ret = NULL, *tmp = NULL, *cp, *p;
	size_t len;

	if (a == NULL || *a == '\0')
		return NULL;
	if (b == NULL || *b == '\0')
		return strdup(a);
	if (strlen(b) > 1024*1024)
		return NULL;
	len = strlen(a) + strlen(b) + 2;
	if ((tmp = cp = strdup(b)) == NULL ||
	    (ret = calloc(1, len)) == NULL) {
		free(tmp);
		return NULL;
	}
	strlcpy(ret, a, len);
	for ((p = strsep(&cp, ",")); p && *p != '\0'; (p = strsep(&cp, ","))) {
		if (match_list(ret, p, NULL) != NULL)
			continue; /* Algorithm already present */
		if (strlcat(ret, ",", len) >= len ||
		    strlcat(ret, p, len) >= len) {
			free(tmp);
			free(ret);
			return NULL; /* Shouldn't happen */
		}
	}
	free(tmp);
	return ret;
}

/*
 * Assemble a list of algorithms from a default list and a string from a
 * configuration file. The user-provided string may begin with '+' to
 * indicate that it should be appended to the default.
 */
int
kex_assemble_names(const char *def, char **list)
{
	char *ret;

	if (list == NULL || *list == NULL || **list == '\0') {
		*list = strdup(def);
		return 0;
	}
	if (**list != '+') {
		return 0;
	}

	if ((ret = kex_names_cat(def, *list + 1)) == NULL)
		return SSH_ERR_ALLOC_FAIL;
	free(*list);
	*list = ret;
	return 0;
}

/* put algorithm proposal into buffer */
int
kex_prop2buf(struct sshbuf *b, char *proposal[PROPOSAL_MAX])
{
	u_int i;
	int r;

	sshbuf_reset(b);

	/*
	 * add a dummy cookie, the cookie will be overwritten by
	 * kex_send_kexinit(), each time a kexinit is set
	 */
	for (i = 0; i < KEX_COOKIE_LEN; i++) {
		if ((r = sshbuf_put_u8(b, 0)) != 0)
			return r;
	}
	for (i = 0; i < PROPOSAL_MAX; i++) {
		if ((r = sshbuf_put_cstring(b, proposal[i])) != 0)
			return r;
	}
	if ((r = sshbuf_put_u8(b, 0)) != 0 ||	/* first_kex_packet_follows */
	    (r = sshbuf_put_u32(b, 0)) != 0)	/* uint32 reserved */
		return r;
	return 0;
}

/* parse buffer and return algorithm proposal */
int
kex_buf2prop(struct sshbuf *raw, int *first_kex_follows, char ***propp)
{
	struct sshbuf *b = NULL;
	u_char v;
	u_int i;
	char **proposal = NULL;
	int r;

	*propp = NULL;
	if ((proposal = calloc(PROPOSAL_MAX, sizeof(char *))) == NULL)
		return SSH_ERR_ALLOC_FAIL;
	if ((b = sshbuf_fromb(raw)) == NULL) {
		r = SSH_ERR_ALLOC_FAIL;
		goto out;
	}
	if ((r = sshbuf_consume(b, KEX_COOKIE_LEN)) != 0) /* skip cookie */
		goto out;
	/* extract kex init proposal strings */
	for (i = 0; i < PROPOSAL_MAX; i++) {
		if ((r = sshbuf_get_cstring(b, &(proposal[i]), NULL)) != 0)
			goto out;
		debug2("%s: %s", proposal_names[i], proposal[i]);
	}
	/* first kex follows / reserved */
	if ((r = sshbuf_get_u8(b, &v)) != 0 ||	/* first_kex_follows */
	    (r = sshbuf_get_u32(b, &i)) != 0)	/* reserved */
		goto out;
	if (first_kex_follows != NULL)
		*first_kex_follows = v;
	debug2("first_kex_follows %d ", v);
	debug2("reserved %u ", i);
	r = 0;
	*propp = proposal;
 out:
	if (r != 0 && proposal != NULL)
		kex_prop_free(proposal);
	sshbuf_free(b);
	return r;
}

void
kex_prop_free(char **proposal)
{
	u_int i;

	if (proposal == NULL)
		return;
	for (i = 0; i < PROPOSAL_MAX; i++)
		free(proposal[i]);
	free(proposal);
}

/* ARGSUSED */
static int
kex_protocol_error(int type, u_int32_t seq, void *ctxt)
{
	struct ssh *ssh = active_state; /* XXX */
	int r;

	error("kex protocol error: type %d seq %u", type, seq);
	if ((r = sshpkt_start(ssh, SSH2_MSG_UNIMPLEMENTED)) != 0 ||
	    (r = sshpkt_put_u32(ssh, seq)) != 0 ||
	    (r = sshpkt_send(ssh)) != 0)
		return r;
	return 0;
}

static void
kex_reset_dispatch(struct ssh *ssh)
{
	ssh_dispatch_range(ssh, SSH2_MSG_TRANSPORT_MIN,
	    SSH2_MSG_TRANSPORT_MAX, &kex_protocol_error);
	ssh_dispatch_set(ssh, SSH2_MSG_KEXINIT, &kex_input_kexinit);
}

static int
kex_send_ext_info(struct ssh *ssh)
{
	int r;

	if ((r = sshpkt_start(ssh, SSH2_MSG_EXT_INFO)) != 0 ||
	    (r = sshpkt_put_u32(ssh, 1)) != 0 ||
	    (r = sshpkt_put_cstring(ssh, "server-sig-algs")) != 0 ||
	    (r = sshpkt_put_cstring(ssh, "rsa-sha2-256,rsa-sha2-512")) != 0 ||
	    (r = sshpkt_send(ssh)) != 0)
		return r;
	return 0;
}

int
kex_send_newkeys(struct ssh *ssh)
{
	int r;

	kex_reset_dispatch(ssh);
	if ((r = sshpkt_start(ssh, SSH2_MSG_NEWKEYS)) != 0 ||
	    (r = sshpkt_send(ssh)) != 0)
		return r;
	debug("SSH2_MSG_NEWKEYS sent");
	debug("expecting SSH2_MSG_NEWKEYS");
	ssh_dispatch_set(ssh, SSH2_MSG_NEWKEYS, &kex_input_newkeys);
	if (ssh->kex->ext_info_c)
		if ((r = kex_send_ext_info(ssh)) != 0)
			return r;
	return 0;
}

int
kex_input_ext_info(int type, u_int32_t seq, void *ctxt)
{
	struct ssh *ssh = ctxt;
	struct kex *kex = ssh->kex;
	u_int32_t i, ninfo;
	char *name, *val, *found;
	int r;

	debug("SSH2_MSG_EXT_INFO received");
	ssh_dispatch_set(ssh, SSH2_MSG_EXT_INFO, &kex_protocol_error);
	if ((r = sshpkt_get_u32(ssh, &ninfo)) != 0)
		return r;
	for (i = 0; i < ninfo; i++) {
		if ((r = sshpkt_get_cstring(ssh, &name, NULL)) != 0)
			return r;
		if ((r = sshpkt_get_cstring(ssh, &val, NULL)) != 0) {
			free(name);
			return r;
		}
		debug("%s: %s=<%s>", __func__, name, val);
		if (strcmp(name, "server-sig-algs") == 0) {
			found = match_list("rsa-sha2-256", val, NULL);
			if (found) {
				kex->rsa_sha2 = 256;
				free(found);
			}
			found = match_list("rsa-sha2-512", val, NULL);
			if (found) {
				kex->rsa_sha2 = 512;
				free(found);
			}
		}
		free(name);
		free(val);
	}
	return sshpkt_get_end(ssh);
}

static int
kex_input_newkeys(int type, u_int32_t seq, void *ctxt)
{
	struct ssh *ssh = ctxt;
	struct kex *kex = ssh->kex;
	int r;

	debug("SSH2_MSG_NEWKEYS received");
	ssh_dispatch_set(ssh, SSH2_MSG_NEWKEYS, &kex_protocol_error);
	if ((r = sshpkt_get_end(ssh)) != 0)
		return r;
	kex->done = 1;
	sshbuf_reset(kex->peer);
	/* sshbuf_reset(kex->my); */
	kex->flags &= ~KEX_INIT_SENT;
	free(kex->name);
	kex->name = NULL;
	return 0;
}

int
kex_send_kexinit(struct ssh *ssh)
{
	u_char *cookie;
	struct kex *kex = ssh->kex;
	int r;

	if (kex == NULL)
		return SSH_ERR_INTERNAL_ERROR;
	if (kex->flags & KEX_INIT_SENT)
		return 0;
	kex->done = 0;

	/* generate a random cookie */
	if (sshbuf_len(kex->my) < KEX_COOKIE_LEN)
		return SSH_ERR_INVALID_FORMAT;
	if ((cookie = sshbuf_mutable_ptr(kex->my)) == NULL)
		return SSH_ERR_INTERNAL_ERROR;
	arc4random_buf(cookie, KEX_COOKIE_LEN);

	if ((r = sshpkt_start(ssh, SSH2_MSG_KEXINIT)) != 0 ||
	    (r = sshpkt_putb(ssh, kex->my)) != 0 ||
	    (r = sshpkt_send(ssh)) != 0)
		return r;
	debug("SSH2_MSG_KEXINIT sent");
	kex->flags |= KEX_INIT_SENT;
	return 0;
}

/* ARGSUSED */
int
kex_input_kexinit(int type, u_int32_t seq, void *ctxt)
{
	struct ssh *ssh = ctxt;
	struct kex *kex = ssh->kex;
	const u_char *ptr;
	u_int i;
	size_t dlen;
	int r;

	debug("SSH2_MSG_KEXINIT received");
	if (kex == NULL)
		return SSH_ERR_INVALID_ARGUMENT;

	ptr = sshpkt_ptr(ssh, &dlen);
	if ((r = sshbuf_put(kex->peer, ptr, dlen)) != 0)
		return r;

	/* discard packet */
	for (i = 0; i < KEX_COOKIE_LEN; i++)
		if ((r = sshpkt_get_u8(ssh, NULL)) != 0)
			return r;
	for (i = 0; i < PROPOSAL_MAX; i++)
		if ((r = sshpkt_get_string(ssh, NULL, NULL)) != 0)
			return r;
	/*
	 * XXX RFC4253 sec 7: "each side MAY guess" - currently no supported
	 * KEX method has the server move first, but a server might be using
	 * a custom method or one that we otherwise don't support. We should
	 * be prepared to remember first_kex_follows here so we can eat a
	 * packet later.
	 * XXX2 - RFC4253 is kind of ambiguous on what first_kex_follows means
	 * for cases where the server *doesn't* go first. I guess we should
	 * ignore it when it is set for these cases, which is what we do now.
	 */
	if ((r = sshpkt_get_u8(ssh, NULL)) != 0 ||	/* first_kex_follows */
	    (r = sshpkt_get_u32(ssh, NULL)) != 0 ||	/* reserved */
	    (r = sshpkt_get_end(ssh)) != 0)
			return r;

	if (!(kex->flags & KEX_INIT_SENT))
		if ((r = kex_send_kexinit(ssh)) != 0)
			return r;
	if ((r = kex_choose_conf(ssh)) != 0)
		return r;

	if (kex->kex_type < KEX_MAX && kex->kex[kex->kex_type] != NULL)
		return (kex->kex[kex->kex_type])(ssh);

	return SSH_ERR_INTERNAL_ERROR;
}

int
kex_new(struct ssh *ssh, char *proposal[PROPOSAL_MAX], struct kex **kexp)
{
	struct kex *kex;
	int r;

	*kexp = NULL;
	if ((kex = calloc(1, sizeof(*kex))) == NULL)
		return SSH_ERR_ALLOC_FAIL;
	if ((kex->peer = sshbuf_new()) == NULL ||
	    (kex->my = sshbuf_new()) == NULL) {
		r = SSH_ERR_ALLOC_FAIL;
		goto out;
	}
	if ((r = kex_prop2buf(kex->my, proposal)) != 0)
		goto out;
	kex->done = 0;
	kex_reset_dispatch(ssh);
	r = 0;
	*kexp = kex;
 out:
	if (r != 0)
		kex_free(kex);
	return r;
}

void
kex_free_newkeys(struct newkeys *newkeys)
{
	if (newkeys == NULL)
		return;
	if (newkeys->enc.key) {
		explicit_bzero(newkeys->enc.key, newkeys->enc.key_len);
		free(newkeys->enc.key);
		newkeys->enc.key = NULL;
	}
	if (newkeys->enc.iv) {
		explicit_bzero(newkeys->enc.iv, newkeys->enc.iv_len);
		free(newkeys->enc.iv);
		newkeys->enc.iv = NULL;
	}
	free(newkeys->enc.name);
	explicit_bzero(&newkeys->enc, sizeof(newkeys->enc));
	free(newkeys->comp.name);
	explicit_bzero(&newkeys->comp, sizeof(newkeys->comp));
	mac_clear(&newkeys->mac);
	if (newkeys->mac.key) {
		explicit_bzero(newkeys->mac.key, newkeys->mac.key_len);
		free(newkeys->mac.key);
		newkeys->mac.key = NULL;
	}
	free(newkeys->mac.name);
	explicit_bzero(&newkeys->mac, sizeof(newkeys->mac));
	explicit_bzero(newkeys, sizeof(*newkeys));
	free(newkeys);
}

void
kex_free(struct kex *kex)
{
	u_int mode;

#ifdef WITH_OPENSSL
	if (kex->dh)
		DH_free(kex->dh);
#ifdef OPENSSL_HAS_ECC
	if (kex->ec_client_key)
		EC_KEY_free(kex->ec_client_key);
#endif /* OPENSSL_HAS_ECC */
#endif /* WITH_OPENSSL */
	for (mode = 0; mode < MODE_MAX; mode++) {
		kex_free_newkeys(kex->newkeys[mode]);
		kex->newkeys[mode] = NULL;
	}
	sshbuf_free(kex->peer);
	sshbuf_free(kex->my);
	free(kex->session_id);
	free(kex->client_version_string);
	free(kex->server_version_string);
	free(kex->failed_choice);
	free(kex->hostkey_alg);
	free(kex->name);
	free(kex);
}

int
kex_setup(struct ssh *ssh, char *proposal[PROPOSAL_MAX])
{
	int r;

	if ((r = kex_new(ssh, proposal, &ssh->kex)) != 0)
		return r;
	if ((r = kex_send_kexinit(ssh)) != 0) {		/* we start */
		kex_free(ssh->kex);
		ssh->kex = NULL;
		return r;
	}
	return 0;
}

/*
 * Request key re-exchange, returns 0 on success or a ssherr.h error
 * code otherwise. Must not be called if KEX is incomplete or in-progress.
 */
int
kex_start_rekex(struct ssh *ssh)
{
	if (ssh->kex == NULL) {
		error("%s: no kex", __func__);
		return SSH_ERR_INTERNAL_ERROR;
	}
	if (ssh->kex->done == 0) {
		error("%s: requested twice", __func__);
		return SSH_ERR_INTERNAL_ERROR;
	}
	ssh->kex->done = 0;
	return kex_send_kexinit(ssh);
}

static int
choose_enc(struct sshenc *enc, char *client, char *server)
{
	char *name = match_list(client, server, NULL);

	if (name == NULL)
		return SSH_ERR_NO_CIPHER_ALG_MATCH;
	if ((enc->cipher = cipher_by_name(name)) == NULL)
		return SSH_ERR_INTERNAL_ERROR;
	enc->name = name;
	enc->enabled = 0;
	enc->iv = NULL;
	enc->iv_len = cipher_ivlen(enc->cipher);
	enc->key = NULL;
	enc->key_len = cipher_keylen(enc->cipher);
	enc->block_size = cipher_blocksize(enc->cipher);
	return 0;
}

static int
choose_mac(struct ssh *ssh, struct sshmac *mac, char *client, char *server)
{
	char *name = match_list(client, server, NULL);

	if (name == NULL)
		return SSH_ERR_NO_MAC_ALG_MATCH;
	if (mac_setup(mac, name) < 0)
		return SSH_ERR_INTERNAL_ERROR;
	/* truncate the key */
	if (ssh->compat & SSH_BUG_HMAC)
		mac->key_len = 16;
	mac->name = name;
	mac->key = NULL;
	mac->enabled = 0;
	return 0;
}

static int
choose_comp(struct sshcomp *comp, char *client, char *server)
{
	char *name = match_list(client, server, NULL);

	if (name == NULL)
		return SSH_ERR_NO_COMPRESS_ALG_MATCH;
	if (strcmp(name, "zlib@openssh.com") == 0) {
		comp->type = COMP_DELAYED;
	} else if (strcmp(name, "zlib") == 0) {
		comp->type = COMP_ZLIB;
	} else if (strcmp(name, "none") == 0) {
		comp->type = COMP_NONE;
	} else {
		return SSH_ERR_INTERNAL_ERROR;
	}
	comp->name = name;
	return 0;
}

static int
choose_kex(struct kex *k, char *client, char *server)
{
	const struct kexalg *kexalg;

	k->name = match_list(client, server, NULL);

	debug("kex: algorithm: %s", k->name ? k->name : "(no match)");
	if (k->name == NULL)
		return SSH_ERR_NO_KEX_ALG_MATCH;
	if ((kexalg = kex_alg_by_name(k->name)) == NULL)
		return SSH_ERR_INTERNAL_ERROR;
	k->kex_type = kexalg->type;
	k->hash_alg = kexalg->hash_alg;
	k->ec_nid = kexalg->ec_nid;
	return 0;
}

static int
choose_hostkeyalg(struct kex *k, char *client, char *server)
{
	k->hostkey_alg = match_list(client, server, NULL);

	debug("kex: host key algorithm: %s",
	    k->hostkey_alg ? k->hostkey_alg : "(no match)");
	if (k->hostkey_alg == NULL)
		return SSH_ERR_NO_HOSTKEY_ALG_MATCH;
	k->hostkey_type = sshkey_type_from_name(k->hostkey_alg);
	if (k->hostkey_type == KEY_UNSPEC)
		return SSH_ERR_INTERNAL_ERROR;
	k->hostkey_nid = sshkey_ecdsa_nid_from_name(k->hostkey_alg);
	return 0;
}

static int
proposals_match(char *my[PROPOSAL_MAX], char *peer[PROPOSAL_MAX])
{
	static int check[] = {
		PROPOSAL_KEX_ALGS, PROPOSAL_SERVER_HOST_KEY_ALGS, -1
	};
	int *idx;
	char *p;

	for (idx = &check[0]; *idx != -1; idx++) {
		if ((p = strchr(my[*idx], ',')) != NULL)
			*p = '\0';
		if ((p = strchr(peer[*idx], ',')) != NULL)
			*p = '\0';
		if (strcmp(my[*idx], peer[*idx]) != 0) {
			debug2("proposal mismatch: my %s peer %s",
			    my[*idx], peer[*idx]);
			return (0);
		}
	}
	debug2("proposals match");
	return (1);
}

static int
kex_choose_conf(struct ssh *ssh)
{
	struct kex *kex = ssh->kex;
	struct newkeys *newkeys;
	char **my = NULL, **peer = NULL;
	char **cprop, **sprop;
	int nenc, nmac, ncomp;
	u_int mode, ctos, need, dh_need, authlen;
	int r, first_kex_follows;
	int log_flag = 0;
	int auth_flag;

	auth_flag = packet_authentication_state(ssh);
	debug("AUTH STATE IS %d", auth_flag);

	debug2("local %s KEXINIT proposal", kex->server ? "server" : "client");
	if ((r = kex_buf2prop(kex->my, NULL, &my)) != 0)
		goto out;
	debug2("peer %s KEXINIT proposal", kex->server ? "client" : "server");
	if ((r = kex_buf2prop(kex->peer, &first_kex_follows, &peer)) != 0)
		goto out;

	if (kex->server) {
		cprop=peer;
		sprop=my;
	} else {
		cprop=my;
		sprop=peer;
	}

	/* Check whether client supports ext_info_c */
	if (kex->server) {
		char *ext;

		ext = match_list("ext-info-c", peer[PROPOSAL_KEX_ALGS], NULL);
		if (ext) {
			kex->ext_info_c = 1;
			free(ext);
		}
	}

	/* Algorithm Negotiation */
	if ((r = choose_kex(kex, cprop[PROPOSAL_KEX_ALGS],
	    sprop[PROPOSAL_KEX_ALGS])) != 0) {
		kex->failed_choice = peer[PROPOSAL_KEX_ALGS];
		peer[PROPOSAL_KEX_ALGS] = NULL;
		goto out;
	}
	if ((r = choose_hostkeyalg(kex, cprop[PROPOSAL_SERVER_HOST_KEY_ALGS],
	    sprop[PROPOSAL_SERVER_HOST_KEY_ALGS])) != 0) {
		kex->failed_choice = peer[PROPOSAL_SERVER_HOST_KEY_ALGS];
		peer[PROPOSAL_SERVER_HOST_KEY_ALGS] = NULL;
		goto out;
	}
	for (mode = 0; mode < MODE_MAX; mode++) {
		if ((newkeys = calloc(1, sizeof(*newkeys))) == NULL) {
			r = SSH_ERR_ALLOC_FAIL;
			goto out;
		}
		kex->newkeys[mode] = newkeys;
		ctos = (!kex->server && mode == MODE_OUT) ||
		    (kex->server && mode == MODE_IN);
		nenc  = ctos ? PROPOSAL_ENC_ALGS_CTOS  : PROPOSAL_ENC_ALGS_STOC;
		nmac  = ctos ? PROPOSAL_MAC_ALGS_CTOS  : PROPOSAL_MAC_ALGS_STOC;
		ncomp = ctos ? PROPOSAL_COMP_ALGS_CTOS : PROPOSAL_COMP_ALGS_STOC;
		if ((r = choose_enc(&newkeys->enc, cprop[nenc],
		    sprop[nenc])) != 0) {
			kex->failed_choice = peer[nenc];
			peer[nenc] = NULL;
			goto out;
		}
		authlen = cipher_authlen(newkeys->enc.cipher);
		/* ignore mac for authenticated encryption */
		if (authlen == 0 &&
		    (r = choose_mac(ssh, &newkeys->mac, cprop[nmac],
		    sprop[nmac])) != 0) {
			kex->failed_choice = peer[nmac];
			peer[nmac] = NULL;
			goto out;
		}
		if ((r = choose_comp(&newkeys->comp, cprop[ncomp],
		    sprop[ncomp])) != 0) {
			kex->failed_choice = peer[ncomp];
			peer[ncomp] = NULL;
			goto out;
		}
<<<<<<< HEAD
		debug("REQUESTED ENC.NAME is '%s'", newkeys->enc.name);
		if (strcmp(newkeys->enc.name, "none") == 0) {
			debug("Requesting NONE. Authflag is %d", auth_flag);
			if (auth_flag == 1)
				debug("None requested post authentication.");
			else
				fatal("Pre-authentication none cipher requests are not allowed.");
		}
		debug("kex: %s %s %s %s",
=======
		debug("kex: %s cipher: %s MAC: %s compression: %s",
>>>>>>> 5c35450a
		    ctos ? "client->server" : "server->client",
		    newkeys->enc.name,
		    authlen == 0 ? newkeys->mac.name : "<implicit>",
		    newkeys->comp.name);
		/*
		 * client starts with ctos = 0 && log flag = 0 and no log.
		 * 2nd client pass ctos = 1 and flag = 1 so no log.
		 * server starts with ctos = 1 && log_flag = 0 so log.
		 * 2nd sever pass ctos = 1 && log flag = 1 so no log.
		 * -cjr
		 */
		if (ctos && !log_flag) {
			logit("SSH: Server;Ltype: Kex;Remote: %s-%d;Enc: %s;MAC: %s;Comp: %s",
			    ssh_get_remote_ipaddr(ssh),
			    ssh_get_remote_port(ssh),
			    newkeys->enc.name,
			    authlen == 0 ? newkeys->mac.name : "<implicit>",
			    newkeys->comp.name);
		}
		log_flag = 1;
	}
	need = dh_need = 0;
	for (mode = 0; mode < MODE_MAX; mode++) {
		newkeys = kex->newkeys[mode];
		need = MAX(need, newkeys->enc.key_len);
		need = MAX(need, newkeys->enc.block_size);
		need = MAX(need, newkeys->enc.iv_len);
		need = MAX(need, newkeys->mac.key_len);
		dh_need = MAX(dh_need, cipher_seclen(newkeys->enc.cipher));
		dh_need = MAX(dh_need, newkeys->enc.block_size);
		dh_need = MAX(dh_need, newkeys->enc.iv_len);
		dh_need = MAX(dh_need, newkeys->mac.key_len);
	}
	/* XXX need runden? */
	kex->we_need = need;
	kex->dh_need = dh_need;

	/* ignore the next message if the proposals do not match */
	if (first_kex_follows && !proposals_match(my, peer) &&
	    !(ssh->compat & SSH_BUG_FIRSTKEX))
		ssh->dispatch_skip_packets = 1;
	r = 0;
 out:
	kex_prop_free(my);
	kex_prop_free(peer);
	return r;
}

static int
derive_key(struct ssh *ssh, int id, u_int need, u_char *hash, u_int hashlen,
    const struct sshbuf *shared_secret, u_char **keyp)
{
	struct kex *kex = ssh->kex;
	struct ssh_digest_ctx *hashctx = NULL;
	char c = id;
	u_int have;
	size_t mdsz;
	u_char *digest;
	int r;

	if ((mdsz = ssh_digest_bytes(kex->hash_alg)) == 0)
		return SSH_ERR_INVALID_ARGUMENT;
	if ((digest = calloc(1, roundup(need, mdsz))) == NULL) {
		r = SSH_ERR_ALLOC_FAIL;
		goto out;
	}

	/* K1 = HASH(K || H || "A" || session_id) */
	if ((hashctx = ssh_digest_start(kex->hash_alg)) == NULL ||
	    ssh_digest_update_buffer(hashctx, shared_secret) != 0 ||
	    ssh_digest_update(hashctx, hash, hashlen) != 0 ||
	    ssh_digest_update(hashctx, &c, 1) != 0 ||
	    ssh_digest_update(hashctx, kex->session_id,
	    kex->session_id_len) != 0 ||
	    ssh_digest_final(hashctx, digest, mdsz) != 0) {
		r = SSH_ERR_LIBCRYPTO_ERROR;
		goto out;
	}
	ssh_digest_free(hashctx);
	hashctx = NULL;

	/*
	 * expand key:
	 * Kn = HASH(K || H || K1 || K2 || ... || Kn-1)
	 * Key = K1 || K2 || ... || Kn
	 */
	for (have = mdsz; need > have; have += mdsz) {
		if ((hashctx = ssh_digest_start(kex->hash_alg)) == NULL ||
		    ssh_digest_update_buffer(hashctx, shared_secret) != 0 ||
		    ssh_digest_update(hashctx, hash, hashlen) != 0 ||
		    ssh_digest_update(hashctx, digest, have) != 0 ||
		    ssh_digest_final(hashctx, digest + have, mdsz) != 0) {
			r = SSH_ERR_LIBCRYPTO_ERROR;
			goto out;
		}
		ssh_digest_free(hashctx);
		hashctx = NULL;
	}
#ifdef DEBUG_KEX
	fprintf(stderr, "key '%c'== ", c);
	dump_digest("key", digest, need);
#endif
	*keyp = digest;
	digest = NULL;
	r = 0;
 out:
	free(digest);
	ssh_digest_free(hashctx);
	return r;
}

#define NKEYS	6
int
kex_derive_keys(struct ssh *ssh, u_char *hash, u_int hashlen,
    const struct sshbuf *shared_secret)
{
	struct kex *kex = ssh->kex;
	u_char *keys[NKEYS];
	u_int i, j, mode, ctos;
	int r;

	for (i = 0; i < NKEYS; i++) {
		if ((r = derive_key(ssh, 'A'+i, kex->we_need, hash, hashlen,
		    shared_secret, &keys[i])) != 0) {
			for (j = 0; j < i; j++)
				free(keys[j]);
			return r;
		}
	}
	for (mode = 0; mode < MODE_MAX; mode++) {
		ctos = (!kex->server && mode == MODE_OUT) ||
		    (kex->server && mode == MODE_IN);
		kex->newkeys[mode]->enc.iv  = keys[ctos ? 0 : 1];
		kex->newkeys[mode]->enc.key = keys[ctos ? 2 : 3];
		kex->newkeys[mode]->mac.key = keys[ctos ? 4 : 5];
	}
	return 0;
}

#ifdef WITH_OPENSSL
int
kex_derive_keys_bn(struct ssh *ssh, u_char *hash, u_int hashlen,
    const BIGNUM *secret)
{
	struct sshbuf *shared_secret;
	int r;

	if ((shared_secret = sshbuf_new()) == NULL)
		return SSH_ERR_ALLOC_FAIL;
	if ((r = sshbuf_put_bignum2(shared_secret, secret)) == 0)
		r = kex_derive_keys(ssh, hash, hashlen, shared_secret);
	sshbuf_free(shared_secret);
	return r;
}
#endif

#ifdef WITH_SSH1
int
derive_ssh1_session_id(BIGNUM *host_modulus, BIGNUM *server_modulus,
    u_int8_t cookie[8], u_int8_t id[16])
{
	u_int8_t hbuf[2048], sbuf[2048], obuf[SSH_DIGEST_MAX_LENGTH];
	struct ssh_digest_ctx *hashctx = NULL;
	size_t hlen, slen;
	int r;

	hlen = BN_num_bytes(host_modulus);
	slen = BN_num_bytes(server_modulus);
	if (hlen < (512 / 8) || (u_int)hlen > sizeof(hbuf) ||
	    slen < (512 / 8) || (u_int)slen > sizeof(sbuf))
		return SSH_ERR_KEY_BITS_MISMATCH;
	if (BN_bn2bin(host_modulus, hbuf) <= 0 ||
	    BN_bn2bin(server_modulus, sbuf) <= 0) {
		r = SSH_ERR_LIBCRYPTO_ERROR;
		goto out;
	}
	if ((hashctx = ssh_digest_start(SSH_DIGEST_MD5)) == NULL) {
		r = SSH_ERR_ALLOC_FAIL;
		goto out;
	}
	if (ssh_digest_update(hashctx, hbuf, hlen) != 0 ||
	    ssh_digest_update(hashctx, sbuf, slen) != 0 ||
	    ssh_digest_update(hashctx, cookie, 8) != 0 ||
	    ssh_digest_final(hashctx, obuf, sizeof(obuf)) != 0) {
		r = SSH_ERR_LIBCRYPTO_ERROR;
		goto out;
	}
	memcpy(id, obuf, ssh_digest_bytes(SSH_DIGEST_MD5));
	r = 0;
 out:
	ssh_digest_free(hashctx);
	explicit_bzero(hbuf, sizeof(hbuf));
	explicit_bzero(sbuf, sizeof(sbuf));
	explicit_bzero(obuf, sizeof(obuf));
	return r;
}
#endif

#if defined(DEBUG_KEX) || defined(DEBUG_KEXDH) || defined(DEBUG_KEXECDH)
void
dump_digest(char *msg, u_char *digest, int len)
{
	fprintf(stderr, "%s\n", msg);
	sshbuf_dump_data(digest, len, stderr);
}
#endif<|MERGE_RESOLUTION|>--- conflicted
+++ resolved
@@ -828,7 +828,6 @@
 			peer[ncomp] = NULL;
 			goto out;
 		}
-<<<<<<< HEAD
 		debug("REQUESTED ENC.NAME is '%s'", newkeys->enc.name);
 		if (strcmp(newkeys->enc.name, "none") == 0) {
 			debug("Requesting NONE. Authflag is %d", auth_flag);
@@ -837,10 +836,7 @@
 			else
 				fatal("Pre-authentication none cipher requests are not allowed.");
 		}
-		debug("kex: %s %s %s %s",
-=======
 		debug("kex: %s cipher: %s MAC: %s compression: %s",
->>>>>>> 5c35450a
 		    ctos ? "client->server" : "server->client",
 		    newkeys->enc.name,
 		    authlen == 0 ? newkeys->mac.name : "<implicit>",
