--- conflicted
+++ resolved
@@ -53,11 +53,6 @@
 		< /dev/null ${SUDO} -S -u ${UNPRIV} ${SSHADD} -vvv -l >>$OBJ/ssh-add.log 2>&1
 	fi
 	r=$?
-<<<<<<< HEAD
-	if [ $r -lt 2 ]; then
-		fail "ssh-add did not fail for ${UNPRIV}: $r < 2"
-		cat $OBJ/ssh-add.log
-=======
 	if test "$VER" = "22.04"; then
 		if [ $r -lt 1 ]; then
 			fail "ssh-add did not fail for ${UNPRIV}: $r < 2"
@@ -66,7 +61,6 @@
 		if [ $r -lt 2 ]; then
 			fail "ssh-add did not fail for ${UNPRIV}: $r < 2"
 		fi
->>>>>>> 4f8bd760
 	fi
 	trace "kill agent"
 	${SSHAGENT} -vvv -k >>$OBJ/ssh-agent.log 2>&1
