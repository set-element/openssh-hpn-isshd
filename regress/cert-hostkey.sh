#	$OpenBSD: cert-hostkey.sh,v 1.27 2021/09/30 05:26:26 dtucker Exp $
#	Placed in the Public Domain.

tid="certified host keys"

rm -f $OBJ/known_hosts-cert* $OBJ/host_ca_key* $OBJ/host_revoked_*
rm -f $OBJ/cert_host_key* $OBJ/host_krl_*

# Allow all hostkey/pubkey types, prefer certs for the client
rsa=0
types=""
for i in `$SSH -Q key | maybe_filter_sk`; do
	if [ -z "$types" ]; then
		types="$i"
		continue
	fi
	case "$i" in
	# Special treatment for RSA keys.
	*rsa*cert*)
		types="rsa-sha2-256-cert-v01@openssh.com,$i,$types"
		types="rsa-sha2-512-cert-v01@openssh.com,$types";;
	*rsa*)
		rsa=1
		types="$types,rsa-sha2-512,rsa-sha2-256,$i";;
	# Prefer certificate to plain keys.
	*cert*)	types="$i,$types";;
	*)	types="$types,$i";;
	esac
done
(
	echo "HostKeyAlgorithms ${types}"
	echo "PubkeyAcceptedAlgorithms *"
) >> $OBJ/ssh_proxy
cp $OBJ/sshd_proxy $OBJ/sshd_proxy_bak
(
	echo "HostKeyAlgorithms *"
	echo "PubkeyAcceptedAlgorithms *"
) >> $OBJ/sshd_proxy_bak

HOSTS='localhost-with-alias,127.0.0.1,::1'

kh_ca() {
	for k in "$@" ; do
		printf "@cert-authority $HOSTS "
		cat $OBJ/$k || fatal "couldn't cat $k"
	done
}
kh_revoke() {
	for k in "$@" ; do
		printf "@revoked * "
		cat $OBJ/$k || fatal "couldn't cat $k"
	done
}

# Create a CA key and add it to known hosts. Ed25519 chosen for speed.
# RSA for testing RSA/SHA2 signatures if supported.
ktype2=ed25519
[ "x$rsa" = "x1" ] && ktype2=rsa
${SSHKEYGEN} -q -N '' -t ed25519  -f $OBJ/host_ca_key ||\
	fail "ssh-keygen of host_ca_key failed"
${SSHKEYGEN} -q -N '' -t $ktype2  -f $OBJ/host_ca_key2 ||\
	fail "ssh-keygen of host_ca_key failed"

kh_ca host_ca_key.pub host_ca_key2.pub > $OBJ/known_hosts-cert.orig
cp $OBJ/known_hosts-cert.orig $OBJ/known_hosts-cert

# Plain text revocation files
touch $OBJ/host_revoked_empty
touch $OBJ/host_revoked_plain
touch $OBJ/host_revoked_cert
cat $OBJ/host_ca_key.pub $OBJ/host_ca_key2.pub > $OBJ/host_revoked_ca

PLAIN_TYPES=`echo "$SSH_KEYTYPES" | sed 's/^ssh-dss/ssh-dsa/g;s/^ssh-//'`

if echo "$PLAIN_TYPES" | grep '^rsa$' >/dev/null 2>&1 ; then
	PLAIN_TYPES="$PLAIN_TYPES rsa-sha2-256 rsa-sha2-512"
fi

# Prepare certificate, plain key and CA KRLs
${SSHKEYGEN} -kf $OBJ/host_krl_empty || fatal "KRL init failed"
${SSHKEYGEN} -kf $OBJ/host_krl_plain || fatal "KRL init failed"
${SSHKEYGEN} -kf $OBJ/host_krl_cert || fatal "KRL init failed"
${SSHKEYGEN} -kf $OBJ/host_krl_ca $OBJ/host_ca_key.pub $OBJ/host_ca_key2.pub \
	|| fatal "KRL init failed"

# Generate and sign host keys
serial=1
for ktype in $PLAIN_TYPES ; do
	verbose "$tid: sign host ${ktype} cert"
	# Generate and sign a host key
	${SSHKEYGEN} -q -N '' -t ${ktype} \
	    -f $OBJ/cert_host_key_${ktype} || \
		fatal "ssh-keygen of cert_host_key_${ktype} failed"
	${SSHKEYGEN} -ukf $OBJ/host_krl_plain \
	    $OBJ/cert_host_key_${ktype}.pub || fatal "KRL update failed"
	cat $OBJ/cert_host_key_${ktype}.pub >> $OBJ/host_revoked_plain
	case $ktype in
	rsa-sha2-*)	tflag="-t $ktype"; ca="$OBJ/host_ca_key2" ;;
	*)		tflag=""; ca="$OBJ/host_ca_key" ;;
	esac
	${SSHKEYGEN} -h -q -s $ca -z $serial $tflag \
	    -I "regress host key for $USER" \
	    -n $HOSTS $OBJ/cert_host_key_${ktype} ||
		fatal "couldn't sign cert_host_key_${ktype}"
	${SSHKEYGEN} -ukf $OBJ/host_krl_cert \
	    $OBJ/cert_host_key_${ktype}-cert.pub || \
		fatal "KRL update failed"
	cat $OBJ/cert_host_key_${ktype}-cert.pub >> $OBJ/host_revoked_cert
	serial=`expr $serial + 1`
done

attempt_connect() {
	_ident="$1"
	_expect_success="$2"
	shift; shift
	verbose "$tid: $_ident expect success $_expect_success"
	cp $OBJ/known_hosts-cert.orig $OBJ/known_hosts-cert
	${SSH} -oUserKnownHostsFile=$OBJ/known_hosts-cert \
	    -oGlobalKnownHostsFile=$OBJ/known_hosts-cert \
	    "$@" -F $OBJ/ssh_proxy somehost true
	_r=$?
	if [ "x$_expect_success" = "xyes" ] ; then
		if [ $_r -ne 0 ]; then
			fail "ssh cert connect $_ident failed"
		fi
	else
		if [ $_r -eq 0 ]; then
			fail "ssh cert connect $_ident succeeded unexpectedly"
		fi
	fi
}

# Basic connect and revocation tests.
for ktype in $PLAIN_TYPES ; do
	verbose "$tid: host ${ktype} cert connect"
	(
		cat $OBJ/sshd_proxy_bak
		echo HostKey $OBJ/cert_host_key_${ktype}
		echo HostCertificate $OBJ/cert_host_key_${ktype}-cert.pub
	) > $OBJ/sshd_proxy

	#               test name                         expect success
	attempt_connect "$ktype basic connect"			"yes"
	attempt_connect "$ktype empty KRL"			"yes" \
	    -oRevokedHostKeys=$OBJ/host_krl_empty
	attempt_connect "$ktype KRL w/ plain key revoked"	"no" \
	    -oRevokedHostKeys=$OBJ/host_krl_plain
	attempt_connect "$ktype KRL w/ cert revoked"		"no" \
	    -oRevokedHostKeys=$OBJ/host_krl_cert
	attempt_connect "$ktype KRL w/ CA revoked"		"no" \
	    -oRevokedHostKeys=$OBJ/host_krl_ca
	attempt_connect "$ktype empty plaintext revocation"	"yes" \
	    -oRevokedHostKeys=$OBJ/host_revoked_empty
	attempt_connect "$ktype plain key plaintext revocation"	"no" \
	    -oRevokedHostKeys=$OBJ/host_revoked_plain
	attempt_connect "$ktype cert plaintext revocation"	"no" \
	    -oRevokedHostKeys=$OBJ/host_revoked_cert
	attempt_connect "$ktype CA plaintext revocation"	"no" \
	    -oRevokedHostKeys=$OBJ/host_revoked_ca
done

# Revoked certificates with key present
kh_ca host_ca_key.pub host_ca_key2.pub > $OBJ/known_hosts-cert.orig
for ktype in $PLAIN_TYPES ; do
	test -f "$OBJ/cert_host_key_${ktype}.pub" || fatal "no pubkey"
	kh_revoke cert_host_key_${ktype}.pub >> $OBJ/known_hosts-cert.orig
done
cp $OBJ/known_hosts-cert.orig $OBJ/known_hosts-cert
for ktype in $PLAIN_TYPES ; do
	verbose "$tid: host ${ktype} revoked cert"
	(
		cat $OBJ/sshd_proxy_bak
		echo HostKey $OBJ/cert_host_key_${ktype}
		echo HostCertificate $OBJ/cert_host_key_${ktype}-cert.pub
	) > $OBJ/sshd_proxy

	cp $OBJ/known_hosts-cert.orig $OBJ/known_hosts-cert
	${SSH} -oUserKnownHostsFile=$OBJ/known_hosts-cert \
	    -oGlobalKnownHostsFile=$OBJ/known_hosts-cert \
		-F $OBJ/ssh_proxy somehost true >/dev/null 2>&1
	if [ $? -eq 0 ]; then
		fail "ssh cert connect succeeded unexpectedly"
	fi
done

# Revoked CA
kh_ca host_ca_key.pub host_ca_key2.pub > $OBJ/known_hosts-cert.orig
kh_revoke host_ca_key.pub host_ca_key2.pub >> $OBJ/known_hosts-cert.orig
cp $OBJ/known_hosts-cert.orig $OBJ/known_hosts-cert
for ktype in $PLAIN_TYPES ; do
	verbose "$tid: host ${ktype} revoked cert"
	(
		cat $OBJ/sshd_proxy_bak
		echo HostKey $OBJ/cert_host_key_${ktype}
		echo HostCertificate $OBJ/cert_host_key_${ktype}-cert.pub
	) > $OBJ/sshd_proxy
	cp $OBJ/known_hosts-cert.orig $OBJ/known_hosts-cert
	${SSH} -oUserKnownHostsFile=$OBJ/known_hosts-cert \
	    -oGlobalKnownHostsFile=$OBJ/known_hosts-cert \
		-F $OBJ/ssh_proxy somehost true >/dev/null 2>&1
	if [ $? -eq 0 ]; then
		fail "ssh cert connect succeeded unexpectedly"
	fi
done

# Create a CA key and add it to known hosts
kh_ca host_ca_key.pub host_ca_key2.pub > $OBJ/known_hosts-cert.orig
cp $OBJ/known_hosts-cert.orig $OBJ/known_hosts-cert

test_one() {
	ident=$1
	result=$2
	sign_opts=$3

	for kt in $PLAIN_TYPES; do
		case $ktype in
		rsa-sha2-*)	tflag="-t $ktype"; ca="$OBJ/host_ca_key2" ;;
		*)		tflag=""; ca="$OBJ/host_ca_key" ;;
		esac
		${SSHKEYGEN} -q -s $ca $tflag -I "regress host key for $USER" \
		    $sign_opts $OBJ/cert_host_key_${kt} ||
			fatal "couldn't sign cert_host_key_${kt}"
		(
			cat $OBJ/sshd_proxy_bak
			echo HostKey $OBJ/cert_host_key_${kt}
			echo HostCertificate $OBJ/cert_host_key_${kt}-cert.pub
		) > $OBJ/sshd_proxy

		cp $OBJ/known_hosts-cert.orig $OBJ/known_hosts-cert
		${SSH} -oUserKnownHostsFile=$OBJ/known_hosts-cert \
		    -oGlobalKnownHostsFile=$OBJ/known_hosts-cert \
		    -F $OBJ/ssh_proxy somehost true >/dev/null 2>&1
		rc=$?
		if [ "x$result" = "xsuccess" ] ; then
			if [ $rc -ne 0 ]; then
				fail "ssh cert connect $ident failed unexpectedly"
			fi
		else
			if [ $rc -eq 0 ]; then
				fail "ssh cert connect $ident succeeded unexpectedly"
			fi
		fi
	done
}

test_one "user-certificate"	failure "-n $HOSTS"
test_one "empty principals"	success "-h"
test_one "wrong principals"	failure "-h -n foo"
<<<<<<< HEAD
test_one "cert not yet valid"	failure "-h -V20250101:20300101"
=======
test_one "cert not yet valid"	failure "-h -V20300101:20320101"
>>>>>>> ab949571
test_one "cert expired"		failure "-h -V19800101:19900101"
test_one "cert valid interval"	success "-h -V-1w:+2w"
test_one "cert has constraints"	failure "-h -Oforce-command=false"

# Check downgrade of cert to raw key when no CA found
for ktype in $PLAIN_TYPES ; do
	rm -f $OBJ/known_hosts-cert $OBJ/cert_host_key*
	verbose "$tid: host ${ktype} ${v} cert downgrade to raw key"
	# Generate and sign a host key
	${SSHKEYGEN} -q -N '' -t ${ktype} -f $OBJ/cert_host_key_${ktype} || \
		fail "ssh-keygen of cert_host_key_${ktype} failed"
	case $ktype in
	rsa-sha2-*)	tflag="-t $ktype"; ca="$OBJ/host_ca_key2" ;;
	*)		tflag=""; ca="$OBJ/host_ca_key" ;;
	esac
	${SSHKEYGEN} -h -q $tflag -s $ca $tflag \
	    -I "regress host key for $USER" \
	    -n $HOSTS $OBJ/cert_host_key_${ktype} ||
		fatal "couldn't sign cert_host_key_${ktype}"
	(
		printf "$HOSTS "
		cat $OBJ/cert_host_key_${ktype}.pub
	) > $OBJ/known_hosts-cert
	(
		cat $OBJ/sshd_proxy_bak
		echo HostKey $OBJ/cert_host_key_${ktype}
		echo HostCertificate $OBJ/cert_host_key_${ktype}-cert.pub
	) > $OBJ/sshd_proxy

	${SSH} -oUserKnownHostsFile=$OBJ/known_hosts-cert \
	    -oGlobalKnownHostsFile=none -F $OBJ/ssh_proxy somehost true
	if [ $? -ne 0 ]; then
		fail "ssh cert connect failed"
	fi
	# Also check that it works when the known_hosts file is not in the
	# first array position.
	${SSH} -oUserKnownHostsFile="/dev/null $OBJ/known_hosts-cert" \
	    -oGlobalKnownHostsFile=none -F $OBJ/ssh_proxy somehost true
	if [ $? -ne 0 ]; then
		fail "ssh cert connect failed known_hosts 2nd"
	fi
done

# Wrong certificate
kh_ca host_ca_key.pub host_ca_key2.pub > $OBJ/known_hosts-cert.orig
cp $OBJ/known_hosts-cert.orig $OBJ/known_hosts-cert
for kt in $PLAIN_TYPES ; do
	verbose "$tid: host ${kt} connect wrong cert"
	rm -f $OBJ/cert_host_key*
	# Self-sign key
	${SSHKEYGEN} -q -N '' -t ${kt} -f $OBJ/cert_host_key_${kt} || \
		fail "ssh-keygen of cert_host_key_${kt} failed"
	case $kt in
	rsa-sha2-*)	tflag="-t $kt" ;;
	*)		tflag="" ;;
	esac
	${SSHKEYGEN} $tflag -h -q -s $OBJ/cert_host_key_${kt} \
	    -I "regress host key for $USER" \
	    -n $HOSTS $OBJ/cert_host_key_${kt} ||
		fatal "couldn't sign cert_host_key_${kt}"
	(
		cat $OBJ/sshd_proxy_bak
		echo HostKey $OBJ/cert_host_key_${kt}
		echo HostCertificate $OBJ/cert_host_key_${kt}-cert.pub
	) > $OBJ/sshd_proxy

	cp $OBJ/known_hosts-cert.orig $OBJ/known_hosts-cert
	${SSH} -oUserKnownHostsFile=$OBJ/known_hosts-cert \
	    -oGlobalKnownHostsFile=$OBJ/known_hosts-cert \
		-F $OBJ/ssh_proxy -q somehost true >/dev/null 2>&1
	if [ $? -eq 0 ]; then
		fail "ssh cert connect $ident succeeded unexpectedly"
	fi
done

rm -f $OBJ/known_hosts-cert* $OBJ/host_ca_key* $OBJ/cert_host_key*<|MERGE_RESOLUTION|>--- conflicted
+++ resolved
@@ -246,11 +246,7 @@
 test_one "user-certificate"	failure "-n $HOSTS"
 test_one "empty principals"	success "-h"
 test_one "wrong principals"	failure "-h -n foo"
-<<<<<<< HEAD
-test_one "cert not yet valid"	failure "-h -V20250101:20300101"
-=======
 test_one "cert not yet valid"	failure "-h -V20300101:20320101"
->>>>>>> ab949571
 test_one "cert expired"		failure "-h -V19800101:19900101"
 test_one "cert valid interval"	success "-h -V-1w:+2w"
 test_one "cert has constraints"	failure "-h -Oforce-command=false"
