--- conflicted
+++ resolved
@@ -901,15 +901,9 @@
 {
 	fprintf(stderr, "%s, %s\n", SSH_RELEASE, SSH_OPENSSL_VERSION);
 	fprintf(stderr,
-<<<<<<< HEAD
-"usage: sshd [-46DdeiqTtV] [-C connection_spec] [-c host_cert_file]\n"
-"            [-E log_file] [-f config_file] [-g login_grace_time]\n"
-"            [-h host_key_file] [-o option] [-p port] [-u len]\n"
-=======
-"usage: hpnsshd [-46DdeiqTt] [-C connection_spec] [-c host_cert_file]\n"
+"usage: hpnsshd [-46DdeiqTtV] [-C connection_spec] [-c host_cert_file]\n"
 "               [-E log_file] [-f config_file] [-g login_grace_time]\n"
 "               [-h host_key_file] [-o option] [-p port] [-u len]\n"
->>>>>>> 4f8bd760
 	);
 	exit(1);
 }
