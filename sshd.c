/* $OpenBSD: sshd.c,v 1.458 2015/08/20 22:32:42 deraadt Exp $ */
/*
 * Author: Tatu Ylonen <ylo@cs.hut.fi>
 * Copyright (c) 1995 Tatu Ylonen <ylo@cs.hut.fi>, Espoo, Finland
 *                    All rights reserved
 * This program is the ssh daemon.  It listens for connections from clients,
 * and performs authentication, executes use commands or shell, and forwards
 * information to/from the application to the user client over an encrypted
 * connection.  This can also handle forwarding of X11, TCP/IP, and
 * authentication agent connections.
 *
 * As far as I am concerned, the code I have written for this software
 * can be used freely for any purpose.  Any derived versions of this
 * software must be clearly marked as such, and if the derived work is
 * incompatible with the protocol description in the RFC file, it must be
 * called by a name other than "ssh" or "Secure Shell".
 *
 * SSH2 implementation:
 * Privilege Separation:
 *
 * Copyright (c) 2000, 2001, 2002 Markus Friedl.  All rights reserved.
 * Copyright (c) 2002 Niels Provos.  All rights reserved.
 *
 * Redistribution and use in source and binary forms, with or without
 * modification, are permitted provided that the following conditions
 * are met:
 * 1. Redistributions of source code must retain the above copyright
 *    notice, this list of conditions and the following disclaimer.
 * 2. Redistributions in binary form must reproduce the above copyright
 *    notice, this list of conditions and the following disclaimer in the
 *    documentation and/or other materials provided with the distribution.
 *
 * THIS SOFTWARE IS PROVIDED BY THE AUTHOR ``AS IS'' AND ANY EXPRESS OR
 * IMPLIED WARRANTIES, INCLUDING, BUT NOT LIMITED TO, THE IMPLIED WARRANTIES
 * OF MERCHANTABILITY AND FITNESS FOR A PARTICULAR PURPOSE ARE DISCLAIMED.
 * IN NO EVENT SHALL THE AUTHOR BE LIABLE FOR ANY DIRECT, INDIRECT,
 * INCIDENTAL, SPECIAL, EXEMPLARY, OR CONSEQUENTIAL DAMAGES (INCLUDING, BUT
 * NOT LIMITED TO, PROCUREMENT OF SUBSTITUTE GOODS OR SERVICES; LOSS OF USE,
 * DATA, OR PROFITS; OR BUSINESS INTERRUPTION) HOWEVER CAUSED AND ON ANY
 * THEORY OF LIABILITY, WHETHER IN CONTRACT, STRICT LIABILITY, OR TORT
 * (INCLUDING NEGLIGENCE OR OTHERWISE) ARISING IN ANY WAY OUT OF THE USE OF
 * THIS SOFTWARE, EVEN IF ADVISED OF THE POSSIBILITY OF SUCH DAMAGE.
 */

#include "includes.h"

#include <sys/types.h>
#include <sys/ioctl.h>
#include <sys/socket.h>
#ifdef HAVE_SYS_STAT_H
# include <sys/stat.h>
#endif
#ifdef HAVE_SYS_TIME_H
# include <sys/time.h>
#endif
#include "openbsd-compat/sys-tree.h"
#include "openbsd-compat/sys-queue.h"
#include <sys/wait.h>

#include <errno.h>
#include <fcntl.h>
#include <netdb.h>
#ifdef HAVE_PATHS_H
#include <paths.h>
#endif
#include <grp.h>
#include <pwd.h>
#include <signal.h>
#include <stdarg.h>
#include <stdio.h>
#include <stdlib.h>
#include <string.h>
#include <unistd.h>
#include <limits.h>

#ifdef WITH_OPENSSL
#include <openssl/dh.h>
#include <openssl/bn.h>
#include <openssl/rand.h>
#include "openbsd-compat/openssl-compat.h"
#endif

#ifdef HAVE_SECUREWARE
#include <sys/security.h>
#include <prot.h>
#endif

#include "xmalloc.h"
#include "ssh.h"
#include "ssh1.h"
#include "ssh2.h"
#include "rsa.h"
#include "sshpty.h"
#include "packet.h"
#include "log.h"
#include "buffer.h"
#include "misc.h"
#include "match.h"
#include "servconf.h"
#include "uidswap.h"
#include "compat.h"
#include "cipher.h"
#include "digest.h"
#include "key.h"
#include "kex.h"
#include "myproposal.h"
#include "authfile.h"
#include "pathnames.h"
#include "atomicio.h"
#include "canohost.h"
#include "hostfile.h"
#include "auth.h"
#include "authfd.h"
#include "msg.h"
#include "dispatch.h"
#include "channels.h"
#include "session.h"
#include "monitor_mm.h"
#include "monitor.h"
#ifdef GSSAPI
#include "ssh-gss.h"
#endif
#include "monitor_wrap.h"
#include "roaming.h"
#include "ssh-sandbox.h"
#include "version.h"
#include "ssherr.h"

#ifndef O_NOCTTY
#define O_NOCTTY	0
#endif

/* Re-exec fds */
#define REEXEC_DEVCRYPTO_RESERVED_FD	(STDERR_FILENO + 1)
#define REEXEC_STARTUP_PIPE_FD		(STDERR_FILENO + 2)
#define REEXEC_CONFIG_PASS_FD		(STDERR_FILENO + 3)
#define REEXEC_MIN_FREE_FD		(STDERR_FILENO + 4)

#ifdef NERSC_MOD
#include "nersc.h"
extern char n_ntop[NI_MAXHOST];
extern char n_port[NI_MAXHOST];
extern int client_session_id;
extern char interface_list[256];
extern int audit_disabled = 0;
#endif

extern char *__progname;

/* Server configuration options. */
ServerOptions options;

/* Name of the server configuration file. */
char *config_file_name = _PATH_SERVER_CONFIG_FILE;

/*
 * Debug mode flag.  This can be set on the command line.  If debug
 * mode is enabled, extra debugging output will be sent to the system
 * log, the daemon will not go to background, and will exit after processing
 * the first connection.
 */
int debug_flag = 0;

/* Flag indicating that the daemon should only test the configuration and keys. */
int test_flag = 0;

/* Flag indicating that the daemon is being started from inetd. */
int inetd_flag = 0;

/* Flag indicating that sshd should not detach and become a daemon. */
int no_daemon_flag = 0;

/* debug goes to stderr unless inetd_flag is set */
int log_stderr = 0;

/* Saved arguments to main(). */
char **saved_argv;
int saved_argc;

/* re-exec */
int rexeced_flag = 0;
int rexec_flag = 1;
int rexec_argc = 0;
char **rexec_argv;

/*
 * The sockets that the server is listening; this is used in the SIGHUP
 * signal handler.
 */
#define	MAX_LISTEN_SOCKS	16
int listen_socks[MAX_LISTEN_SOCKS];
int num_listen_socks = 0;

/*
 * the client's version string, passed by sshd2 in compat mode. if != NULL,
 * sshd will skip the version-number exchange
 */
char *client_version_string = NULL;
char *server_version_string = NULL;

/* Daemon's agent connection */
int auth_sock = -1;
int have_agent = 0;

/*
 * Any really sensitive data in the application is contained in this
 * structure. The idea is that this structure could be locked into memory so
 * that the pages do not get written into swap.  However, there are some
 * problems. The private key contains BIGNUMs, and we do not (in principle)
 * have access to the internals of them, and locking just the structure is
 * not very useful.  Currently, memory locking is not implemented.
 */
struct {
	Key	*server_key;		/* ephemeral server key */
	Key	*ssh1_host_key;		/* ssh1 host key */
	Key	**host_keys;		/* all private host keys */
	Key	**host_pubkeys;		/* all public host keys */
	Key	**host_certificates;	/* all public host certificates */
	int	have_ssh1_key;
	int	have_ssh2_key;
	u_char	ssh1_cookie[SSH_SESSION_KEY_LENGTH];
} sensitive_data;

/*
 * Flag indicating whether the RSA server key needs to be regenerated.
 * Is set in the SIGALRM handler and cleared when the key is regenerated.
 */
static volatile sig_atomic_t key_do_regen = 0;

/* This is set to true when a signal is received. */
static volatile sig_atomic_t received_sighup = 0;
static volatile sig_atomic_t received_sigterm = 0;

/* session identifier, used by RSA-auth */
u_char session_id[16];

/* same for ssh2 */
u_char *session_id2 = NULL;
u_int session_id2_len = 0;

/* record remote hostname or ip */
u_int utmp_len = HOST_NAME_MAX+1;

/* options.max_startup sized array of fd ints */
int *startup_pipes = NULL;
int startup_pipe;		/* in child */

/* variables used for privilege separation */
int use_privsep = -1;
struct monitor *pmonitor = NULL;
int privsep_is_preauth = 1;

/* global authentication context */
Authctxt *the_authctxt = NULL;

/* sshd_config buffer */
Buffer cfg;

/* message to be displayed after login */
Buffer loginmsg;

/* Unprivileged user */
struct passwd *privsep_pw = NULL;

/* Prototypes for various functions defined later in this file. */
void destroy_sensitive_data(void);
void demote_sensitive_data(void);

#ifdef WITH_SSH1
static void do_ssh1_kex(void);
#endif
static void do_ssh2_kex(void);

/*
 * Close all listening sockets
 */
static void
close_listen_socks(void)
{
	int i;

	for (i = 0; i < num_listen_socks; i++)
		close(listen_socks[i]);
	num_listen_socks = -1;
}

static void
close_startup_pipes(void)
{
	int i;

	if (startup_pipes)
		for (i = 0; i < options.max_startups; i++)
			if (startup_pipes[i] != -1)
				close(startup_pipes[i]);
}

/*
 * Signal handler for SIGHUP.  Sshd execs itself when it receives SIGHUP;
 * the effect is to reread the configuration file (and to regenerate
 * the server key).
 */

/*ARGSUSED*/
static void
sighup_handler(int sig)
{
	int save_errno = errno;

	received_sighup = 1;
	signal(SIGHUP, sighup_handler);
	errno = save_errno;
}

/*
 * Called from the main program after receiving SIGHUP.
 * Restarts the server.
 */
static void
sighup_restart(void)
{

#ifdef NERSC_MOD

	struct addrinfo *ai;
	char ntop[NI_MAXHOST], strport[NI_MAXSERV];

	ai = options.listen_addrs;
	
	if ( getnameinfo(ai->ai_addr, ai->ai_addrlen,ntop, sizeof(ntop), strport, 
			sizeof(strport),NI_NUMERICHOST|NI_NUMERICSERV) == 0) {
		s_audit("sshd_restart_3", "addr=%s  port=%s/tcp", ntop, strport);
	}
#endif

	logit("Received SIGHUP; restarting.");
	platform_pre_restart();
	close_listen_socks();
	close_startup_pipes();
	alarm(0);  /* alarm timer persists across exec */
	signal(SIGHUP, SIG_IGN); /* will be restored after exec */
	execv(saved_argv[0], saved_argv);
	logit("RESTART FAILED: av[0]='%.100s', error: %.100s.", saved_argv[0],
	    strerror(errno));
	exit(1);
}

/*
 * Generic signal handler for terminating signals in the master daemon.
 */
/*ARGSUSED*/
static void
sigterm_handler(int sig)
{
	received_sigterm = sig;
}

/*
 * SIGCHLD handler.  This is called whenever a child dies.  This will then
 * reap any zombies left by exited children.
 */
/*ARGSUSED*/
static void
main_sigchld_handler(int sig)
{
	int save_errno = errno;
	pid_t pid;
	int status;

	while ((pid = waitpid(-1, &status, WNOHANG)) > 0 ||
	    (pid < 0 && errno == EINTR))
		;

	signal(SIGCHLD, main_sigchld_handler);
	errno = save_errno;
}

/*
 * Signal handler for the alarm after the login grace period has expired.
 */
/*ARGSUSED*/
static void
grace_alarm_handler(int sig)
{
	if (use_privsep && pmonitor != NULL && pmonitor->m_pid > 0)
		kill(pmonitor->m_pid, SIGALRM);

	/*
	 * Try to kill any processes that we have spawned, E.g. authorized
	 * keys command helpers.
	 */
	if (getpgid(0) == getpid()) {
		signal(SIGTERM, SIG_IGN);
		kill(0, SIGTERM);
	}

	/* Log error and exit. */
	sigdie("Timeout before authentication for %s", get_remote_ipaddr());
}

/*
 * Signal handler for the key regeneration alarm.  Note that this
 * alarm only occurs in the daemon waiting for connections, and it does not
 * do anything with the private key or random state before forking.
 * Thus there should be no concurrency control/asynchronous execution
 * problems.
 */
static void
generate_ephemeral_server_key(void)
{
	verbose("Generating %s%d bit RSA key.",
	    sensitive_data.server_key ? "new " : "", options.server_key_bits);
	if (sensitive_data.server_key != NULL)
		key_free(sensitive_data.server_key);
	sensitive_data.server_key = key_generate(KEY_RSA1,
	    options.server_key_bits);
	verbose("RSA key generation complete.");

	arc4random_buf(sensitive_data.ssh1_cookie, SSH_SESSION_KEY_LENGTH);
}

/*ARGSUSED*/
static void
key_regeneration_alarm(int sig)
{
	int save_errno = errno;

	signal(SIGALRM, SIG_DFL);
	errno = save_errno;
	key_do_regen = 1;
}

static void
sshd_exchange_identification(int sock_in, int sock_out)
{
	u_int i;
	int mismatch;
	int remote_major, remote_minor;
	int major, minor;
	char *s, *newline = "\n";
	char buf[256];			/* Must not be larger than remote_version. */
	char remote_version[256];	/* Must be at least as big as buf. */

	if ((options.protocol & SSH_PROTO_1) &&
	    (options.protocol & SSH_PROTO_2)) {
		major = PROTOCOL_MAJOR_1;
		minor = 99;
	} else if (options.protocol & SSH_PROTO_2) {
		major = PROTOCOL_MAJOR_2;
		minor = PROTOCOL_MINOR_2;
		newline = "\r\n";
	} else {
		major = PROTOCOL_MAJOR_1;
		minor = PROTOCOL_MINOR_1;
	}

	xasprintf(&server_version_string, "SSH-%d.%d-%.100s%s%s%s",
	    major, minor, SSH_RELEASE,
	    *options.version_addendum == '\0' ? "" : " ",
	    options.version_addendum, newline);

	/* Send our protocol version identification. */
	if (roaming_atomicio(vwrite, sock_out, server_version_string,
	    strlen(server_version_string))
	    != strlen(server_version_string)) {
		logit("Could not write ident string to %s", get_remote_ipaddr());
		cleanup_exit(255);
	}

	/* Read other sides version identification. */
	memset(buf, 0, sizeof(buf));
	for (i = 0; i < sizeof(buf) - 1; i++) {
		if (roaming_atomicio(read, sock_in, &buf[i], 1) != 1) {
			logit("Did not receive identification string from %s",
			    get_remote_ipaddr());
			cleanup_exit(255);
		}
		if (buf[i] == '\r') {
			buf[i] = 0;
			/* Kludge for F-Secure Macintosh < 1.0.2 */
			if (i == 12 &&
			    strncmp(buf, "SSH-1.5-W1.0", 12) == 0)
				break;
			continue;
		}
		if (buf[i] == '\n') {
			buf[i] = 0;
			break;
		}
	}
	buf[sizeof(buf) - 1] = 0;
	client_version_string = xstrdup(buf);

	/*
	 * Check that the versions match.  In future this might accept
	 * several versions and set appropriate flags to handle them.
	 */
	if (sscanf(client_version_string, "SSH-%d.%d-%[^\n]\n",
	    &remote_major, &remote_minor, remote_version) != 3) {
		s = "Protocol mismatch.\n";
		(void) atomicio(vwrite, sock_out, s, strlen(s));
		logit("Bad protocol version identification '%.100s' "
		    "from %s port %d", client_version_string,
		    get_remote_ipaddr(), get_remote_port());
		close(sock_in);
		close(sock_out);
		cleanup_exit(255);
	}
	debug("Client protocol version %d.%d; client software version %.100s",
	    remote_major, remote_minor, remote_version);
	logit("SSH: Server;Ltype: Version;Remote: %s-%d;Protocol: %d.%d;Client: %.100s",
	      get_remote_ipaddr(), get_remote_port(),
	    remote_major, remote_minor, remote_version);

	active_state->compat = compat_datafellows(remote_version);

	if ((datafellows & SSH_BUG_PROBE) != 0) {
		logit("probed from %s with %s.  Don't panic.",
		    get_remote_ipaddr(), client_version_string);
		cleanup_exit(255);
	}
	if ((datafellows & SSH_BUG_SCANNER) != 0) {
		logit("scanned from %s with %s.  Don't panic.",
		    get_remote_ipaddr(), client_version_string);
		cleanup_exit(255);
	}
	if ((datafellows & SSH_BUG_RSASIGMD5) != 0) {
		logit("Client version \"%.100s\" uses unsafe RSA signature "
		    "scheme; disabling use of RSA keys", remote_version);
	}
	if ((datafellows & SSH_BUG_DERIVEKEY) != 0) {
		fatal("Client version \"%.100s\" uses unsafe key agreement; "
		    "refusing connection", remote_version);
	}

	mismatch = 0;
	switch (remote_major) {
	case 1:
		if (remote_minor == 99) {
			if (options.protocol & SSH_PROTO_2)
				enable_compat20();
			else
				mismatch = 1;
			break;
		}
		if (!(options.protocol & SSH_PROTO_1)) {
			mismatch = 1;
			break;
		}
		if (remote_minor < 3) {
			packet_disconnect("Your ssh version is too old and "
			    "is no longer supported.  Please install a newer version.");
		} else if (remote_minor == 3) {
			/* note that this disables agent-forwarding */
			enable_compat13();
		}
		break;
	case 2:
		if (options.protocol & SSH_PROTO_2) {
			enable_compat20();
			break;
		}
		/* FALLTHROUGH */
	default:
		mismatch = 1;
		break;
	}
	chop(server_version_string);
	debug("Local version string %.200s", server_version_string);

	if (mismatch) {
		s = "Protocol major versions differ.\n";
		(void) atomicio(vwrite, sock_out, s, strlen(s));
		close(sock_in);
		close(sock_out);
		logit("Protocol major versions differ for %s: %.200s vs. %.200s",
		    get_remote_ipaddr(),
		    server_version_string, client_version_string);
		cleanup_exit(255);
	}
}

/* Destroy the host and server keys.  They will no longer be needed. */
void
destroy_sensitive_data(void)
{
	int i;

	if (sensitive_data.server_key) {
		key_free(sensitive_data.server_key);
		sensitive_data.server_key = NULL;
	}
	for (i = 0; i < options.num_host_key_files; i++) {
		if (sensitive_data.host_keys[i]) {
			key_free(sensitive_data.host_keys[i]);
			sensitive_data.host_keys[i] = NULL;
		}
		if (sensitive_data.host_certificates[i]) {
			key_free(sensitive_data.host_certificates[i]);
			sensitive_data.host_certificates[i] = NULL;
		}
	}
	sensitive_data.ssh1_host_key = NULL;
	explicit_bzero(sensitive_data.ssh1_cookie, SSH_SESSION_KEY_LENGTH);
}

/* Demote private to public keys for network child */
void
demote_sensitive_data(void)
{
	Key *tmp;
	int i;

	if (sensitive_data.server_key) {
		tmp = key_demote(sensitive_data.server_key);
		key_free(sensitive_data.server_key);
		sensitive_data.server_key = tmp;
	}

	for (i = 0; i < options.num_host_key_files; i++) {
		if (sensitive_data.host_keys[i]) {
			tmp = key_demote(sensitive_data.host_keys[i]);
			key_free(sensitive_data.host_keys[i]);
			sensitive_data.host_keys[i] = tmp;
			if (tmp->type == KEY_RSA1)
				sensitive_data.ssh1_host_key = tmp;
		}
		/* Certs do not need demotion */
	}

	/* We do not clear ssh1_host key and cookie.  XXX - Okay Niels? */
}

static void
privsep_preauth_child(void)
{
	u_int32_t rnd[256];
	gid_t gidset[1];

	/* Enable challenge-response authentication for privilege separation */
	privsep_challenge_enable();

#ifdef GSSAPI
	/* Cache supported mechanism OIDs for later use */
	if (options.gss_authentication)
		ssh_gssapi_prepare_supported_oids();
#endif

	arc4random_stir();
	arc4random_buf(rnd, sizeof(rnd));
#ifdef WITH_OPENSSL
	RAND_seed(rnd, sizeof(rnd));
	if ((RAND_bytes((u_char *)rnd, 1)) != 1)
		fatal("%s: RAND_bytes failed", __func__);
#endif
	explicit_bzero(rnd, sizeof(rnd));

	/* Demote the private keys to public keys. */
	demote_sensitive_data();

	/* Change our root directory */
	if (chroot(_PATH_PRIVSEP_CHROOT_DIR) == -1)
		fatal("chroot(\"%s\"): %s", _PATH_PRIVSEP_CHROOT_DIR,
		    strerror(errno));
	if (chdir("/") == -1)
		fatal("chdir(\"/\"): %s", strerror(errno));

	/* Drop our privileges */
	debug3("privsep user:group %u:%u", (u_int)privsep_pw->pw_uid,
	    (u_int)privsep_pw->pw_gid);
#if 0
	/* XXX not ready, too heavy after chroot */
	do_setusercontext(privsep_pw);
#else
	gidset[0] = privsep_pw->pw_gid;
	if (setgroups(1, gidset) < 0)
		fatal("setgroups: %.100s", strerror(errno));
	permanently_set_uid(privsep_pw);
#endif
}

static int
privsep_preauth(Authctxt *authctxt)
{
	int status, r;
	pid_t pid;
	struct ssh_sandbox *box = NULL;

	/* Set up unprivileged child process to deal with network data */
	pmonitor = monitor_init();
	/* Store a pointer to the kex for later rekeying */
	pmonitor->m_pkex = &active_state->kex;

	if (use_privsep == PRIVSEP_ON)
		box = ssh_sandbox_init(pmonitor);
	pid = fork();
	if (pid == -1) {
		fatal("fork of unprivileged child failed");
	} else if (pid != 0) {
		debug2("Network child is on pid %ld", (long)pid);

		pmonitor->m_pid = pid;
		if (have_agent) {
			r = ssh_get_authentication_socket(&auth_sock);
			if (r != 0) {
				error("Could not get agent socket: %s",
				    ssh_err(r));
				have_agent = 0;
			}
		}
		if (box != NULL)
			ssh_sandbox_parent_preauth(box, pid);
		monitor_child_preauth(authctxt, pmonitor);

		/* Sync memory */
		monitor_sync(pmonitor);

		/* Wait for the child's exit status */
		while (waitpid(pid, &status, 0) < 0) {
			if (errno == EINTR)
				continue;
			pmonitor->m_pid = -1;
			fatal("%s: waitpid: %s", __func__, strerror(errno));
		}
		privsep_is_preauth = 0;
		pmonitor->m_pid = -1;
		if (WIFEXITED(status)) {
			if (WEXITSTATUS(status) != 0)
				fatal("%s: preauth child exited with status %d",
				    __func__, WEXITSTATUS(status));
		} else if (WIFSIGNALED(status))
			fatal("%s: preauth child terminated by signal %d",
			    __func__, WTERMSIG(status));
		if (box != NULL)
			ssh_sandbox_parent_finish(box);
		return 1;
	} else {
		/* child */
		close(pmonitor->m_sendfd);
		close(pmonitor->m_log_recvfd);

		/* Arrange for logging to be sent to the monitor */
		set_log_handler(mm_log_handler, pmonitor);

		/* Demote the child */
		if (getuid() == 0 || geteuid() == 0)
			privsep_preauth_child();
		setproctitle("%s", "[net]");
		if (box != NULL)
			ssh_sandbox_child(box);

		return 0;
	}
}

static void
privsep_postauth(Authctxt *authctxt)
{
	u_int32_t rnd[256];

#ifdef DISABLE_FD_PASSING
	if (1) {
#else
	if (authctxt->pw->pw_uid == 0 || options.use_login) {
#endif
		/* File descriptor passing is broken or root login */
		use_privsep = 0;
		goto skip;
	}

	/* New socket pair */
	monitor_reinit(pmonitor);

	pmonitor->m_pid = fork();
	if (pmonitor->m_pid == -1)
		fatal("fork of unprivileged child failed");
	else if (pmonitor->m_pid != 0) {
		verbose("User child is on pid %ld", (long)pmonitor->m_pid);
		buffer_clear(&loginmsg);
		monitor_child_postauth(pmonitor);

		/* NEVERREACHED */
		exit(0);
	}

	/* child */

	close(pmonitor->m_sendfd);
	pmonitor->m_sendfd = -1;

	/* Demote the private keys to public keys. */
	demote_sensitive_data();

	arc4random_stir();
	arc4random_buf(rnd, sizeof(rnd));
#ifdef WITH_OPENSSL
	RAND_seed(rnd, sizeof(rnd));
	if ((RAND_bytes((u_char *)rnd, 1)) != 1)
		fatal("%s: RAND_bytes failed", __func__);
#endif
	explicit_bzero(rnd, sizeof(rnd));

	/* Drop privileges */
	do_setusercontext(authctxt->pw);

 skip:
	/* It is safe now to apply the key state */
	monitor_apply_keystate(pmonitor);

	/*
	 * Tell the packet layer that authentication was successful, since
	 * this information is not part of the key state.
	 */
	packet_set_authenticated();
}

static char *
list_hostkey_types(void)
{
	Buffer b;
	const char *p;
	char *ret;
	int i;
	Key *key;

	buffer_init(&b);
	for (i = 0; i < options.num_host_key_files; i++) {
		key = sensitive_data.host_keys[i];
		if (key == NULL)
			key = sensitive_data.host_pubkeys[i];
		if (key == NULL || key->type == KEY_RSA1)
			continue;
		/* Check that the key is accepted in HostkeyAlgorithms */
		if (match_pattern_list(sshkey_ssh_name(key),
		    options.hostkeyalgorithms, 0) != 1) {
			debug3("%s: %s key not permitted by HostkeyAlgorithms",
			    __func__, sshkey_ssh_name(key));
			continue;
		}
		switch (key->type) {
		case KEY_RSA:
		case KEY_DSA:
		case KEY_ECDSA:
		case KEY_ED25519:
			if (buffer_len(&b) > 0)
				buffer_append(&b, ",", 1);
			p = key_ssh_name(key);
			buffer_append(&b, p, strlen(p));
			break;
		}
		/* If the private key has a cert peer, then list that too */
		key = sensitive_data.host_certificates[i];
		if (key == NULL)
			continue;
		switch (key->type) {
		case KEY_RSA_CERT:
		case KEY_DSA_CERT:
		case KEY_ECDSA_CERT:
		case KEY_ED25519_CERT:
			if (buffer_len(&b) > 0)
				buffer_append(&b, ",", 1);
			p = key_ssh_name(key);
			buffer_append(&b, p, strlen(p));
			break;
		}
	}
	buffer_append(&b, "\0", 1);
	ret = xstrdup(buffer_ptr(&b));
	buffer_free(&b);
	debug("list_hostkey_types: %s", ret);
	return ret;
}

static Key *
get_hostkey_by_type(int type, int nid, int need_private, struct ssh *ssh)
{
	int i;
	Key *key;

	for (i = 0; i < options.num_host_key_files; i++) {
		switch (type) {
		case KEY_RSA_CERT:
		case KEY_DSA_CERT:
		case KEY_ECDSA_CERT:
		case KEY_ED25519_CERT:
			key = sensitive_data.host_certificates[i];
			break;
		default:
			key = sensitive_data.host_keys[i];
			if (key == NULL && !need_private)
				key = sensitive_data.host_pubkeys[i];
			break;
		}
		if (key != NULL && key->type == type &&
		    (key->type != KEY_ECDSA || key->ecdsa_nid == nid))
			return need_private ?
			    sensitive_data.host_keys[i] : key;
	}
	return NULL;
}

Key *
get_hostkey_public_by_type(int type, int nid, struct ssh *ssh)
{
	return get_hostkey_by_type(type, nid, 0, ssh);
}

Key *
get_hostkey_private_by_type(int type, int nid, struct ssh *ssh)
{
	return get_hostkey_by_type(type, nid, 1, ssh);
}

Key *
get_hostkey_by_index(int ind)
{
	if (ind < 0 || ind >= options.num_host_key_files)
		return (NULL);
	return (sensitive_data.host_keys[ind]);
}

Key *
get_hostkey_public_by_index(int ind, struct ssh *ssh)
{
	if (ind < 0 || ind >= options.num_host_key_files)
		return (NULL);
	return (sensitive_data.host_pubkeys[ind]);
}

int
get_hostkey_index(Key *key, int compare, struct ssh *ssh)
{
	int i;

	for (i = 0; i < options.num_host_key_files; i++) {
		if (key_is_cert(key)) {
			if (key == sensitive_data.host_certificates[i] ||
			    (compare && sensitive_data.host_certificates[i] &&
			    sshkey_equal(key,
			    sensitive_data.host_certificates[i])))
				return (i);
		} else {
			if (key == sensitive_data.host_keys[i] ||
			    (compare && sensitive_data.host_keys[i] &&
			    sshkey_equal(key, sensitive_data.host_keys[i])))
				return (i);
			if (key == sensitive_data.host_pubkeys[i] ||
			    (compare && sensitive_data.host_pubkeys[i] &&
			    sshkey_equal(key, sensitive_data.host_pubkeys[i])))
				return (i);
		}
	}
	return (-1);
}

/* Inform the client of all hostkeys */
static void
notify_hostkeys(struct ssh *ssh)
{
	struct sshbuf *buf;
	struct sshkey *key;
	int i, nkeys, r;
	char *fp;

	/* Some clients cannot cope with the hostkeys message, skip those. */
	if (datafellows & SSH_BUG_HOSTKEYS)
		return;

	if ((buf = sshbuf_new()) == NULL)
		fatal("%s: sshbuf_new", __func__);
	for (i = nkeys = 0; i < options.num_host_key_files; i++) {
		key = get_hostkey_public_by_index(i, ssh);
		if (key == NULL || key->type == KEY_UNSPEC ||
		    key->type == KEY_RSA1 || sshkey_is_cert(key))
			continue;
		fp = sshkey_fingerprint(key, options.fingerprint_hash,
		    SSH_FP_DEFAULT);
		debug3("%s: key %d: %s %s", __func__, i,
		    sshkey_ssh_name(key), fp);
		free(fp);
		if (nkeys == 0) {
			packet_start(SSH2_MSG_GLOBAL_REQUEST);
			packet_put_cstring("hostkeys-00@openssh.com");
			packet_put_char(0); /* want-reply */
		}
		sshbuf_reset(buf);
		if ((r = sshkey_putb(key, buf)) != 0)
			fatal("%s: couldn't put hostkey %d: %s",
			    __func__, i, ssh_err(r));
		packet_put_string(sshbuf_ptr(buf), sshbuf_len(buf));
		nkeys++;
	}
	debug3("%s: sent %d hostkeys", __func__, nkeys);
	if (nkeys == 0)
		fatal("%s: no hostkeys", __func__);
	packet_send();
	sshbuf_free(buf);
}

/*
 * returns 1 if connection should be dropped, 0 otherwise.
 * dropping starts at connection #max_startups_begin with a probability
 * of (max_startups_rate/100). the probability increases linearly until
 * all connections are dropped for startups > max_startups
 */
static int
drop_connection(int startups)
{
	int p, r;

	if (startups < options.max_startups_begin)
		return 0;
	if (startups >= options.max_startups)
		return 1;
	if (options.max_startups_rate == 100)
		return 1;

	p  = 100 - options.max_startups_rate;
	p *= startups - options.max_startups_begin;
	p /= options.max_startups - options.max_startups_begin;
	p += options.max_startups_rate;
	r = arc4random_uniform(100);

	debug("drop_connection: p %d, r %d", p, r);
	return (r < p) ? 1 : 0;
}

static void
usage(void)
{
	fprintf(stderr, "%s, %s\n",
	    SSH_RELEASE,
#ifdef WITH_OPENSSL
	    SSLeay_version(SSLEAY_VERSION)
#else
	    "without OpenSSL"
#endif
	);
	fprintf(stderr,
"usage: sshd [-46DdeiqTt] [-b bits] [-C connection_spec] [-c host_cert_file]\n"
"            [-E log_file] [-f config_file] [-g login_grace_time]\n"
"            [-h host_key_file] [-k key_gen_time] [-o option] [-p port]\n"
"            [-u len]\n"
	);
	exit(1);
}

static void
send_rexec_state(int fd, Buffer *conf)
{
	Buffer m;

	debug3("%s: entering fd = %d config len %d", __func__, fd,
	    buffer_len(conf));

	/*
	 * Protocol from reexec master to child:
	 *	string	configuration
	 *	u_int	ephemeral_key_follows
	 *	bignum	e		(only if ephemeral_key_follows == 1)
	 *	bignum	n			"
	 *	bignum	d			"
	 *	bignum	iqmp			"
	 *	bignum	p			"
	 *	bignum	q			"
	 *	string rngseed		(only if OpenSSL is not self-seeded)
	 */
	buffer_init(&m);
	buffer_put_cstring(&m, buffer_ptr(conf));

#ifdef WITH_SSH1
	if (sensitive_data.server_key != NULL &&
	    sensitive_data.server_key->type == KEY_RSA1) {
		buffer_put_int(&m, 1);
		buffer_put_bignum(&m, sensitive_data.server_key->rsa->e);
		buffer_put_bignum(&m, sensitive_data.server_key->rsa->n);
		buffer_put_bignum(&m, sensitive_data.server_key->rsa->d);
		buffer_put_bignum(&m, sensitive_data.server_key->rsa->iqmp);
		buffer_put_bignum(&m, sensitive_data.server_key->rsa->p);
		buffer_put_bignum(&m, sensitive_data.server_key->rsa->q);
	} else
#endif
		buffer_put_int(&m, 0);

#if defined(WITH_OPENSSL) && !defined(OPENSSL_PRNG_ONLY)
	rexec_send_rng_seed(&m);
#endif

	if (ssh_msg_send(fd, 0, &m) == -1)
		fatal("%s: ssh_msg_send failed", __func__);

	buffer_free(&m);

	debug3("%s: done", __func__);
}

static void
recv_rexec_state(int fd, Buffer *conf)
{
	Buffer m;
	char *cp;
	u_int len;

	debug3("%s: entering fd = %d", __func__, fd);

	buffer_init(&m);

	if (ssh_msg_recv(fd, &m) == -1)
		fatal("%s: ssh_msg_recv failed", __func__);
	if (buffer_get_char(&m) != 0)
		fatal("%s: rexec version mismatch", __func__);

	cp = buffer_get_string(&m, &len);
	if (conf != NULL)
		buffer_append(conf, cp, len + 1);
	free(cp);

	if (buffer_get_int(&m)) {
#ifdef WITH_SSH1
		if (sensitive_data.server_key != NULL)
			key_free(sensitive_data.server_key);
		sensitive_data.server_key = key_new_private(KEY_RSA1);
		buffer_get_bignum(&m, sensitive_data.server_key->rsa->e);
		buffer_get_bignum(&m, sensitive_data.server_key->rsa->n);
		buffer_get_bignum(&m, sensitive_data.server_key->rsa->d);
		buffer_get_bignum(&m, sensitive_data.server_key->rsa->iqmp);
		buffer_get_bignum(&m, sensitive_data.server_key->rsa->p);
		buffer_get_bignum(&m, sensitive_data.server_key->rsa->q);
		if (rsa_generate_additional_parameters(
		    sensitive_data.server_key->rsa) != 0)
			fatal("%s: rsa_generate_additional_parameters "
			    "error", __func__);
#endif
	}

#if defined(WITH_OPENSSL) && !defined(OPENSSL_PRNG_ONLY)
	rexec_recv_rng_seed(&m);
#endif

	buffer_free(&m);

	debug3("%s: done", __func__);
}

/* Accept a connection from inetd */
static void
server_accept_inetd(int *sock_in, int *sock_out)
{
	int fd;

	startup_pipe = -1;
	if (rexeced_flag) {
		close(REEXEC_CONFIG_PASS_FD);
		*sock_in = *sock_out = dup(STDIN_FILENO);
		if (!debug_flag) {
			startup_pipe = dup(REEXEC_STARTUP_PIPE_FD);
			close(REEXEC_STARTUP_PIPE_FD);
		}
	} else {
		*sock_in = dup(STDIN_FILENO);
		*sock_out = dup(STDOUT_FILENO);
	}
	/*
	 * We intentionally do not close the descriptors 0, 1, and 2
	 * as our code for setting the descriptors won't work if
	 * ttyfd happens to be one of those.
	 */
	if ((fd = open(_PATH_DEVNULL, O_RDWR, 0)) != -1) {
		dup2(fd, STDIN_FILENO);
		dup2(fd, STDOUT_FILENO);
		if (!log_stderr)
			dup2(fd, STDERR_FILENO);
		if (fd > (log_stderr ? STDERR_FILENO : STDOUT_FILENO))
			close(fd);
	}
	debug("inetd sockets after dupping: %d, %d", *sock_in, *sock_out);
}

/*
 * Listen for TCP connections
 */
static void
server_listen(void)
{
	int ret, listen_sock, on = 1;
	struct addrinfo *ai;
	char ntop[NI_MAXHOST], strport[NI_MAXSERV];
	int socksize;
	int socksizelen = sizeof(int);

	for (ai = options.listen_addrs; ai; ai = ai->ai_next) {
		if (ai->ai_family != AF_INET && ai->ai_family != AF_INET6)
			continue;
		if (num_listen_socks >= MAX_LISTEN_SOCKS)
			fatal("Too many listen sockets. "
			    "Enlarge MAX_LISTEN_SOCKS");
		if ((ret = getnameinfo(ai->ai_addr, ai->ai_addrlen,
		    ntop, sizeof(ntop), strport, sizeof(strport),
		    NI_NUMERICHOST|NI_NUMERICSERV)) != 0) {
			error("getnameinfo failed: %.100s",
			    ssh_gai_strerror(ret));
			continue;
		}
		/* Create socket for listening. */
		listen_sock = socket(ai->ai_family, ai->ai_socktype,
		    ai->ai_protocol);
		if (listen_sock < 0) {
			/* kernel may not support ipv6 */
			verbose("socket: %.100s", strerror(errno));
			continue;
		}
		if (set_nonblock(listen_sock) == -1) {
			close(listen_sock);
			continue;
		}
		/*
		 * Set socket options.
		 * Allow local port reuse in TIME_WAIT.
		 */
		if (setsockopt(listen_sock, SOL_SOCKET, SO_REUSEADDR,
		    &on, sizeof(on)) == -1)
			error("setsockopt SO_REUSEADDR: %s", strerror(errno));

		/* Only communicate in IPv6 over AF_INET6 sockets. */
		if (ai->ai_family == AF_INET6)
			sock_set_v6only(listen_sock);

		debug("Bind to port %s on %s.", strport, ntop);

		getsockopt(listen_sock, SOL_SOCKET, SO_RCVBUF,
				   &socksize, &socksizelen);
		debug("Server TCP RWIN socket size: %d", socksize);
		debug("HPN Buffer Size: %d", options.hpn_buffer_size);

		/* Bind the socket to the desired port. */
		if (bind(listen_sock, ai->ai_addr, ai->ai_addrlen) < 0) {
			error("Bind to port %s on %s failed: %.200s.",
			    strport, ntop, strerror(errno));
			close(listen_sock);
			continue;
		}
		listen_socks[num_listen_socks] = listen_sock;
		num_listen_socks++;

		/* Start listening on the port. */
		if (listen(listen_sock, SSH_LISTEN_BACKLOG) < 0)
			fatal("listen on [%s]:%s: %.100s",
			    ntop, strport, strerror(errno));
		logit("Server listening on %s port %s.", ntop, strport);

#ifdef NERSC_MOD
		/* set using (pid,address,port) */
		set_server_id(getpid(),ntop,(int)options.ports[0]);

		s_audit("sshd_start_3", "addr=%s port=%s/tcp", ntop, strport);
		client_session_id=0;
		set_interface_list();
#endif
	}
	freeaddrinfo(options.listen_addrs);

	if (!num_listen_socks)
		fatal("Cannot bind any address.");
}

/*
 * The main TCP accept loop. Note that, for the non-debug case, returns
 * from this function are in a forked subprocess.
 */
static void
server_accept_loop(int *sock_in, int *sock_out, int *newsock, int *config_s)
{

#ifdef NERSC_MOD
	struct addrinfo *ai;
	char ntop[NI_MAXHOST], strport[NI_MAXSERV];

	ai = options.listen_addrs;
	struct timeval l_tv;
	l_tv.tv_sec = 60;
	l_tv.tv_usec = 0;
#endif
	fd_set *fdset;
	int i, j, ret, maxfd;
	int key_used = 0, startups = 0;
	int startup_p[2] = { -1 , -1 };
	struct sockaddr_storage from;
	socklen_t fromlen;
	pid_t pid;
	u_char rnd[256];

	/* setup fd set for accept */
	fdset = NULL;
	maxfd = 0;
	for (i = 0; i < num_listen_socks; i++)
		if (listen_socks[i] > maxfd)
			maxfd = listen_socks[i];
	/* pipes connected to unauthenticated childs */
	startup_pipes = xcalloc(options.max_startups, sizeof(int));
	for (i = 0; i < options.max_startups; i++)
		startup_pipes[i] = -1;

	/*
	 * Stay listening for connections until the system crashes or
	 * the daemon is killed with a signal.
	 */
	for (;;) {
		if (received_sighup)
			sighup_restart();
		if (fdset != NULL)
			free(fdset);
		fdset = xcalloc(howmany(maxfd + 1, NFDBITS),
		    sizeof(fd_mask));

		for (i = 0; i < num_listen_socks; i++)
			FD_SET(listen_socks[i], fdset);
		for (i = 0; i < options.max_startups; i++)
			if (startup_pipes[i] != -1)
				FD_SET(startup_pipes[i], fdset);

		/* Wait in select until there is a connection. */

#ifndef NERSC_MOD
		ret = select(maxfd+1, fdset, NULL, NULL, NULL);
#endif

#ifdef NERSC_MOD

		/*  If a connection happens, we break from the loop with some ammount of
		 *  data flagged in the return bits of select.  On error we see ret < 0. 
		 *
		 *  This needs to be tested wqith great enthusiasm since there might be corner
		 *  cases of ret == 0 that I am not aware of
		 */
			l_tv.tv_sec = 60;
			l_tv.tv_usec = 0;

			s_audit("sshd_server_heartbeat_3", "count=%i", ret);

			ret = select(maxfd+1, fdset, NULL, NULL, &l_tv);
#endif

		if (ret < 0 && errno != EINTR)
			error("select: %.100s", strerror(errno));
		if (received_sigterm) {
			logit("Received signal %d; terminating.",
			    (int) received_sigterm);
			close_listen_socks();
			if (options.pid_file != NULL)
				unlink(options.pid_file);

#ifdef NERSC_MOD
			if (  getnameinfo(ai->ai_addr, ai->ai_addrlen,ntop, sizeof(ntop), strport,
					sizeof(strport),NI_NUMERICHOST|NI_NUMERICSERV) == 0) {
				s_audit("sshd_exit_3", "addr=%s  port=%s/tcp", ntop, strport);
			}
#endif
			exit(received_sigterm == SIGTERM ? 0 : 255);
		}
		if (key_used && key_do_regen) {
			generate_ephemeral_server_key();
			key_used = 0;
			key_do_regen = 0;
		}
		if (ret < 0)
			continue;

		for (i = 0; i < options.max_startups; i++)
			if (startup_pipes[i] != -1 &&
			    FD_ISSET(startup_pipes[i], fdset)) {
				/*
				 * the read end of the pipe is ready
				 * if the child has closed the pipe
				 * after successful authentication
				 * or if the child has died
				 */
				close(startup_pipes[i]);
				startup_pipes[i] = -1;
				startups--;
			}
		for (i = 0; i < num_listen_socks; i++) {
			if (!FD_ISSET(listen_socks[i], fdset))
				continue;
			fromlen = sizeof(from);
			*newsock = accept(listen_socks[i],
			    (struct sockaddr *)&from, &fromlen);
			if (*newsock < 0) {
				if (errno != EINTR && errno != EWOULDBLOCK &&
				    errno != ECONNABORTED && errno != EAGAIN)
					error("accept: %.100s",
					    strerror(errno));
				if (errno == EMFILE || errno == ENFILE)
					usleep(100 * 1000);
				continue;
			}
			if (unset_nonblock(*newsock) == -1) {
				close(*newsock);
				continue;
			}
			if (drop_connection(startups) == 1) {
				debug("drop connection #%d", startups);
				close(*newsock);
				continue;
			}
			if (pipe(startup_p) == -1) {
				close(*newsock);
				continue;
			}

			if (rexec_flag && socketpair(AF_UNIX,
			    SOCK_STREAM, 0, config_s) == -1) {
				error("reexec socketpair: %s",
				    strerror(errno));
				close(*newsock);
				close(startup_p[0]);
				close(startup_p[1]);
				continue;
			}

			for (j = 0; j < options.max_startups; j++)
				if (startup_pipes[j] == -1) {
					startup_pipes[j] = startup_p[0];
					if (maxfd < startup_p[0])
						maxfd = startup_p[0];
					startups++;
					break;
				}

			/*
			 * Got connection.  Fork a child to handle it, unless
			 * we are in debugging mode.
			 */
			if (debug_flag) {
				/*
				 * In debugging mode.  Close the listening
				 * socket, and start processing the
				 * connection without forking.
				 */
				debug("Server will not fork when running in debugging mode.");
				close_listen_socks();
				*sock_in = *newsock;
				*sock_out = *newsock;
				close(startup_p[0]);
				close(startup_p[1]);
				startup_pipe = -1;
				pid = getpid();
				if (rexec_flag) {
					send_rexec_state(config_s[0],
					    &cfg);
					close(config_s[0]);
				}
				break;
			}

			/*
			 * Normal production daemon.  Fork, and have
			 * the child process the connection. The
			 * parent continues listening.
			 */
			platform_pre_fork();
			if ((pid = fork()) == 0) {
				/*
				 * Child.  Close the listening and
				 * max_startup sockets.  Start using
				 * the accepted socket. Reinitialize
				 * logging (since our pid has changed).
				 * We break out of the loop to handle
				 * the connection.
				 */
				platform_post_fork_child();
				startup_pipe = startup_p[1];
				close_startup_pipes();
				close_listen_socks();
				*sock_in = *newsock;
				*sock_out = *newsock;
				log_init(__progname,
				    options.log_level,
				    options.log_facility,
				    log_stderr);
				if (rexec_flag)
					close(config_s[0]);
				break;
			}

			/* Parent.  Stay in the loop. */
			platform_post_fork_parent(pid);
			if (pid < 0)
				error("fork: %.100s", strerror(errno));
			else
				debug("Forked child %ld.", (long)pid);

			close(startup_p[1]);

			if (rexec_flag) {
				send_rexec_state(config_s[0], &cfg);
				close(config_s[0]);
				close(config_s[1]);
			}

			/*
			 * Mark that the key has been used (it
			 * was "given" to the child).
			 */
			if ((options.protocol & SSH_PROTO_1) &&
			    key_used == 0) {
				/* Schedule server key regeneration alarm. */
				signal(SIGALRM, key_regeneration_alarm);
				alarm(options.key_regeneration_time);
				key_used = 1;
			}

			close(*newsock);

			/*
			 * Ensure that our random state differs
			 * from that of the child
			 */
			arc4random_stir();
			arc4random_buf(rnd, sizeof(rnd));
#ifdef WITH_OPENSSL
			RAND_seed(rnd, sizeof(rnd));
			if ((RAND_bytes((u_char *)rnd, 1)) != 1)
				fatal("%s: RAND_bytes failed", __func__);
#endif
			explicit_bzero(rnd, sizeof(rnd));
		}

		/* child process check (or debug mode) */
		if (num_listen_socks < 0)
			break;
	}
}


/*
 * Main program for the daemon.
 */
int
main(int ac, char **av)
{
	extern char *optarg;
	extern int optind;
	int r, opt, i, j, on = 1;
	int sock_in = -1, sock_out = -1, newsock = -1;
	const char *remote_ip;
	int remote_port;
	char *fp, *line, *laddr, *logfile = NULL;
	int config_s[2] = { -1 , -1 };
	u_int n;
	u_int64_t ibytes, obytes;
	mode_t new_umask;
	Key *key;
	Key *pubkey;
	int keytype;
	Authctxt *authctxt;
	struct connection_info *connection_info = get_connection_info(0, 0);

#ifdef HAVE_SECUREWARE
	(void)set_auth_parameters(ac, av);
#endif
	__progname = ssh_get_progname(av[0]);

	/* Save argv. Duplicate so setproctitle emulation doesn't clobber it */
	saved_argc = ac;
	rexec_argc = ac;
	saved_argv = xcalloc(ac + 1, sizeof(*saved_argv));
	for (i = 0; i < ac; i++)
		saved_argv[i] = xstrdup(av[i]);
	saved_argv[i] = NULL;

#ifndef HAVE_SETPROCTITLE
	/* Prepare for later setproctitle emulation */
	compat_init_setproctitle(ac, av);
	av = saved_argv;
#endif

	if (geteuid() == 0 && setgroups(0, NULL) == -1)
		debug("setgroups(): %.200s", strerror(errno));

	/* Ensure that fds 0, 1 and 2 are open or directed to /dev/null */
	sanitise_stdfd();

	/* Initialize configuration options to their default values. */
	initialize_server_options(&options);

	/* Parse command-line arguments. */
	while ((opt = getopt(ac, av,
	    "C:E:b:c:f:g:h:k:o:p:u:46DQRTdeiqrt")) != -1) {
		switch (opt) {
		case '4':
			options.address_family = AF_INET;
			break;
		case '6':
			options.address_family = AF_INET6;
			break;
		case 'f':
			config_file_name = optarg;
			break;
		case 'c':
			if (options.num_host_cert_files >= MAX_HOSTCERTS) {
				fprintf(stderr, "too many host certificates.\n");
				exit(1);
			}
			options.host_cert_files[options.num_host_cert_files++] =
			   derelativise_path(optarg);
			break;
		case 'd':
			if (debug_flag == 0) {
				debug_flag = 1;
				options.log_level = SYSLOG_LEVEL_DEBUG1;
			} else if (options.log_level < SYSLOG_LEVEL_DEBUG3)
				options.log_level++;
			break;
		case 'D':
			no_daemon_flag = 1;
			break;
		case 'E':
			logfile = xstrdup(optarg);
			/* FALLTHROUGH */
		case 'e':
			log_stderr = 1;
			break;
		case 'i':
			inetd_flag = 1;
			break;
		case 'r':
			rexec_flag = 0;
			break;
		case 'R':
			rexeced_flag = 1;
			inetd_flag = 1;
			break;
		case 'Q':
			/* ignored */
			break;
		case 'q':
			options.log_level = SYSLOG_LEVEL_QUIET;
			break;
		case 'b':
			options.server_key_bits = (int)strtonum(optarg, 256,
			    32768, NULL);
			break;
		case 'p':
			options.ports_from_cmdline = 1;
			if (options.num_ports >= MAX_PORTS) {
				fprintf(stderr, "too many ports.\n");
				exit(1);
			}
			options.ports[options.num_ports++] = a2port(optarg);
			if (options.ports[options.num_ports-1] <= 0) {
				fprintf(stderr, "Bad port number.\n");
				exit(1);
			}
			break;
		case 'g':
			if ((options.login_grace_time = convtime(optarg)) == -1) {
				fprintf(stderr, "Invalid login grace time.\n");
				exit(1);
			}
			break;
		case 'k':
			if ((options.key_regeneration_time = convtime(optarg)) == -1) {
				fprintf(stderr, "Invalid key regeneration interval.\n");
				exit(1);
			}
			break;
		case 'h':
			if (options.num_host_key_files >= MAX_HOSTKEYS) {
				fprintf(stderr, "too many host keys.\n");
				exit(1);
			}
			options.host_key_files[options.num_host_key_files++] = 
			   derelativise_path(optarg);
			break;
		case 't':
			test_flag = 1;
			break;
		case 'T':
			test_flag = 2;
			break;
		case 'C':
			if (parse_server_match_testspec(connection_info,
			    optarg) == -1)
				exit(1);
			break;
		case 'u':
			utmp_len = (u_int)strtonum(optarg, 0, HOST_NAME_MAX+1+1, NULL);
			if (utmp_len > HOST_NAME_MAX+1) {
				fprintf(stderr, "Invalid utmp length.\n");
				exit(1);
			}
			break;
		case 'o':
			line = xstrdup(optarg);
			if (process_server_config_line(&options, line,
			    "command-line", 0, NULL, NULL) != 0)
				exit(1);
			free(line);
			break;
		case '?':
		default:
			usage();
			break;
		}
	}
	if (rexeced_flag || inetd_flag)
		rexec_flag = 0;
	if (!test_flag && (rexec_flag && (av[0] == NULL || *av[0] != '/')))
		fatal("sshd re-exec requires execution with an absolute path");
	if (rexeced_flag)
		closefrom(REEXEC_MIN_FREE_FD);
	else
		closefrom(REEXEC_DEVCRYPTO_RESERVED_FD);

#ifdef WITH_OPENSSL
	OpenSSL_add_all_algorithms();
#endif

	/* If requested, redirect the logs to the specified logfile. */
	if (logfile != NULL) {
		log_redirect_stderr_to(logfile);
		free(logfile);
	}
	/*
	 * Force logging to stderr until we have loaded the private host
	 * key (unless started from inetd)
	 */
	log_init(__progname,
	    options.log_level == SYSLOG_LEVEL_NOT_SET ?
	    SYSLOG_LEVEL_INFO : options.log_level,
	    options.log_facility == SYSLOG_FACILITY_NOT_SET ?
	    SYSLOG_FACILITY_AUTH : options.log_facility,
	    log_stderr || !inetd_flag);

	/*
	 * Unset KRB5CCNAME, otherwise the user's session may inherit it from
	 * root's environment
	 */
	if (getenv("KRB5CCNAME") != NULL)
		(void) unsetenv("KRB5CCNAME");

#ifdef _UNICOS
	/* Cray can define user privs drop all privs now!
	 * Not needed on PRIV_SU systems!
	 */
	drop_cray_privs();
#endif

	sensitive_data.server_key = NULL;
	sensitive_data.ssh1_host_key = NULL;
	sensitive_data.have_ssh1_key = 0;
	sensitive_data.have_ssh2_key = 0;

	/*
	 * If we're doing an extended config test, make sure we have all of
	 * the parameters we need.  If we're not doing an extended test,
	 * do not silently ignore connection test params.
	 */
	if (test_flag >= 2 && server_match_spec_complete(connection_info) == 0)
		fatal("user, host and addr are all required when testing "
		   "Match configs");
	if (test_flag < 2 && server_match_spec_complete(connection_info) >= 0)
		fatal("Config test connection parameter (-C) provided without "
		   "test mode (-T)");

	/* Fetch our configuration */
	buffer_init(&cfg);
	if (rexeced_flag)
		recv_rexec_state(REEXEC_CONFIG_PASS_FD, &cfg);
	else if (strcasecmp(config_file_name, "none") != 0)
		load_server_config(config_file_name, &cfg);

	parse_server_config(&options, rexeced_flag ? "rexec" : config_file_name,
	    &cfg, NULL);

	seed_rng();

	/* Fill in default values for those options not explicitly set. */
	fill_default_server_options(&options);

	if (options.none_enabled == 1) {
		char *old_ciphers = options.ciphers;

		xasprintf(&options.ciphers, "%s,none", old_ciphers);
		free(old_ciphers);
	}

	/* challenge-response is implemented via keyboard interactive */
	if (options.challenge_response_authentication)
		options.kbd_interactive_authentication = 1;

	/* Check that options are sensible */
	if (options.authorized_keys_command_user == NULL &&
	    (options.authorized_keys_command != NULL &&
	    strcasecmp(options.authorized_keys_command, "none") != 0))
		fatal("AuthorizedKeysCommand set without "
		    "AuthorizedKeysCommandUser");
	if (options.authorized_principals_command_user == NULL &&
	    (options.authorized_principals_command != NULL &&
	    strcasecmp(options.authorized_principals_command, "none") != 0))
		fatal("AuthorizedPrincipalsCommand set without "
		    "AuthorizedPrincipalsCommandUser");

	/*
	 * Check whether there is any path through configured auth methods.
	 * Unfortunately it is not possible to verify this generally before
	 * daemonisation in the presence of Match block, but this catches
	 * and warns for trivial misconfigurations that could break login.
	 */
	if (options.num_auth_methods != 0) {
		if ((options.protocol & SSH_PROTO_1))
			fatal("AuthenticationMethods is not supported with "
			    "SSH protocol 1");
		for (n = 0; n < options.num_auth_methods; n++) {
			if (auth2_methods_valid(options.auth_methods[n],
			    1) == 0)
				break;
		}
		if (n >= options.num_auth_methods)
			fatal("AuthenticationMethods cannot be satisfied by "
			    "enabled authentication methods");
	}

	/* set default channel AF */
	channel_set_af(options.address_family);

	/* Check that there are no remaining arguments. */
	if (optind < ac) {
		fprintf(stderr, "Extra argument %s.\n", av[optind]);
		exit(1);
	}

#ifdef NERSC_MOD
	/* here we are setting the values for the server id which lives in nersc.c */
	getnameinfo(options.listen_addrs->ai_addr, options.listen_addrs->ai_addrlen,
		n_ntop, sizeof(n_ntop), n_port,sizeof(n_port),
		NI_NUMERICHOST|NI_NUMERICSERV); 

	/* To avoid linking issues, we just set a variable here based on the running configuration
	 *   not my favorite
	 */
	if ( options.audit_disabled )
		audit_disabled = 1;

#endif

	debug("sshd version %s, %s", SSH_VERSION,
#ifdef WITH_OPENSSL
	    SSLeay_version(SSLEAY_VERSION)
#else
	    "without OpenSSL"
#endif
	);

	/* Store privilege separation user for later use if required. */
	if ((privsep_pw = getpwnam(SSH_PRIVSEP_USER)) == NULL) {
		if (use_privsep || options.kerberos_authentication)
			fatal("Privilege separation user %s does not exist",
			    SSH_PRIVSEP_USER);
	} else {
		explicit_bzero(privsep_pw->pw_passwd,
		    strlen(privsep_pw->pw_passwd));
		privsep_pw = pwcopy(privsep_pw);
		free(privsep_pw->pw_passwd);
		privsep_pw->pw_passwd = xstrdup("*");
	}
	endpwent();

	/* load host keys */
	sensitive_data.host_keys = xcalloc(options.num_host_key_files,
	    sizeof(Key *));
	sensitive_data.host_pubkeys = xcalloc(options.num_host_key_files,
	    sizeof(Key *));

	if (options.host_key_agent) {
		if (strcmp(options.host_key_agent, SSH_AUTHSOCKET_ENV_NAME))
			setenv(SSH_AUTHSOCKET_ENV_NAME,
			    options.host_key_agent, 1);
		if ((r = ssh_get_authentication_socket(NULL)) == 0)
			have_agent = 1;
		else
			error("Could not connect to agent \"%s\": %s",
			    options.host_key_agent, ssh_err(r));
	}

	for (i = 0; i < options.num_host_key_files; i++) {
		if (options.host_key_files[i] == NULL)
			continue;
		key = key_load_private(options.host_key_files[i], "", NULL);
		pubkey = key_load_public(options.host_key_files[i], NULL);
		if (pubkey == NULL && key != NULL)
			pubkey = key_demote(key);
		sensitive_data.host_keys[i] = key;
		sensitive_data.host_pubkeys[i] = pubkey;

		if (key == NULL && pubkey != NULL && pubkey->type != KEY_RSA1 &&
		    have_agent) {
			debug("will rely on agent for hostkey %s",
			    options.host_key_files[i]);
			keytype = pubkey->type;
		} else if (key != NULL) {
			keytype = key->type;
		} else {
			error("Could not load host key: %s",
			    options.host_key_files[i]);
			sensitive_data.host_keys[i] = NULL;
			sensitive_data.host_pubkeys[i] = NULL;
			continue;
		}

		switch (keytype) {
		case KEY_RSA1:
			sensitive_data.ssh1_host_key = key;
			sensitive_data.have_ssh1_key = 1;
			break;
		case KEY_RSA:
		case KEY_DSA:
		case KEY_ECDSA:
		case KEY_ED25519:
			if (have_agent || key != NULL)
				sensitive_data.have_ssh2_key = 1;
			break;
		}
		if ((fp = sshkey_fingerprint(pubkey, options.fingerprint_hash,
		    SSH_FP_DEFAULT)) == NULL)
			fatal("sshkey_fingerprint failed");
		debug("%s host key #%d: %s %s",
		    key ? "private" : "agent", i, keytype == KEY_RSA1 ?
		    sshkey_type(pubkey) : sshkey_ssh_name(pubkey), fp);
		free(fp);
	}
	if ((options.protocol & SSH_PROTO_1) && !sensitive_data.have_ssh1_key) {
		logit("Disabling protocol version 1. Could not load host key");
		options.protocol &= ~SSH_PROTO_1;
	}
	if ((options.protocol & SSH_PROTO_2) && !sensitive_data.have_ssh2_key) {
		logit("Disabling protocol version 2. Could not load host key");
		options.protocol &= ~SSH_PROTO_2;
	}
	if (!(options.protocol & (SSH_PROTO_1|SSH_PROTO_2))) {
		logit("sshd: no hostkeys available -- exiting.");
		exit(1);
	}

	/*
	 * Load certificates. They are stored in an array at identical
	 * indices to the public keys that they relate to.
	 */
	sensitive_data.host_certificates = xcalloc(options.num_host_key_files,
	    sizeof(Key *));
	for (i = 0; i < options.num_host_key_files; i++)
		sensitive_data.host_certificates[i] = NULL;

	for (i = 0; i < options.num_host_cert_files; i++) {
		if (options.host_cert_files[i] == NULL)
			continue;
		key = key_load_public(options.host_cert_files[i], NULL);
		if (key == NULL) {
			error("Could not load host certificate: %s",
			    options.host_cert_files[i]);
			continue;
		}
		if (!key_is_cert(key)) {
			error("Certificate file is not a certificate: %s",
			    options.host_cert_files[i]);
			key_free(key);
			continue;
		}
		/* Find matching private key */
		for (j = 0; j < options.num_host_key_files; j++) {
			if (key_equal_public(key,
			    sensitive_data.host_keys[j])) {
				sensitive_data.host_certificates[j] = key;
				break;
			}
		}
		if (j >= options.num_host_key_files) {
			error("No matching private key for certificate: %s",
			    options.host_cert_files[i]);
			key_free(key);
			continue;
		}
		sensitive_data.host_certificates[j] = key;
		debug("host certificate: #%d type %d %s", j, key->type,
		    key_type(key));
	}

#ifdef WITH_SSH1
	/* Check certain values for sanity. */
	if (options.protocol & SSH_PROTO_1) {
		if (options.server_key_bits < SSH_RSA_MINIMUM_MODULUS_SIZE ||
		    options.server_key_bits > OPENSSL_RSA_MAX_MODULUS_BITS) {
			fprintf(stderr, "Bad server key size.\n");
			exit(1);
		}
		/*
		 * Check that server and host key lengths differ sufficiently. This
		 * is necessary to make double encryption work with rsaref. Oh, I
		 * hate software patents. I dont know if this can go? Niels
		 */
		if (options.server_key_bits >
		    BN_num_bits(sensitive_data.ssh1_host_key->rsa->n) -
		    SSH_KEY_BITS_RESERVED && options.server_key_bits <
		    BN_num_bits(sensitive_data.ssh1_host_key->rsa->n) +
		    SSH_KEY_BITS_RESERVED) {
			options.server_key_bits =
			    BN_num_bits(sensitive_data.ssh1_host_key->rsa->n) +
			    SSH_KEY_BITS_RESERVED;
			debug("Forcing server key to %d bits to make it differ from host key.",
			    options.server_key_bits);
		}
	}
#endif

	if (use_privsep) {
		struct stat st;

		if ((stat(_PATH_PRIVSEP_CHROOT_DIR, &st) == -1) ||
		    (S_ISDIR(st.st_mode) == 0))
			fatal("Missing privilege separation directory: %s",
			    _PATH_PRIVSEP_CHROOT_DIR);

#ifdef HAVE_CYGWIN
		if (check_ntsec(_PATH_PRIVSEP_CHROOT_DIR) &&
		    (st.st_uid != getuid () ||
		    (st.st_mode & (S_IWGRP|S_IWOTH)) != 0))
#else
		if (st.st_uid != 0 || (st.st_mode & (S_IWGRP|S_IWOTH)) != 0)
#endif
			fatal("%s must be owned by root and not group or "
			    "world-writable.", _PATH_PRIVSEP_CHROOT_DIR);
	}

	if (test_flag > 1) {
		if (server_match_spec_complete(connection_info) == 1)
			parse_server_match_config(&options, connection_info);
		dump_config(&options);
	}

	/* Configuration looks good, so exit if in test mode. */
	if (test_flag)
		exit(0);

	/*
	 * Clear out any supplemental groups we may have inherited.  This
	 * prevents inadvertent creation of files with bad modes (in the
	 * portable version at least, it's certainly possible for PAM
	 * to create a file, and we can't control the code in every
	 * module which might be used).
	 */
	if (setgroups(0, NULL) < 0)
		debug("setgroups() failed: %.200s", strerror(errno));

	if (rexec_flag) {
		rexec_argv = xcalloc(rexec_argc + 2, sizeof(char *));
		for (i = 0; i < rexec_argc; i++) {
			debug("rexec_argv[%d]='%s'", i, saved_argv[i]);
			rexec_argv[i] = saved_argv[i];
		}
		rexec_argv[rexec_argc] = "-R";
		rexec_argv[rexec_argc + 1] = NULL;
	}

	/* Ensure that umask disallows at least group and world write */
	new_umask = umask(0077) | 0022;
	(void) umask(new_umask);

	/* Initialize the log (it is reinitialized below in case we forked). */
	if (debug_flag && (!inetd_flag || rexeced_flag))
		log_stderr = 1;
	log_init(__progname, options.log_level, options.log_facility, log_stderr);

	/*
	 * If not in debugging mode, and not started from inetd, disconnect
	 * from the controlling terminal, and fork.  The original process
	 * exits.
	 */
	if (!(debug_flag || inetd_flag || no_daemon_flag)) {
#ifdef TIOCNOTTY
		int fd;
#endif /* TIOCNOTTY */
		if (daemon(0, 0) < 0)
			fatal("daemon() failed: %.200s", strerror(errno));

		/* Disconnect from the controlling tty. */
#ifdef TIOCNOTTY
		fd = open(_PATH_TTY, O_RDWR | O_NOCTTY);
		if (fd >= 0) {
			(void) ioctl(fd, TIOCNOTTY, NULL);
			close(fd);
		}
#endif /* TIOCNOTTY */
	}
	/* Reinitialize the log (because of the fork above). */
	log_init(__progname, options.log_level, options.log_facility, log_stderr);

	/* Chdir to the root directory so that the current disk can be
	   unmounted if desired. */
	if (chdir("/") == -1)
		error("chdir(\"/\"): %s", strerror(errno));

	/* ignore SIGPIPE */
	signal(SIGPIPE, SIG_IGN);

	/* Get a connection, either from inetd or a listening TCP socket */
	if (inetd_flag) {
		server_accept_inetd(&sock_in, &sock_out);
	} else {
		platform_pre_listen();
		server_listen();

		if (options.protocol & SSH_PROTO_1)
			generate_ephemeral_server_key();

		signal(SIGHUP, sighup_handler);
		signal(SIGCHLD, main_sigchld_handler);
		signal(SIGTERM, sigterm_handler);
		signal(SIGQUIT, sigterm_handler);

		/*
		 * Write out the pid file after the sigterm handler
		 * is setup and the listen sockets are bound
		 */
		if (options.pid_file != NULL && !debug_flag) {
			FILE *f = fopen(options.pid_file, "w");

			if (f == NULL) {
				error("Couldn't create pid file \"%s\": %s",
				    options.pid_file, strerror(errno));
			} else {
				fprintf(f, "%ld\n", (long) getpid());
				fclose(f);
			}
		}

		/* Accept a connection and return in a forked child */
		server_accept_loop(&sock_in, &sock_out,
		    &newsock, config_s);
	}

	/* This is the child processing a new connection. */
	setproctitle("%s", "[accepted]");

	/*
	 * Create a new session and process group since the 4.4BSD
	 * setlogin() affects the entire process group.  We don't
	 * want the child to be able to affect the parent.
	 */
#if !defined(SSHD_ACQUIRES_CTTY)
	/*
	 * If setsid is called, on some platforms sshd will later acquire a
	 * controlling terminal which will result in "could not set
	 * controlling tty" errors.
	 */
	if (!debug_flag && !inetd_flag && setsid() < 0)
		error("setsid: %.100s", strerror(errno));
#endif

	if (rexec_flag) {
		int fd;

		debug("rexec start in %d out %d newsock %d pipe %d sock %d",
		    sock_in, sock_out, newsock, startup_pipe, config_s[0]);
		dup2(newsock, STDIN_FILENO);
		dup2(STDIN_FILENO, STDOUT_FILENO);
		if (startup_pipe == -1)
			close(REEXEC_STARTUP_PIPE_FD);
		else if (startup_pipe != REEXEC_STARTUP_PIPE_FD) {
			dup2(startup_pipe, REEXEC_STARTUP_PIPE_FD);
			close(startup_pipe);
			startup_pipe = REEXEC_STARTUP_PIPE_FD;
		}

		dup2(config_s[1], REEXEC_CONFIG_PASS_FD);
		close(config_s[1]);

		execv(rexec_argv[0], rexec_argv);

		/* Reexec has failed, fall back and continue */
		error("rexec of %s failed: %s", rexec_argv[0], strerror(errno));
		recv_rexec_state(REEXEC_CONFIG_PASS_FD, NULL);
		log_init(__progname, options.log_level,
		    options.log_facility, log_stderr);

		/* Clean up fds */
		close(REEXEC_CONFIG_PASS_FD);
		newsock = sock_out = sock_in = dup(STDIN_FILENO);
		if ((fd = open(_PATH_DEVNULL, O_RDWR, 0)) != -1) {
			dup2(fd, STDIN_FILENO);
			dup2(fd, STDOUT_FILENO);
			if (fd > STDERR_FILENO)
				close(fd);
		}
		debug("rexec cleanup in %d out %d newsock %d pipe %d sock %d",
		    sock_in, sock_out, newsock, startup_pipe, config_s[0]);
	}

	/* Executed child processes don't need these. */
	fcntl(sock_out, F_SETFD, FD_CLOEXEC);
	fcntl(sock_in, F_SETFD, FD_CLOEXEC);

	/*
	 * Disable the key regeneration alarm.  We will not regenerate the
	 * key since we are no longer in a position to give it to anyone. We
	 * will not restart on SIGHUP since it no longer makes sense.
	 */
	alarm(0);
	signal(SIGALRM, SIG_DFL);
	signal(SIGHUP, SIG_DFL);
	signal(SIGTERM, SIG_DFL);
	signal(SIGQUIT, SIG_DFL);
	signal(SIGCHLD, SIG_DFL);
	signal(SIGINT, SIG_DFL);

	/*
	 * Register our connection.  This turns encryption off because we do
	 * not have a key.
	 */
	packet_set_connection(sock_in, sock_out);
	packet_set_server();

	/* Set SO_KEEPALIVE if requested. */
	if (options.tcp_keep_alive && packet_connection_is_on_socket() &&
	    setsockopt(sock_in, SOL_SOCKET, SO_KEEPALIVE, &on, sizeof(on)) < 0)
		error("setsockopt SO_KEEPALIVE: %.100s", strerror(errno));

	if ((remote_port = get_remote_port()) < 0) {
		debug("get_remote_port failed");
		cleanup_exit(255);
	}

	/*
	 * We use get_canonical_hostname with usedns = 0 instead of
	 * get_remote_ipaddr here so IP options will be checked.
	 */
	(void) get_canonical_hostname(0);
	/*
	 * The rest of the code depends on the fact that
	 * get_remote_ipaddr() caches the remote ip, even if
	 * the socket goes away.
	 */
	remote_ip = get_remote_ipaddr();

#ifdef NERSC_MOD

	/* here we were setting client_session_id to the current pid
	 *  but will now use a positive random number 
	 *  to use as a tracking id for the remainder of the
	 *  session.  c_s_i is defined in nersc.c
	 */
	client_session_id = abs(arc4random() );

	char* t1buf = encode_string(interface_list, strlen(interface_list));

	s_audit("sshd_connection_start_3", "count=%i uristring=%s addr=%s port=%i/tcp addr=%s port=%s/tcp count=%ld", 
		client_session_id, interface_list, remote_ip, remote_port, n_ntop, n_port);

	free(t1buf);
#endif

#ifdef SSH_AUDIT_EVENTS
	audit_connection_from(remote_ip, remote_port);
#endif

	/* Log the connection. */
	laddr = get_local_ipaddr(sock_in);
	verbose("Connection from %s port %d on %s port %d",
	    remote_ip, remote_port, laddr,  get_local_port());
	free(laddr);

	/* set the HPN options for the child */
	channel_set_hpn(options.hpn_disabled, options.hpn_buffer_size);

	/*
	 * We don't want to listen forever unless the other side
	 * successfully authenticates itself.  So we set up an alarm which is
	 * cleared after successful authentication.  A limit of zero
	 * indicates no limit. Note that we don't set the alarm in debugging
	 * mode; it is just annoying to have the server exit just when you
	 * are about to discover the bug.
	 */
	signal(SIGALRM, grace_alarm_handler);
	if (!debug_flag)
		alarm(options.login_grace_time);

	sshd_exchange_identification(sock_in, sock_out);

	/* In inetd mode, generate ephemeral key only for proto 1 connections */
	if (!compat20 && inetd_flag && sensitive_data.server_key == NULL)
		generate_ephemeral_server_key();

	packet_set_nonblocking();

	/* allocate authentication context */
	authctxt = xcalloc(1, sizeof(*authctxt));

	authctxt->loginmsg = &loginmsg;

	/* XXX global for cleanup, access from other modules */
	the_authctxt = authctxt;

	/* prepare buffer to collect messages to display to user after login */
	buffer_init(&loginmsg);
	auth_debug_reset();

	if (use_privsep) {
		if (privsep_preauth(authctxt) == 1)
			goto authenticated;
	} else if (compat20 && have_agent) {
		if ((r = ssh_get_authentication_socket(&auth_sock)) != 0) {
			error("Unable to get agent socket: %s", ssh_err(r));
			have_agent = 0;
		}
	}

	/* perform the key exchange */
	/* authenticate user and start session */
	if (compat20) {
		do_ssh2_kex();
		do_authentication2(authctxt);
	} else {
#ifdef WITH_SSH1
		do_ssh1_kex();
		do_authentication(authctxt);
#else
		fatal("ssh1 not supported");
#endif
	}
	/*
	 * If we use privilege separation, the unprivileged child transfers
	 * the current keystate and exits
	 */
	if (use_privsep) {
		mm_send_keystate(pmonitor);
		exit(0);
	}

 authenticated:
	/*
	 * Cancel the alarm we set to limit the time taken for
	 * authentication.
	 */
	alarm(0);
	signal(SIGALRM, SIG_DFL);
	authctxt->authenticated = 1;
	if (startup_pipe != -1) {
		close(startup_pipe);
		startup_pipe = -1;
	}

#ifdef SSH_AUDIT_EVENTS
	audit_event(SSH_AUTH_SUCCESS);
#endif

#ifdef GSSAPI
	if (options.gss_authentication) {
		temporarily_use_uid(authctxt->pw);
		ssh_gssapi_storecreds();
		restore_uid();
	}
#endif
#ifdef USE_PAM
	if (options.use_pam) {
		do_pam_setcred(1);
		do_pam_session();
	}
#endif

	/*
	 * In privilege separation, we fork another child and prepare
	 * file descriptor passing.
	 */
	if (use_privsep) {
		privsep_postauth(authctxt);
		/* the monitor process [priv] will not return */
		if (!compat20)
			destroy_sensitive_data();
	}

	packet_set_timeout(options.client_alive_interval,
	    options.client_alive_count_max);

	/* Try to send all our hostkeys to the client */
	if (compat20)
		notify_hostkeys(active_state);

	/* Start session. */

#ifdef WITH_OPENSSL
	/* if we are using aes-ctr there can be issues in either a fork or sandbox
	 * so the initial aes-ctr is defined to point ot the original single process
	 * evp. After authentication we'll be past the fork and the sandboxed privsep
	 * so we repoint the define to the multithreaded evp. To start the threads we
	 * then force a rekey
	 */
	struct sshcipher_ctx *ccsend = ssh_packet_get_send_context(active_state);

	/* only rekey if necessary. If we don't do this gcm mode cipher breaks */
	if (strstr(cipher_return_name(ccsend->cipher), "ctr")) {
		debug("Single to Multithreaded CTR cipher swap - server request");
		cipher_reset_multithreaded();
		packet_request_rekeying();
	}
#endif

	do_authenticated(authctxt);

#ifdef NERSC_MOD
	s_audit("sshd_connection_end_3", "count=%i addr=%s port=%i/tcp addr=%s port=%s/tcp",
		 client_session_id, remote_ip, remote_port, n_ntop, n_port);
#endif
	/* The connection has been terminated. */
	packet_get_bytes(&ibytes, &obytes);
	verbose("Transferred: sent %llu, received %llu bytes",
	    (unsigned long long)obytes, (unsigned long long)ibytes);

	verbose("Closing connection to %.500s port %d", remote_ip, remote_port);

#ifdef USE_PAM
	if (options.use_pam)
		finish_pam();
#endif /* USE_PAM */

#ifdef SSH_AUDIT_EVENTS
	PRIVSEP(audit_event(SSH_CONNECTION_CLOSE));
#endif

	packet_close();

	if (use_privsep)
		mm_terminate();

	exit(0);
}

#ifdef WITH_SSH1
/*
 * Decrypt session_key_int using our private server key and private host key
 * (key with larger modulus first).
 */
int
ssh1_session_key(BIGNUM *session_key_int)
{
	int rsafail = 0;

	if (BN_cmp(sensitive_data.server_key->rsa->n,
	    sensitive_data.ssh1_host_key->rsa->n) > 0) {
		/* Server key has bigger modulus. */
		if (BN_num_bits(sensitive_data.server_key->rsa->n) <
		    BN_num_bits(sensitive_data.ssh1_host_key->rsa->n) +
		    SSH_KEY_BITS_RESERVED) {
			fatal("do_connection: %s: "
			    "server_key %d < host_key %d + SSH_KEY_BITS_RESERVED %d",
			    get_remote_ipaddr(),
			    BN_num_bits(sensitive_data.server_key->rsa->n),
			    BN_num_bits(sensitive_data.ssh1_host_key->rsa->n),
			    SSH_KEY_BITS_RESERVED);
		}
		if (rsa_private_decrypt(session_key_int, session_key_int,
		    sensitive_data.server_key->rsa) != 0)
			rsafail++;
		if (rsa_private_decrypt(session_key_int, session_key_int,
		    sensitive_data.ssh1_host_key->rsa) != 0)
			rsafail++;
	} else {
		/* Host key has bigger modulus (or they are equal). */
		if (BN_num_bits(sensitive_data.ssh1_host_key->rsa->n) <
		    BN_num_bits(sensitive_data.server_key->rsa->n) +
		    SSH_KEY_BITS_RESERVED) {
			fatal("do_connection: %s: "
			    "host_key %d < server_key %d + SSH_KEY_BITS_RESERVED %d",
			    get_remote_ipaddr(),
			    BN_num_bits(sensitive_data.ssh1_host_key->rsa->n),
			    BN_num_bits(sensitive_data.server_key->rsa->n),
			    SSH_KEY_BITS_RESERVED);
		}
		if (rsa_private_decrypt(session_key_int, session_key_int,
		    sensitive_data.ssh1_host_key->rsa) != 0)
			rsafail++;
		if (rsa_private_decrypt(session_key_int, session_key_int,
		    sensitive_data.server_key->rsa) != 0)
			rsafail++;
	}
	return (rsafail);
}

/*
 * SSH1 key exchange
 */
static void
do_ssh1_kex(void)
{
	int i, len;
	int rsafail = 0;
	BIGNUM *session_key_int, *fake_key_int, *real_key_int;
	u_char session_key[SSH_SESSION_KEY_LENGTH];
	u_char fake_key_bytes[4096 / 8];
	size_t fake_key_len;
	u_char cookie[8];
	u_int cipher_type, auth_mask, protocol_flags;

	/*
	 * Generate check bytes that the client must send back in the user
	 * packet in order for it to be accepted; this is used to defy ip
	 * spoofing attacks.  Note that this only works against somebody
	 * doing IP spoofing from a remote machine; any machine on the local
	 * network can still see outgoing packets and catch the random
	 * cookie.  This only affects rhosts authentication, and this is one
	 * of the reasons why it is inherently insecure.
	 */
	arc4random_buf(cookie, sizeof(cookie));

	/*
	 * Send our public key.  We include in the packet 64 bits of random
	 * data that must be matched in the reply in order to prevent IP
	 * spoofing.
	 */
	packet_start(SSH_SMSG_PUBLIC_KEY);
	for (i = 0; i < 8; i++)
		packet_put_char(cookie[i]);

	/* Store our public server RSA key. */
	packet_put_int(BN_num_bits(sensitive_data.server_key->rsa->n));
	packet_put_bignum(sensitive_data.server_key->rsa->e);
	packet_put_bignum(sensitive_data.server_key->rsa->n);

	/* Store our public host RSA key. */
	packet_put_int(BN_num_bits(sensitive_data.ssh1_host_key->rsa->n));
	packet_put_bignum(sensitive_data.ssh1_host_key->rsa->e);
	packet_put_bignum(sensitive_data.ssh1_host_key->rsa->n);

	/* Put protocol flags. */
	packet_put_int(SSH_PROTOFLAG_HOST_IN_FWD_OPEN);

	/* Declare which ciphers we support. */
	packet_put_int(cipher_mask_ssh1(0));

	/* Declare supported authentication types. */
	auth_mask = 0;
	if (options.rhosts_rsa_authentication)
		auth_mask |= 1 << SSH_AUTH_RHOSTS_RSA;
	if (options.rsa_authentication)
		auth_mask |= 1 << SSH_AUTH_RSA;
	if (options.challenge_response_authentication == 1)
		auth_mask |= 1 << SSH_AUTH_TIS;
	if (options.password_authentication)
		auth_mask |= 1 << SSH_AUTH_PASSWORD;
	packet_put_int(auth_mask);

	/* Send the packet and wait for it to be sent. */
	packet_send();
	packet_write_wait();

	debug("Sent %d bit server key and %d bit host key.",
	    BN_num_bits(sensitive_data.server_key->rsa->n),
	    BN_num_bits(sensitive_data.ssh1_host_key->rsa->n));

	/* Read clients reply (cipher type and session key). */
	packet_read_expect(SSH_CMSG_SESSION_KEY);

	/* Get cipher type and check whether we accept this. */
	cipher_type = packet_get_char();

	if (!(cipher_mask_ssh1(0) & (1 << cipher_type)))
		packet_disconnect("Warning: client selects unsupported cipher.");

	/* Get check bytes from the packet.  These must match those we
	   sent earlier with the public key packet. */
	for (i = 0; i < 8; i++)
		if (cookie[i] != packet_get_char())
			packet_disconnect("IP Spoofing check bytes do not match.");

	debug("Encryption type: %.200s", cipher_name(cipher_type));

	/* Get the encrypted integer. */
	if ((real_key_int = BN_new()) == NULL)
		fatal("do_ssh1_kex: BN_new failed");
	packet_get_bignum(real_key_int);

	protocol_flags = packet_get_int();
	packet_set_protocol_flags(protocol_flags);
	packet_check_eom();

	/* Setup a fake key in case RSA decryption fails */
	if ((fake_key_int = BN_new()) == NULL)
		fatal("do_ssh1_kex: BN_new failed");
	fake_key_len = BN_num_bytes(real_key_int);
	if (fake_key_len > sizeof(fake_key_bytes))
		fake_key_len = sizeof(fake_key_bytes);
	arc4random_buf(fake_key_bytes, fake_key_len);
	if (BN_bin2bn(fake_key_bytes, fake_key_len, fake_key_int) == NULL)
		fatal("do_ssh1_kex: BN_bin2bn failed");

	/* Decrypt real_key_int using host/server keys */
	rsafail = PRIVSEP(ssh1_session_key(real_key_int));
	/* If decryption failed, use the fake key. Else, the real key. */
	if (rsafail)
		session_key_int = fake_key_int;
	else
		session_key_int = real_key_int;

	/*
	 * Extract session key from the decrypted integer.  The key is in the
	 * least significant 256 bits of the integer; the first byte of the
	 * key is in the highest bits.
	 */
	(void) BN_mask_bits(session_key_int, sizeof(session_key) * 8);
	len = BN_num_bytes(session_key_int);
	if (len < 0 || (u_int)len > sizeof(session_key)) {
		error("do_ssh1_kex: bad session key len from %s: "
		    "session_key_int %d > sizeof(session_key) %lu",
		    get_remote_ipaddr(), len, (u_long)sizeof(session_key));
		rsafail++;
	} else {
		explicit_bzero(session_key, sizeof(session_key));
		BN_bn2bin(session_key_int,
		    session_key + sizeof(session_key) - len);

		derive_ssh1_session_id(
		    sensitive_data.ssh1_host_key->rsa->n,
		    sensitive_data.server_key->rsa->n,
		    cookie, session_id);
		/*
		 * Xor the first 16 bytes of the session key with the
		 * session id.
		 */
		for (i = 0; i < 16; i++)
			session_key[i] ^= session_id[i];
	}

	/* Destroy the private and public keys. No longer. */
	destroy_sensitive_data();

	if (use_privsep)
		mm_ssh1_session_id(session_id);

	/* Destroy the decrypted integer.  It is no longer needed. */
	BN_clear_free(real_key_int);
	BN_clear_free(fake_key_int);

	/* Set the session key.  From this on all communications will be encrypted. */
	packet_set_encryption_key(session_key, SSH_SESSION_KEY_LENGTH, cipher_type);

	/* Destroy our copy of the session key.  It is no longer needed. */
	explicit_bzero(session_key, sizeof(session_key));

	debug("Received session key; encryption turned on.");

	/* Send an acknowledgment packet.  Note that this packet is sent encrypted. */
	packet_start(SSH_SMSG_SUCCESS);
	packet_send();
	packet_write_wait();
}
#endif

int
sshd_hostkey_sign(Key *privkey, Key *pubkey, u_char **signature, size_t *slen,
    const u_char *data, size_t dlen, u_int flag)
{
	int r;
	u_int xxx_slen, xxx_dlen = dlen;

	if (privkey) {
		if (PRIVSEP(key_sign(privkey, signature, &xxx_slen, data, xxx_dlen) < 0))
			fatal("%s: key_sign failed", __func__);
		if (slen)
			*slen = xxx_slen;
	} else if (use_privsep) {
		if (mm_key_sign(pubkey, signature, &xxx_slen, data, xxx_dlen) < 0)
			fatal("%s: pubkey_sign failed", __func__);
		if (slen)
			*slen = xxx_slen;
	} else {
		if ((r = ssh_agent_sign(auth_sock, pubkey, signature, slen,
		    data, dlen, datafellows)) != 0)
			fatal("%s: ssh_agent_sign failed: %s",
			    __func__, ssh_err(r));
	}
	return 0;
}

/* SSH2 key exchange */
static void
do_ssh2_kex(void)
{
	char *myproposal[PROPOSAL_MAX] = { KEX_SERVER };
	struct kex *kex;
	int r;

<<<<<<< HEAD
        if (options.none_enabled == 1)
                debug ("WARNING: None cipher enabled"); 

	myproposal[PROPOSAL_KEX_ALGS] = compat_kex_proposal(
            options.kex_algorithms);
=======
	if (options.none_enabled == 1)
		debug("WARNING: None cipher enabled");

	myproposal[PROPOSAL_KEX_ALGS] = compat_kex_proposal(
	    options.kex_algorithms);
>>>>>>> 9b30925f
	myproposal[PROPOSAL_ENC_ALGS_CTOS] = compat_cipher_proposal(
	    options.ciphers);
	myproposal[PROPOSAL_ENC_ALGS_STOC] = compat_cipher_proposal(
	    options.ciphers);
<<<<<<< HEAD
        myproposal[PROPOSAL_MAC_ALGS_CTOS] =
            myproposal[PROPOSAL_MAC_ALGS_STOC] = options.macs;
=======
	myproposal[PROPOSAL_MAC_ALGS_CTOS] =
	    myproposal[PROPOSAL_MAC_ALGS_STOC] = options.macs;
>>>>>>> 9b30925f

	if (options.compression == COMP_NONE) {
		myproposal[PROPOSAL_COMP_ALGS_CTOS] =
		myproposal[PROPOSAL_COMP_ALGS_STOC] = "none";
	} else if (options.compression == COMP_DELAYED) {
		myproposal[PROPOSAL_COMP_ALGS_CTOS] =
		myproposal[PROPOSAL_COMP_ALGS_STOC] = "none,zlib@openssh.com";
	}

	if (options.rekey_limit || options.rekey_interval)
		packet_set_rekey_limits((u_int32_t)options.rekey_limit,
		    (time_t)options.rekey_interval);

	myproposal[PROPOSAL_SERVER_HOST_KEY_ALGS] = compat_pkalg_proposal(
	    list_hostkey_types());

	/* start key exchange */
	if ((r = kex_setup(active_state, myproposal)) != 0)
		fatal("kex_setup: %s", ssh_err(r));
	kex = active_state->kex;
#ifdef WITH_OPENSSL
	kex->kex[KEX_DH_GRP1_SHA1] = kexdh_server;
	kex->kex[KEX_DH_GRP14_SHA1] = kexdh_server;
	kex->kex[KEX_DH_GEX_SHA1] = kexgex_server;
	kex->kex[KEX_DH_GEX_SHA256] = kexgex_server;
# ifdef OPENSSL_HAS_ECC
	kex->kex[KEX_ECDH_SHA2] = kexecdh_server;
# endif
#endif
	kex->kex[KEX_C25519_SHA256] = kexc25519_server;
	kex->server = 1;
	kex->client_version_string=client_version_string;
	kex->server_version_string=server_version_string;
	kex->load_host_public_key=&get_hostkey_public_by_type;
	kex->load_host_private_key=&get_hostkey_private_by_type;
	kex->host_key_index=&get_hostkey_index;
	kex->sign = sshd_hostkey_sign;

	dispatch_run(DISPATCH_BLOCK, &kex->done, active_state);

	session_id2 = kex->session_id;
	session_id2_len = kex->session_id_len;

#ifdef DEBUG_KEXDH
	/* send 1st encrypted/maced/compressed message */
	packet_start(SSH2_MSG_IGNORE);
	packet_put_cstring("markus");
	packet_send();
	packet_write_wait();
#endif
	debug("KEX done");
}

/* server specific fatal cleanup */
void
cleanup_exit(int i)
{
	if (the_authctxt) {
		do_cleanup(the_authctxt);
		if (use_privsep && privsep_is_preauth &&
		    pmonitor != NULL && pmonitor->m_pid > 1) {
			debug("Killing privsep child %d", pmonitor->m_pid);
			if (kill(pmonitor->m_pid, SIGKILL) != 0 &&
			    errno != ESRCH)
				error("%s: kill(%d): %s", __func__,
				    pmonitor->m_pid, strerror(errno));
		}
	}
#ifdef SSH_AUDIT_EVENTS
	/* done after do_cleanup so it can cancel the PAM auth 'thread' */
	if (!use_privsep || mm_is_monitor())
		audit_event(SSH_CONNECTION_ABANDON);
#endif
	_exit(i);
}<|MERGE_RESOLUTION|>--- conflicted
+++ resolved
@@ -2687,30 +2687,17 @@
 	struct kex *kex;
 	int r;
 
-<<<<<<< HEAD
         if (options.none_enabled == 1)
                 debug ("WARNING: None cipher enabled"); 
 
 	myproposal[PROPOSAL_KEX_ALGS] = compat_kex_proposal(
             options.kex_algorithms);
-=======
-	if (options.none_enabled == 1)
-		debug("WARNING: None cipher enabled");
-
-	myproposal[PROPOSAL_KEX_ALGS] = compat_kex_proposal(
-	    options.kex_algorithms);
->>>>>>> 9b30925f
 	myproposal[PROPOSAL_ENC_ALGS_CTOS] = compat_cipher_proposal(
 	    options.ciphers);
 	myproposal[PROPOSAL_ENC_ALGS_STOC] = compat_cipher_proposal(
 	    options.ciphers);
-<<<<<<< HEAD
-        myproposal[PROPOSAL_MAC_ALGS_CTOS] =
-            myproposal[PROPOSAL_MAC_ALGS_STOC] = options.macs;
-=======
 	myproposal[PROPOSAL_MAC_ALGS_CTOS] =
 	    myproposal[PROPOSAL_MAC_ALGS_STOC] = options.macs;
->>>>>>> 9b30925f
 
 	if (options.compression == COMP_NONE) {
 		myproposal[PROPOSAL_COMP_ALGS_CTOS] =
