--- conflicted
+++ resolved
@@ -231,11 +231,6 @@
 	}
 	if (cp == NULL || *cp == '\0')
 		fatal("No supported key exchange algorithms found");
-<<<<<<< HEAD
 	debug2_f("compat KEX proposal: %s", cp);
 	return cp;
-}
-=======
-	return p;
-}
->>>>>>> 4f8bd760
+}