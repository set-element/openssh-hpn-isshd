--- conflicted
+++ resolved
@@ -554,13 +554,8 @@
 	debug("Tunnel forwarding using interface %s", ifname);
 
 	c = channel_new(ssh, "tun", SSH_CHANNEL_OPEN, sock, sock, -1,
-<<<<<<< HEAD
-	    options.hpn_disabled ? CHAN_TCP_WINDOW_DEFAULT : options.hpn_buffer_size,
-	    CHAN_TCP_PACKET_DEFAULT, 0, "tun", 1);
-=======
-			options.hpn_disabled ? CHAN_TCP_WINDOW_DEFAULT : options.hpn_buffer_size,                   
+			options.hpn_disabled ? CHAN_TCP_WINDOW_DEFAULT : options.hpn_buffer_size,
 			CHAN_TCP_PACKET_DEFAULT, 0, "tun", 1);
->>>>>>> 6bb92b0d
 	c->datagram = 1;
 #if defined(SSH_TUN_FILTER)
 	if (mode == SSH_TUNMODE_POINTOPOINT)
@@ -609,11 +604,7 @@
 	c = channel_new(ssh, "session", SSH_CHANNEL_LARVAL,
 	    -1, -1, -1, /*window size*/0, CHAN_SES_PACKET_DEFAULT,
 	    0, "server-session", 1);
-<<<<<<< HEAD
-	if (options.tcp_rcv_buf_poll && !options.hpn_disabled)
-=======
 	if ((options.tcp_rcv_buf_poll) && (!options.hpn_disabled))
->>>>>>> 6bb92b0d
 		c->dynamic_window = 1;
 	if (session_open(the_authctxt, c->self) != 1) {
 		debug("session open failed, free channel %d", c->self);
