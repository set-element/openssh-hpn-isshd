/* $OpenBSD: serverloop.c,v 1.182 2016/02/08 10:57:07 djm Exp $ */
/*
 * Author: Tatu Ylonen <ylo@cs.hut.fi>
 * Copyright (c) 1995 Tatu Ylonen <ylo@cs.hut.fi>, Espoo, Finland
 *                    All rights reserved
 * Server main loop for handling the interactive session.
 *
 * As far as I am concerned, the code I have written for this software
 * can be used freely for any purpose.  Any derived versions of this
 * software must be clearly marked as such, and if the derived work is
 * incompatible with the protocol description in the RFC file, it must be
 * called by a name other than "ssh" or "Secure Shell".
 *
 * SSH2 support by Markus Friedl.
 * Copyright (c) 2000, 2001 Markus Friedl.  All rights reserved.
 *
 * Redistribution and use in source and binary forms, with or without
 * modification, are permitted provided that the following conditions
 * are met:
 * 1. Redistributions of source code must retain the above copyright
 *    notice, this list of conditions and the following disclaimer.
 * 2. Redistributions in binary form must reproduce the above copyright
 *    notice, this list of conditions and the following disclaimer in the
 *    documentation and/or other materials provided with the distribution.
 *
 * THIS SOFTWARE IS PROVIDED BY THE AUTHOR ``AS IS'' AND ANY EXPRESS OR
 * IMPLIED WARRANTIES, INCLUDING, BUT NOT LIMITED TO, THE IMPLIED WARRANTIES
 * OF MERCHANTABILITY AND FITNESS FOR A PARTICULAR PURPOSE ARE DISCLAIMED.
 * IN NO EVENT SHALL THE AUTHOR BE LIABLE FOR ANY DIRECT, INDIRECT,
 * INCIDENTAL, SPECIAL, EXEMPLARY, OR CONSEQUENTIAL DAMAGES (INCLUDING, BUT
 * NOT LIMITED TO, PROCUREMENT OF SUBSTITUTE GOODS OR SERVICES; LOSS OF USE,
 * DATA, OR PROFITS; OR BUSINESS INTERRUPTION) HOWEVER CAUSED AND ON ANY
 * THEORY OF LIABILITY, WHETHER IN CONTRACT, STRICT LIABILITY, OR TORT
 * (INCLUDING NEGLIGENCE OR OTHERWISE) ARISING IN ANY WAY OUT OF THE USE OF
 * THIS SOFTWARE, EVEN IF ADVISED OF THE POSSIBILITY OF SUCH DAMAGE.
 */

#include "includes.h"

#include <sys/param.h>	/* MIN MAX */
#include <sys/types.h>
#include <sys/wait.h>
#include <sys/socket.h>
#ifdef HAVE_SYS_TIME_H
# include <sys/time.h>
#endif

#include <netinet/in.h>

#include <errno.h>
#include <fcntl.h>
#include <pwd.h>
#include <signal.h>
#include <string.h>
#include <termios.h>
#include <unistd.h>
#include <stdarg.h>

#include "openbsd-compat/sys-queue.h"
#include "xmalloc.h"
#include "packet.h"
#include "buffer.h"
#include "log.h"
#include "misc.h"
#include "servconf.h"
#include "canohost.h"
#include "sshpty.h"
#include "channels.h"
#include "compat.h"
#include "ssh1.h"
#include "ssh2.h"
#include "key.h"
#include "cipher.h"
#include "kex.h"
#include "hostfile.h"
#include "auth.h"
#include "session.h"
#include "dispatch.h"
#include "auth-options.h"
#include "serverloop.h"
#include "ssherr.h"

extern ServerOptions options;

/* XXX */
extern Authctxt *the_authctxt;
extern int use_privsep;

static Buffer stdin_buffer;	/* Buffer for stdin data. */
static Buffer stdout_buffer;	/* Buffer for stdout data. */
static Buffer stderr_buffer;	/* Buffer for stderr data. */
static int fdin;		/* Descriptor for stdin (for writing) */
static int fdout;		/* Descriptor for stdout (for reading);
				   May be same number as fdin. */
static int fderr;		/* Descriptor for stderr.  May be -1. */
static u_long stdin_bytes = 0;	/* Number of bytes written to stdin. */
static u_long stdout_bytes = 0;	/* Number of stdout bytes sent to client. */
static u_long stderr_bytes = 0;	/* Number of stderr bytes sent to client. */
static u_long fdout_bytes = 0;	/* Number of stdout bytes read from program. */
static int stdin_eof = 0;	/* EOF message received from client. */
static int fdout_eof = 0;	/* EOF encountered reading from fdout. */
static int fderr_eof = 0;	/* EOF encountered readung from fderr. */
static int fdin_is_tty = 0;	/* fdin points to a tty. */
static int connection_in;	/* Connection to client (input). */
static int connection_out;	/* Connection to client (output). */
static int connection_closed = 0;	/* Connection to client closed. */
static u_int buffer_high;	/* "Soft" max buffer size. */
static int no_more_sessions = 0; /* Disallow further sessions. */

/*
 * This SIGCHLD kludge is used to detect when the child exits.  The server
 * will exit after that, as soon as forwarded connections have terminated.
 */

static volatile sig_atomic_t child_terminated = 0;	/* The child has terminated. */

/* Cleanup on signals (!use_privsep case only) */
static volatile sig_atomic_t received_sigterm = 0;

/* prototypes */
static void server_init_dispatch(void);

/*
 * Returns current time in seconds from Jan 1, 1970 with the maximum
 * available resolution.
 */

static double
get_current_time(void)
{
	struct timeval tv;
	gettimeofday(&tv, NULL);
	return (double) tv.tv_sec + (double) tv.tv_usec / 1000000.0;
}


/*
 * we write to this pipe if a SIGCHLD is caught in order to avoid
 * the race between select() and child_terminated
 */
static int notify_pipe[2];
static void
notify_setup(void)
{
	if (pipe(notify_pipe) < 0) {
		error("pipe(notify_pipe) failed %s", strerror(errno));
	} else if ((fcntl(notify_pipe[0], F_SETFD, FD_CLOEXEC) == -1) ||
	    (fcntl(notify_pipe[1], F_SETFD, FD_CLOEXEC) == -1)) {
		error("fcntl(notify_pipe, F_SETFD) failed %s", strerror(errno));
		close(notify_pipe[0]);
		close(notify_pipe[1]);
	} else {
		set_nonblock(notify_pipe[0]);
		set_nonblock(notify_pipe[1]);
		return;
	}
	notify_pipe[0] = -1;	/* read end */
	notify_pipe[1] = -1;	/* write end */
}
static void
notify_parent(void)
{
	if (notify_pipe[1] != -1)
		(void)write(notify_pipe[1], "", 1);
}
static void
notify_prepare(fd_set *readset)
{
	if (notify_pipe[0] != -1)
		FD_SET(notify_pipe[0], readset);
}
static void
notify_done(fd_set *readset)
{
	char c;

	if (notify_pipe[0] != -1 && FD_ISSET(notify_pipe[0], readset))
		while (read(notify_pipe[0], &c, 1) != -1)
			debug2("notify_done: reading");
}

/*ARGSUSED*/
static void
sigchld_handler(int sig)
{
	int save_errno = errno;
	child_terminated = 1;
#ifndef _UNICOS
	mysignal(SIGCHLD, sigchld_handler);
#endif
	notify_parent();
	errno = save_errno;
}

/*ARGSUSED*/
static void
sigterm_handler(int sig)
{
	received_sigterm = sig;
}

/*
 * Make packets from buffered stderr data, and buffer it for sending
 * to the client.
 */
static void
make_packets_from_stderr_data(void)
{
	u_int len;

	/* Send buffered stderr data to the client. */
	while (buffer_len(&stderr_buffer) > 0 &&
	    packet_not_very_much_data_to_write()) {
		len = buffer_len(&stderr_buffer);
		if (packet_is_interactive()) {
			if (len > 512)
				len = 512;
		} else {
			/* Keep the packets at reasonable size. */
			if (len > packet_get_maxsize())
				len = packet_get_maxsize();
		}
		packet_start(SSH_SMSG_STDERR_DATA);
		packet_put_string(buffer_ptr(&stderr_buffer), len);
		packet_send();
		buffer_consume(&stderr_buffer, len);
		stderr_bytes += len;
	}
}

/*
 * Make packets from buffered stdout data, and buffer it for sending to the
 * client.
 */
static void
make_packets_from_stdout_data(void)
{
	u_int len;

	/* Send buffered stdout data to the client. */
	while (buffer_len(&stdout_buffer) > 0 &&
	    packet_not_very_much_data_to_write()) {
		len = buffer_len(&stdout_buffer);
		if (packet_is_interactive()) {
			if (len > 512)
				len = 512;
		} else {
			/* Keep the packets at reasonable size. */
			if (len > packet_get_maxsize())
				len = packet_get_maxsize();
		}
		packet_start(SSH_SMSG_STDOUT_DATA);
		packet_put_string(buffer_ptr(&stdout_buffer), len);
		packet_send();
		buffer_consume(&stdout_buffer, len);
		stdout_bytes += len;
	}
}

static void
client_alive_check(void)
{
	int channel_id;

	/* timeout, check to see how many we have had */
	if (packet_inc_alive_timeouts() > options.client_alive_count_max) {
		logit("Timeout, client not responding.");
		cleanup_exit(255);
	}

	/*
	 * send a bogus global/channel request with "wantreply",
	 * we should get back a failure
	 */
	if ((channel_id = channel_find_open()) == -1) {
		packet_start(SSH2_MSG_GLOBAL_REQUEST);
		packet_put_cstring("keepalive@openssh.com");
		packet_put_char(1);	/* boolean: want reply */
	} else {
		channel_request_start(channel_id, "keepalive@openssh.com", 1);
	}
	packet_send();
}

/*
 * Sleep in select() until we can do something.  This will initialize the
 * select masks.  Upon return, the masks will indicate which descriptors
 * have data or can accept data.  Optionally, a maximum time can be specified
 * for the duration of the wait (0 = infinite).
 */
static void
wait_until_can_do_something(fd_set **readsetp, fd_set **writesetp, int *maxfdp,
    u_int *nallocp, u_int64_t max_time_milliseconds)
{
	struct timeval tv, *tvp;
	int ret;
	time_t minwait_secs = 0;
	int client_alive_scheduled = 0;
	int program_alive_scheduled = 0;

	/* Allocate and update select() masks for channel descriptors. */
	channel_prepare_select(readsetp, writesetp, maxfdp, nallocp,
	    &minwait_secs, 0);

	if (minwait_secs != 0)
		max_time_milliseconds = MIN(max_time_milliseconds,
		    (u_int)minwait_secs * 1000);

	/*
	 * if using client_alive, set the max timeout accordingly,
	 * and indicate that this particular timeout was for client
	 * alive by setting the client_alive_scheduled flag.
	 *
	 * this could be randomized somewhat to make traffic
	 * analysis more difficult, but we're not doing it yet.
	 */
	if (compat20 &&
	    max_time_milliseconds == 0 && options.client_alive_interval) {
		client_alive_scheduled = 1;
		max_time_milliseconds =
		    (u_int64_t)options.client_alive_interval * 1000;
	}

	if (compat20) {
#if 0
		/* wrong: bad condition XXX */
		if (channel_not_very_much_buffered_data())
#endif
		FD_SET(connection_in, *readsetp);
	} else {
		/*
		 * Read packets from the client unless we have too much
		 * buffered stdin or channel data.
		 */
		if (buffer_len(&stdin_buffer) < buffer_high &&
		    channel_not_very_much_buffered_data())
			FD_SET(connection_in, *readsetp);
		/*
		 * If there is not too much data already buffered going to
		 * the client, try to get some more data from the program.
		 */
		if (packet_not_very_much_data_to_write()) {
			program_alive_scheduled = child_terminated;
			if (!fdout_eof)
				FD_SET(fdout, *readsetp);
			if (!fderr_eof)
				FD_SET(fderr, *readsetp);
		}
		/*
		 * If we have buffered data, try to write some of that data
		 * to the program.
		 */
		if (fdin != -1 && buffer_len(&stdin_buffer) > 0)
			FD_SET(fdin, *writesetp);
	}
	notify_prepare(*readsetp);

	/*
	 * If we have buffered packet data going to the client, mark that
	 * descriptor.
	 */
	if (packet_have_data_to_write())
		FD_SET(connection_out, *writesetp);

	/*
	 * If child has terminated and there is enough buffer space to read
	 * from it, then read as much as is available and exit.
	 */
	if (child_terminated && packet_not_very_much_data_to_write())
		if (max_time_milliseconds == 0 || client_alive_scheduled)
			max_time_milliseconds = 100;

	if (max_time_milliseconds == 0)
		tvp = NULL;
	else {
		tv.tv_sec = max_time_milliseconds / 1000;
		tv.tv_usec = 1000 * (max_time_milliseconds % 1000);
		tvp = &tv;
	}

	/* Wait for something to happen, or the timeout to expire. */
	ret = select((*maxfdp)+1, *readsetp, *writesetp, NULL, tvp);

	if (ret == -1) {
		memset(*readsetp, 0, *nallocp);
		memset(*writesetp, 0, *nallocp);
		if (errno != EINTR)
			error("select: %.100s", strerror(errno));
	} else {
		if (ret == 0 && client_alive_scheduled)
			client_alive_check();
		if (!compat20 && program_alive_scheduled && fdin_is_tty) {
			if (!fdout_eof)
				FD_SET(fdout, *readsetp);
			if (!fderr_eof)
				FD_SET(fderr, *readsetp);
		}
	}

	notify_done(*readsetp);
}

/*
 * Processes input from the client and the program.  Input data is stored
 * in buffers and processed later.
 */
static void
process_input(fd_set *readset)
{
	int len;
	char buf[16384];

	/* Read and buffer any input data from the client. */
	if (FD_ISSET(connection_in, readset)) {
		len = read(connection_in, buf, sizeof(buf));
		if (len == 0) {
			verbose("Connection closed by %.100s",
			    get_remote_ipaddr());
			connection_closed = 1;
			if (compat20)
				return;
			cleanup_exit(255);
		} else if (len < 0) {
			if (errno != EINTR && errno != EAGAIN &&
			    errno != EWOULDBLOCK) {
				verbose("Read error from remote host "
				    "%.100s: %.100s",
				    get_remote_ipaddr(), strerror(errno));
				cleanup_exit(255);
			}
		} else {
			/* Buffer any received data. */
			packet_process_incoming(buf, len);
			fdout_bytes += len;
		}
	}
	if (compat20)
		return;

	/* Read and buffer any available stdout data from the program. */
	if (!fdout_eof && FD_ISSET(fdout, readset)) {
		errno = 0;
		len = read(fdout, buf, sizeof(buf));
		if (len < 0 && (errno == EINTR || ((errno == EAGAIN ||
		    errno == EWOULDBLOCK) && !child_terminated))) {
			/* do nothing */
#ifndef PTY_ZEROREAD
		} else if (len <= 0) {
#else
		} else if ((!isatty(fdout) && len <= 0) ||
		    (isatty(fdout) && (len < 0 || (len == 0 && errno != 0)))) {
#endif
			fdout_eof = 1;
		} else {
			buffer_append(&stdout_buffer, buf, len);
			fdout_bytes += len;
			debug("FD out now: %ld", fdout_bytes);
		}
	}
	/* Read and buffer any available stderr data from the program. */
	if (!fderr_eof && FD_ISSET(fderr, readset)) {
		errno = 0;
		len = read(fderr, buf, sizeof(buf));
		if (len < 0 && (errno == EINTR || ((errno == EAGAIN ||
		    errno == EWOULDBLOCK) && !child_terminated))) {
			/* do nothing */
#ifndef PTY_ZEROREAD
		} else if (len <= 0) {
#else
		} else if ((!isatty(fderr) && len <= 0) ||
		    (isatty(fderr) && (len < 0 || (len == 0 && errno != 0)))) {
#endif
			fderr_eof = 1;
		} else {
			buffer_append(&stderr_buffer, buf, len);
		}
	}
}

/*
 * Sends data from internal buffers to client program stdin.
 */
static void
process_output(fd_set *writeset)
{
	struct termios tio;
	u_char *data;
	u_int dlen;
	int len;

	/* Write buffered data to program stdin. */
	if (!compat20 && fdin != -1 && FD_ISSET(fdin, writeset)) {
		data = buffer_ptr(&stdin_buffer);
		dlen = buffer_len(&stdin_buffer);
		len = write(fdin, data, dlen);
		if (len < 0 &&
		    (errno == EINTR || errno == EAGAIN || errno == EWOULDBLOCK)) {
			/* do nothing */
		} else if (len <= 0) {
			if (fdin != fdout)
				close(fdin);
			else
				shutdown(fdin, SHUT_WR); /* We will no longer send. */
			fdin = -1;
		} else {
			/* Successful write. */
			if (fdin_is_tty && dlen >= 1 && data[0] != '\r' &&
			    tcgetattr(fdin, &tio) == 0 &&
			    !(tio.c_lflag & ECHO) && (tio.c_lflag & ICANON)) {
				/*
				 * Simulate echo to reduce the impact of
				 * traffic analysis
				 */
				packet_send_ignore(len);
				packet_send();
			}
			/* Consume the data from the buffer. */
			buffer_consume(&stdin_buffer, len);
			/* Update the count of bytes written to the program. */
			stdin_bytes += len;
		}
	}
	/* Send any buffered packet data to the client. */
	if (FD_ISSET(connection_out, writeset))
		stdin_bytes += packet_write_poll();
}

/*
 * Wait until all buffered output has been sent to the client.
 * This is used when the program terminates.
 */
static void
drain_output(void)
{
	/* Send any buffered stdout data to the client. */
	if (buffer_len(&stdout_buffer) > 0) {
		packet_start(SSH_SMSG_STDOUT_DATA);
		packet_put_string(buffer_ptr(&stdout_buffer),
				  buffer_len(&stdout_buffer));
		packet_send();
		/* Update the count of sent bytes. */
		stdout_bytes += buffer_len(&stdout_buffer);
	}
	/* Send any buffered stderr data to the client. */
	if (buffer_len(&stderr_buffer) > 0) {
		packet_start(SSH_SMSG_STDERR_DATA);
		packet_put_string(buffer_ptr(&stderr_buffer),
				  buffer_len(&stderr_buffer));
		packet_send();
		/* Update the count of sent bytes. */
		stderr_bytes += buffer_len(&stderr_buffer);
	}
	/* Wait until all buffered data has been written to the client. */
	packet_write_wait();
}

static void
process_buffered_input_packets(void)
{
	dispatch_run(DISPATCH_NONBLOCK, NULL, active_state);
}

/*
 * Performs the interactive session.  This handles data transmission between
 * the client and the program.  Note that the notion of stdin, stdout, and
 * stderr in this function is sort of reversed: this function writes to
 * stdin (of the child program), and reads from stdout and stderr (of the
 * child program).
 */
void
server_loop(pid_t pid, int fdin_arg, int fdout_arg, int fderr_arg)
{
	fd_set *readset = NULL, *writeset = NULL;
	int max_fd = 0;
	u_int nalloc = 0;
	int wait_status;	/* Status returned by wait(). */
	pid_t wait_pid;		/* pid returned by wait(). */
	int waiting_termination = 0;	/* Have displayed waiting close message. */
	u_int64_t max_time_milliseconds;
	u_int previous_stdout_buffer_bytes;
	u_int stdout_buffer_bytes;
	int type;

	debug("Entering interactive session.");

	/* Initialize the SIGCHLD kludge. */
	child_terminated = 0;
	mysignal(SIGCHLD, sigchld_handler);

	if (!use_privsep) {
		signal(SIGTERM, sigterm_handler);
		signal(SIGINT, sigterm_handler);
		signal(SIGQUIT, sigterm_handler);
	}

	/* Initialize our global variables. */
	fdin = fdin_arg;
	fdout = fdout_arg;
	fderr = fderr_arg;

	/* nonblocking IO */
	set_nonblock(fdin);
	set_nonblock(fdout);
	/* we don't have stderr for interactive terminal sessions, see below */
	if (fderr != -1)
		set_nonblock(fderr);

	if (!(datafellows & SSH_BUG_IGNOREMSG) && isatty(fdin))
		fdin_is_tty = 1;

	connection_in = packet_get_connection_in();
	connection_out = packet_get_connection_out();

	notify_setup();

	previous_stdout_buffer_bytes = 0;

	/* Set approximate I/O buffer size. */
	if (packet_is_interactive())
		buffer_high = 4096;
	else
		buffer_high = 64 * 1024;

#if 0
	/* Initialize max_fd to the maximum of the known file descriptors. */
	max_fd = MAX(connection_in, connection_out);
	max_fd = MAX(max_fd, fdin);
	max_fd = MAX(max_fd, fdout);
	if (fderr != -1)
		max_fd = MAX(max_fd, fderr);
#endif

	/* Initialize Initialize buffers. */
	buffer_init(&stdin_buffer);
	buffer_init(&stdout_buffer);
	buffer_init(&stderr_buffer);

	/*
	 * If we have no separate fderr (which is the case when we have a pty
	 * - there we cannot make difference between data sent to stdout and
	 * stderr), indicate that we have seen an EOF from stderr.  This way
	 * we don't need to check the descriptor everywhere.
	 */
	if (fderr == -1)
		fderr_eof = 1;

	server_init_dispatch();

	/* Main loop of the server for the interactive session mode. */
	for (;;) {

		/* Process buffered packets from the client. */
		process_buffered_input_packets();

		/*
		 * If we have received eof, and there is no more pending
		 * input data, cause a real eof by closing fdin.
		 */
		if (stdin_eof && fdin != -1 && buffer_len(&stdin_buffer) == 0) {
			if (fdin != fdout)
				close(fdin);
			else
				shutdown(fdin, SHUT_WR); /* We will no longer send. */
			fdin = -1;
		}
		/* Make packets from buffered stderr data to send to the client. */
		make_packets_from_stderr_data();

		/*
		 * Make packets from buffered stdout data to send to the
		 * client. If there is very little to send, this arranges to
		 * not send them now, but to wait a short while to see if we
		 * are getting more data. This is necessary, as some systems
		 * wake up readers from a pty after each separate character.
		 */
		max_time_milliseconds = 0;
		stdout_buffer_bytes = buffer_len(&stdout_buffer);
		if (stdout_buffer_bytes != 0 && stdout_buffer_bytes < 256 &&
		    stdout_buffer_bytes != previous_stdout_buffer_bytes) {
			/* try again after a while */
			max_time_milliseconds = 10;
		} else {
			/* Send it now. */
			make_packets_from_stdout_data();
		}
		previous_stdout_buffer_bytes = buffer_len(&stdout_buffer);

		/* Send channel data to the client. */
		if (packet_not_very_much_data_to_write())
			channel_output_poll();

		/*
		 * Bail out of the loop if the program has closed its output
		 * descriptors, and we have no more data to send to the
		 * client, and there is no pending buffered data.
		 */
		if (fdout_eof && fderr_eof && !packet_have_data_to_write() &&
		    buffer_len(&stdout_buffer) == 0 && buffer_len(&stderr_buffer) == 0) {
			if (!channel_still_open())
				break;
			if (!waiting_termination) {
				const char *s = "Waiting for forwarded connections to terminate...\r\n";
				char *cp;
				waiting_termination = 1;
				buffer_append(&stderr_buffer, s, strlen(s));

				/* Display list of open channels. */
				cp = channel_open_message();
				buffer_append(&stderr_buffer, cp, strlen(cp));
				free(cp);
			}
		}
		max_fd = MAX(connection_in, connection_out);
		max_fd = MAX(max_fd, fdin);
		max_fd = MAX(max_fd, fdout);
		max_fd = MAX(max_fd, fderr);
		max_fd = MAX(max_fd, notify_pipe[0]);

		/* Sleep in select() until we can do something. */
		wait_until_can_do_something(&readset, &writeset, &max_fd,
		    &nalloc, max_time_milliseconds);

		if (received_sigterm) {
			logit("Exiting on signal %d", (int)received_sigterm);
			/* Clean up sessions, utmp, etc. */
			cleanup_exit(255);
		}

		/* Process any channel events. */
		channel_after_select(readset, writeset);

		/* Process input from the client and from program stdout/stderr. */
		process_input(readset);

		/* Process output to the client and to program stdin. */
		process_output(writeset);
	}
	free(readset);
	free(writeset);

	/* Cleanup and termination code. */

	/* Wait until all output has been sent to the client. */
	drain_output();

	debug("End of interactive session; stdin %ld, stdout (read %ld, sent %ld), stderr %ld bytes.",
	    stdin_bytes, fdout_bytes, stdout_bytes, stderr_bytes);

	/* Free and clear the buffers. */
	buffer_free(&stdin_buffer);
	buffer_free(&stdout_buffer);
	buffer_free(&stderr_buffer);

	/* Close the file descriptors. */
	if (fdout != -1)
		close(fdout);
	fdout = -1;
	fdout_eof = 1;
	if (fderr != -1)
		close(fderr);
	fderr = -1;
	fderr_eof = 1;
	if (fdin != -1)
		close(fdin);
	fdin = -1;

	channel_free_all();

	/* We no longer want our SIGCHLD handler to be called. */
	mysignal(SIGCHLD, SIG_DFL);

	while ((wait_pid = waitpid(-1, &wait_status, 0)) < 0)
		if (errno != EINTR)
			packet_disconnect("wait: %.100s", strerror(errno));
	if (wait_pid != pid)
		error("Strange, wait returned pid %ld, expected %ld",
		    (long)wait_pid, (long)pid);

	/* Check if it exited normally. */
	if (WIFEXITED(wait_status)) {
		/* Yes, normal exit.  Get exit status and send it to the client. */
		debug("Command exited with status %d.", WEXITSTATUS(wait_status));
		packet_start(SSH_SMSG_EXITSTATUS);
		packet_put_int(WEXITSTATUS(wait_status));
		packet_send();
		packet_write_wait();

		/*
		 * Wait for exit confirmation.  Note that there might be
		 * other packets coming before it; however, the program has
		 * already died so we just ignore them.  The client is
		 * supposed to respond with the confirmation when it receives
		 * the exit status.
		 */
		do {
			type = packet_read();
		}
		while (type != SSH_CMSG_EXIT_CONFIRMATION);

		debug("Received exit confirmation.");
		return;
	}
	/* Check if the program terminated due to a signal. */
	if (WIFSIGNALED(wait_status))
		packet_disconnect("Command terminated on signal %d.",
				  WTERMSIG(wait_status));

	/* Some weird exit cause.  Just exit. */
	packet_disconnect("wait returned status %04x.", wait_status);
	/* NOTREACHED */
}

static void
collect_children(void)
{
	pid_t pid;
	sigset_t oset, nset;
	int status;

	/* block SIGCHLD while we check for dead children */
	sigemptyset(&nset);
	sigaddset(&nset, SIGCHLD);
	sigprocmask(SIG_BLOCK, &nset, &oset);
	if (child_terminated) {
		debug("Received SIGCHLD.");
		while ((pid = waitpid(-1, &status, WNOHANG)) > 0 ||
		    (pid < 0 && errno == EINTR))
			if (pid > 0)
				session_close_by_pid(pid, status);
		child_terminated = 0;
	}
	sigprocmask(SIG_SETMASK, &oset, NULL);
}

void
server_loop2(Authctxt *authctxt)
{
	fd_set *readset = NULL, *writeset = NULL;
<<<<<<< HEAD
	double start_time, total_time;
	int rekeying = 0, max_fd;
=======
	int max_fd;
>>>>>>> 5c35450a
	u_int nalloc = 0;
	u_int64_t rekey_timeout_ms = 0;

	debug("Entering interactive session for SSH2.");
	start_time = get_current_time();

	mysignal(SIGCHLD, sigchld_handler);
	child_terminated = 0;
	connection_in = packet_get_connection_in();
	connection_out = packet_get_connection_out();

	if (!use_privsep) {
		signal(SIGTERM, sigterm_handler);
		signal(SIGINT, sigterm_handler);
		signal(SIGQUIT, sigterm_handler);
	}

	notify_setup();

	max_fd = MAX(connection_in, connection_out);
	max_fd = MAX(max_fd, notify_pipe[0]);

	server_init_dispatch();

	for (;;) {
		process_buffered_input_packets();

		if (!ssh_packet_is_rekeying(active_state) &&
		    packet_not_very_much_data_to_write())
			channel_output_poll();
		if (options.rekey_interval > 0 && compat20 &&
		    !ssh_packet_is_rekeying(active_state))
			rekey_timeout_ms = packet_get_rekey_timeout() * 1000;
		else
			rekey_timeout_ms = 0;

		wait_until_can_do_something(&readset, &writeset, &max_fd,
		    &nalloc, rekey_timeout_ms);

		if (received_sigterm) {
			logit("Exiting on signal %d", (int)received_sigterm);
			/* Clean up sessions, utmp, etc. */
			cleanup_exit(255);
		}

		collect_children();
		if (!ssh_packet_is_rekeying(active_state))
			channel_after_select(readset, writeset);
		process_input(readset);
		if (connection_closed)
			break;
		process_output(writeset);
	}
	collect_children();

	free(readset);
	free(writeset);

	/* free all channels, no more reads and writes */
	channel_free_all();

	/* free remaining sessions, e.g. remove wtmp entries */
	session_destroy_all(NULL);
	total_time = get_current_time() - start_time;
	logit("SSH: Server;LType: Throughput;Remote: %s-%d;IN: %lu;OUT: %lu;Duration: %.1f;tPut_in: %.1f;tPut_out: %.1f",
	      get_remote_ipaddr(), get_remote_port(),
	      stdin_bytes, fdout_bytes, total_time, stdin_bytes / total_time,
	      fdout_bytes / total_time);
}

static int
server_input_keep_alive(int type, u_int32_t seq, void *ctxt)
{
	debug("Got %d/%u for keepalive", type, seq);
	/*
	 * reset timeout, since we got a sane answer from the client.
	 * even if this was generated by something other than
	 * the bogus CHANNEL_REQUEST we send for keepalives.
	 */
	packet_set_alive_timeouts(0);
	return 0;
}

static int
server_input_stdin_data(int type, u_int32_t seq, void *ctxt)
{
	char *data;
	u_int data_len;

	/* Stdin data from the client.  Append it to the buffer. */
	/* Ignore any data if the client has closed stdin. */
	if (fdin == -1)
		return 0;
	data = packet_get_string(&data_len);
	packet_check_eom();
	buffer_append(&stdin_buffer, data, data_len);
	explicit_bzero(data, data_len);
	free(data);
	return 0;
}

static int
server_input_eof(int type, u_int32_t seq, void *ctxt)
{
	/*
	 * Eof from the client.  The stdin descriptor to the
	 * program will be closed when all buffered data has
	 * drained.
	 */
	debug("EOF received for stdin.");
	packet_check_eom();
	stdin_eof = 1;
	return 0;
}

static int
server_input_window_size(int type, u_int32_t seq, void *ctxt)
{
	u_int row = packet_get_int();
	u_int col = packet_get_int();
	u_int xpixel = packet_get_int();
	u_int ypixel = packet_get_int();

	debug("Window change received.");
	packet_check_eom();
	if (fdin != -1)
		pty_change_window_size(fdin, row, col, xpixel, ypixel);
	return 0;
}

static Channel *
server_request_direct_tcpip(void)
{
	Channel *c = NULL;
	char *target, *originator;
	u_short target_port, originator_port;

	target = packet_get_string(NULL);
	target_port = packet_get_int();
	originator = packet_get_string(NULL);
	originator_port = packet_get_int();
	packet_check_eom();

	debug("server_request_direct_tcpip: originator %s port %d, target %s "
	    "port %d", originator, originator_port, target, target_port);

	/* XXX fine grained permissions */
	if ((options.allow_tcp_forwarding & FORWARD_LOCAL) != 0 &&
	    !no_port_forwarding_flag) {
		c = channel_connect_to_port(target, target_port,
		    "direct-tcpip", "direct-tcpip");
	} else {
		logit("refused local port forward: "
		    "originator %s port %d, target %s port %d",
		    originator, originator_port, target, target_port);
	}

	free(originator);
	free(target);

	return c;
}

static Channel *
server_request_direct_streamlocal(void)
{
	Channel *c = NULL;
	char *target, *originator;
	u_short originator_port;

	target = packet_get_string(NULL);
	originator = packet_get_string(NULL);
	originator_port = packet_get_int();
	packet_check_eom();

	debug("server_request_direct_streamlocal: originator %s port %d, target %s",
	    originator, originator_port, target);

	/* XXX fine grained permissions */
	if ((options.allow_streamlocal_forwarding & FORWARD_LOCAL) != 0 &&
	    !no_port_forwarding_flag) {
		c = channel_connect_to_path(target,
		    "direct-streamlocal@openssh.com", "direct-streamlocal");
	} else {
		logit("refused streamlocal port forward: "
		    "originator %s port %d, target %s",
		    originator, originator_port, target);
	}

	free(originator);
	free(target);

	return c;
}

static Channel *
server_request_tun(void)
{
	Channel *c = NULL;
	int mode, tun;
	int sock;

	mode = packet_get_int();
	switch (mode) {
	case SSH_TUNMODE_POINTOPOINT:
	case SSH_TUNMODE_ETHERNET:
		break;
	default:
		packet_send_debug("Unsupported tunnel device mode.");
		return NULL;
	}
	if ((options.permit_tun & mode) == 0) {
		packet_send_debug("Server has rejected tunnel device "
		    "forwarding");
		return NULL;
	}

	tun = packet_get_int();
	if (forced_tun_device != -1) {
		if (tun != SSH_TUNID_ANY && forced_tun_device != tun)
			goto done;
		tun = forced_tun_device;
	}
	sock = tun_open(tun, mode);
	if (sock < 0)
		goto done;
	if (options.hpn_disabled)
	c = channel_new("tun", SSH_CHANNEL_OPEN, sock, sock, -1,
	    CHAN_TCP_WINDOW_DEFAULT, CHAN_TCP_PACKET_DEFAULT, 0, "tun", 1);
	else
		c = channel_new("tun", SSH_CHANNEL_OPEN, sock, sock, -1,
		    options.hpn_buffer_size, CHAN_TCP_PACKET_DEFAULT, 0, "tun", 1);
	c->datagram = 1;
#if defined(SSH_TUN_FILTER)
	if (mode == SSH_TUNMODE_POINTOPOINT)
		channel_register_filter(c->self, sys_tun_infilter,
		    sys_tun_outfilter, NULL, NULL);
#endif

 done:
	if (c == NULL)
		packet_send_debug("Failed to open the tunnel device.");
	return c;
}

static Channel *
server_request_session(void)
{
	Channel *c;

	debug("input_session_request");
	packet_check_eom();

	if (no_more_sessions) {
		packet_disconnect("Possible attack: attempt to open a session "
		    "after additional sessions disabled");
	}

	/*
	 * A server session has no fd to read or write until a
	 * CHANNEL_REQUEST for a shell is made, so we set the type to
	 * SSH_CHANNEL_LARVAL.  Additionally, a callback for handling all
	 * CHANNEL_REQUEST messages is registered.
	 */
	c = channel_new("session", SSH_CHANNEL_LARVAL,
	    -1, -1, -1, /*window size*/0, CHAN_SES_PACKET_DEFAULT,
	    0, "server-session", 1);
	if ((options.tcp_rcv_buf_poll) && (!options.hpn_disabled))
		c->dynamic_window = 1;
	if (session_open(the_authctxt, c->self) != 1) {
		debug("session open failed, free channel %d", c->self);
		channel_free(c);
		return NULL;
	}
	channel_register_cleanup(c->self, session_close_by_channel, 0);
	return c;
}

static int
server_input_channel_open(int type, u_int32_t seq, void *ctxt)
{
	Channel *c = NULL;
	char *ctype;
	int rchan;
	u_int rmaxpack, rwindow, len;

	ctype = packet_get_string(&len);
	rchan = packet_get_int();
	rwindow = packet_get_int();
	rmaxpack = packet_get_int();

	debug("server_input_channel_open: ctype %s rchan %d win %d max %d",
	    ctype, rchan, rwindow, rmaxpack);

	if (strcmp(ctype, "session") == 0) {
		c = server_request_session();
	} else if (strcmp(ctype, "direct-tcpip") == 0) {
		c = server_request_direct_tcpip();
	} else if (strcmp(ctype, "direct-streamlocal@openssh.com") == 0) {
		c = server_request_direct_streamlocal();
	} else if (strcmp(ctype, "tun@openssh.com") == 0) {
		c = server_request_tun();
	}
	if (c != NULL) {
		debug("server_input_channel_open: confirm %s", ctype);
		c->remote_id = rchan;
		c->remote_window = rwindow;
		c->remote_maxpacket = rmaxpack;
		if (c->type != SSH_CHANNEL_CONNECTING) {
			packet_start(SSH2_MSG_CHANNEL_OPEN_CONFIRMATION);
			packet_put_int(c->remote_id);
			packet_put_int(c->self);
			packet_put_int(c->local_window);
			packet_put_int(c->local_maxpacket);
			packet_send();
		}
	} else {
		debug("server_input_channel_open: failure %s", ctype);
		packet_start(SSH2_MSG_CHANNEL_OPEN_FAILURE);
		packet_put_int(rchan);
		packet_put_int(SSH2_OPEN_ADMINISTRATIVELY_PROHIBITED);
		if (!(datafellows & SSH_BUG_OPENFAILURE)) {
			packet_put_cstring("open failed");
			packet_put_cstring("");
		}
		packet_send();
	}
	free(ctype);
	return 0;
}

static int
server_input_hostkeys_prove(struct sshbuf **respp)
{
	struct ssh *ssh = active_state; /* XXX */
	struct sshbuf *resp = NULL;
	struct sshbuf *sigbuf = NULL;
	struct sshkey *key = NULL, *key_pub = NULL, *key_prv = NULL;
	int r, ndx, success = 0;
	const u_char *blob;
	u_char *sig = 0;
	size_t blen, slen;

	if ((resp = sshbuf_new()) == NULL || (sigbuf = sshbuf_new()) == NULL)
		fatal("%s: sshbuf_new", __func__);

	while (ssh_packet_remaining(ssh) > 0) {
		sshkey_free(key);
		key = NULL;
		if ((r = sshpkt_get_string_direct(ssh, &blob, &blen)) != 0 ||
		    (r = sshkey_from_blob(blob, blen, &key)) != 0) {
			error("%s: couldn't parse key: %s",
			    __func__, ssh_err(r));
			goto out;
		}
		/*
		 * Better check that this is actually one of our hostkeys
		 * before attempting to sign anything with it.
		 */
		if ((ndx = ssh->kex->host_key_index(key, 1, ssh)) == -1) {
			error("%s: unknown host %s key",
			    __func__, sshkey_type(key));
			goto out;
		}
		/*
		 * XXX refactor: make kex->sign just use an index rather
		 * than passing in public and private keys
		 */
		if ((key_prv = get_hostkey_by_index(ndx)) == NULL &&
		    (key_pub = get_hostkey_public_by_index(ndx, ssh)) == NULL) {
			error("%s: can't retrieve hostkey %d", __func__, ndx);
			goto out;
		}
		sshbuf_reset(sigbuf);
		free(sig);
		sig = NULL;
		if ((r = sshbuf_put_cstring(sigbuf,
		    "hostkeys-prove-00@openssh.com")) != 0 ||
		    (r = sshbuf_put_string(sigbuf,
		    ssh->kex->session_id, ssh->kex->session_id_len)) != 0 ||
		    (r = sshkey_puts(key, sigbuf)) != 0 ||
		    (r = ssh->kex->sign(key_prv, key_pub, &sig, &slen,
		    sshbuf_ptr(sigbuf), sshbuf_len(sigbuf), NULL, 0)) != 0 ||
		    (r = sshbuf_put_string(resp, sig, slen)) != 0) {
			error("%s: couldn't prepare signature: %s",
			    __func__, ssh_err(r));
			goto out;
		}
	}
	/* Success */
	*respp = resp;
	resp = NULL; /* don't free it */
	success = 1;
 out:
	free(sig);
	sshbuf_free(resp);
	sshbuf_free(sigbuf);
	sshkey_free(key);
	return success;
}

static int
server_input_global_request(int type, u_int32_t seq, void *ctxt)
{
	char *rtype;
	int want_reply;
	int r, success = 0, allocated_listen_port = 0;
	struct sshbuf *resp = NULL;

	rtype = packet_get_string(NULL);
	want_reply = packet_get_char();
	debug("server_input_global_request: rtype %s want_reply %d", rtype, want_reply);

	/* -R style forwarding */
	if (strcmp(rtype, "tcpip-forward") == 0) {
		struct passwd *pw;
		struct Forward fwd;

		pw = the_authctxt->pw;
		if (pw == NULL || !the_authctxt->valid)
			fatal("server_input_global_request: no/invalid user");
		memset(&fwd, 0, sizeof(fwd));
		fwd.listen_host = packet_get_string(NULL);
		fwd.listen_port = (u_short)packet_get_int();
		debug("server_input_global_request: tcpip-forward listen %s port %d",
		    fwd.listen_host, fwd.listen_port);

		/* check permissions */
		if ((options.allow_tcp_forwarding & FORWARD_REMOTE) == 0 ||
		    no_port_forwarding_flag ||
		    (!want_reply && fwd.listen_port == 0)
#ifndef NO_IPPORT_RESERVED_CONCEPT
		    || (fwd.listen_port != 0 && fwd.listen_port < IPPORT_RESERVED &&
		    pw->pw_uid != 0)
#endif
		    ) {
			success = 0;
			packet_send_debug("Server has disabled port forwarding.");
		} else {
			/* Start listening on the port */
			success = channel_setup_remote_fwd_listener(&fwd,
			    &allocated_listen_port, &options.fwd_opts);
		}
		free(fwd.listen_host);
		if ((resp = sshbuf_new()) == NULL)
			fatal("%s: sshbuf_new", __func__);
		if (allocated_listen_port != 0 &&
		    (r = sshbuf_put_u32(resp, allocated_listen_port)) != 0)
			fatal("%s: sshbuf_put_u32: %s", __func__, ssh_err(r));
	} else if (strcmp(rtype, "cancel-tcpip-forward") == 0) {
		struct Forward fwd;

		memset(&fwd, 0, sizeof(fwd));
		fwd.listen_host = packet_get_string(NULL);
		fwd.listen_port = (u_short)packet_get_int();
		debug("%s: cancel-tcpip-forward addr %s port %d", __func__,
		    fwd.listen_host, fwd.listen_port);

		success = channel_cancel_rport_listener(&fwd);
		free(fwd.listen_host);
	} else if (strcmp(rtype, "streamlocal-forward@openssh.com") == 0) {
		struct Forward fwd;

		memset(&fwd, 0, sizeof(fwd));
		fwd.listen_path = packet_get_string(NULL);
		debug("server_input_global_request: streamlocal-forward listen path %s",
		    fwd.listen_path);

		/* check permissions */
		if ((options.allow_streamlocal_forwarding & FORWARD_REMOTE) == 0
		    || no_port_forwarding_flag) {
			success = 0;
			packet_send_debug("Server has disabled port forwarding.");
		} else {
			/* Start listening on the socket */
			success = channel_setup_remote_fwd_listener(
			    &fwd, NULL, &options.fwd_opts);
		}
		free(fwd.listen_path);
	} else if (strcmp(rtype, "cancel-streamlocal-forward@openssh.com") == 0) {
		struct Forward fwd;

		memset(&fwd, 0, sizeof(fwd));
		fwd.listen_path = packet_get_string(NULL);
		debug("%s: cancel-streamlocal-forward path %s", __func__,
		    fwd.listen_path);

		success = channel_cancel_rport_listener(&fwd);
		free(fwd.listen_path);
	} else if (strcmp(rtype, "no-more-sessions@openssh.com") == 0) {
		no_more_sessions = 1;
		success = 1;
	} else if (strcmp(rtype, "hostkeys-prove-00@openssh.com") == 0) {
		success = server_input_hostkeys_prove(&resp);
	}
	if (want_reply) {
		packet_start(success ?
		    SSH2_MSG_REQUEST_SUCCESS : SSH2_MSG_REQUEST_FAILURE);
		if (success && resp != NULL)
			ssh_packet_put_raw(active_state, sshbuf_ptr(resp),
			    sshbuf_len(resp));
		packet_send();
		packet_write_wait();
	}
	free(rtype);
	sshbuf_free(resp);
	return 0;
}

static int
server_input_channel_req(int type, u_int32_t seq, void *ctxt)
{
	Channel *c;
	int id, reply, success = 0;
	char *rtype;

	id = packet_get_int();
	rtype = packet_get_string(NULL);
	reply = packet_get_char();

	debug("server_input_channel_req: channel %d request %s reply %d",
	    id, rtype, reply);

	if ((c = channel_lookup(id)) == NULL)
		packet_disconnect("server_input_channel_req: "
		    "unknown channel %d", id);
	if (!strcmp(rtype, "eow@openssh.com")) {
		packet_check_eom();
		chan_rcvd_eow(c);
	} else if ((c->type == SSH_CHANNEL_LARVAL ||
	    c->type == SSH_CHANNEL_OPEN) && strcmp(c->ctype, "session") == 0)
		success = session_input_channel_req(c, rtype);
	if (reply && !(c->flags & CHAN_CLOSE_SENT)) {
		packet_start(success ?
		    SSH2_MSG_CHANNEL_SUCCESS : SSH2_MSG_CHANNEL_FAILURE);
		packet_put_int(c->remote_id);
		packet_send();
	}
	free(rtype);
	return 0;
}

static void
server_init_dispatch_20(void)
{
	debug("server_init_dispatch_20");
	dispatch_init(&dispatch_protocol_error);
	dispatch_set(SSH2_MSG_CHANNEL_CLOSE, &channel_input_oclose);
	dispatch_set(SSH2_MSG_CHANNEL_DATA, &channel_input_data);
	dispatch_set(SSH2_MSG_CHANNEL_EOF, &channel_input_ieof);
	dispatch_set(SSH2_MSG_CHANNEL_EXTENDED_DATA, &channel_input_extended_data);
	dispatch_set(SSH2_MSG_CHANNEL_OPEN, &server_input_channel_open);
	dispatch_set(SSH2_MSG_CHANNEL_OPEN_CONFIRMATION, &channel_input_open_confirmation);
	dispatch_set(SSH2_MSG_CHANNEL_OPEN_FAILURE, &channel_input_open_failure);
	dispatch_set(SSH2_MSG_CHANNEL_REQUEST, &server_input_channel_req);
	dispatch_set(SSH2_MSG_CHANNEL_WINDOW_ADJUST, &channel_input_window_adjust);
	dispatch_set(SSH2_MSG_GLOBAL_REQUEST, &server_input_global_request);
	/* client_alive */
	dispatch_set(SSH2_MSG_CHANNEL_SUCCESS, &server_input_keep_alive);
	dispatch_set(SSH2_MSG_CHANNEL_FAILURE, &server_input_keep_alive);
	dispatch_set(SSH2_MSG_REQUEST_SUCCESS, &server_input_keep_alive);
	dispatch_set(SSH2_MSG_REQUEST_FAILURE, &server_input_keep_alive);
	/* rekeying */
	dispatch_set(SSH2_MSG_KEXINIT, &kex_input_kexinit);
}
static void
server_init_dispatch_13(void)
{
	debug("server_init_dispatch_13");
	dispatch_init(NULL);
	dispatch_set(SSH_CMSG_EOF, &server_input_eof);
	dispatch_set(SSH_CMSG_STDIN_DATA, &server_input_stdin_data);
	dispatch_set(SSH_CMSG_WINDOW_SIZE, &server_input_window_size);
	dispatch_set(SSH_MSG_CHANNEL_CLOSE, &channel_input_close);
	dispatch_set(SSH_MSG_CHANNEL_CLOSE_CONFIRMATION, &channel_input_close_confirmation);
	dispatch_set(SSH_MSG_CHANNEL_DATA, &channel_input_data);
	dispatch_set(SSH_MSG_CHANNEL_OPEN_CONFIRMATION, &channel_input_open_confirmation);
	dispatch_set(SSH_MSG_CHANNEL_OPEN_FAILURE, &channel_input_open_failure);
	dispatch_set(SSH_MSG_PORT_OPEN, &channel_input_port_open);
}
static void
server_init_dispatch_15(void)
{
	server_init_dispatch_13();
	debug("server_init_dispatch_15");
	dispatch_set(SSH_MSG_CHANNEL_CLOSE, &channel_input_ieof);
	dispatch_set(SSH_MSG_CHANNEL_CLOSE_CONFIRMATION, &channel_input_oclose);
}
static void
server_init_dispatch(void)
{
	if (compat20)
		server_init_dispatch_20();
	else if (compat13)
		server_init_dispatch_13();
	else
		server_init_dispatch_15();
}<|MERGE_RESOLUTION|>--- conflicted
+++ resolved
@@ -836,12 +836,8 @@
 server_loop2(Authctxt *authctxt)
 {
 	fd_set *readset = NULL, *writeset = NULL;
-<<<<<<< HEAD
 	double start_time, total_time;
-	int rekeying = 0, max_fd;
-=======
 	int max_fd;
->>>>>>> 5c35450a
 	u_int nalloc = 0;
 	u_int64_t rekey_timeout_ms = 0;
 
