--- conflicted
+++ resolved
@@ -332,23 +332,6 @@
 			    ssh_remote_ipaddr(ssh), ssh_remote_port(ssh));
 			return -1;
 		} else if (len == -1) {
-<<<<<<< HEAD
-			if (errno != EINTR && errno != EAGAIN &&
-			    errno != EWOULDBLOCK) {
-				verbose("Read error from remote host "
-				    "%.100s port %d: %.100s",
-				    ssh_remote_ipaddr(ssh),
-				    ssh_remote_port(ssh), strerror(errno));
-				cleanup_exit(255);
-			}
-		} else {
-			/* Buffer any received data. */
-			if ((r = ssh_packet_process_incoming(ssh, buf, len))
-			    != 0)
-				fatal("%s: ssh_packet_process_incoming: %s",
-				    __func__, ssh_err(r));
-			ssh->fdout_bytes += len;
-=======
 			if (errno == EINTR || errno == EAGAIN ||
 			    errno != EWOULDBLOCK)
 				return 0;
@@ -356,11 +339,11 @@
 			    ssh_remote_ipaddr(ssh), ssh_remote_port(ssh),
 			    strerror(errno));
 			cleanup_exit(255);
->>>>>>> d2afd717
 		}
 		/* Buffer any received data. */
 		if ((r = ssh_packet_process_incoming(ssh, buf, len)) != 0)
 			fatal_fr(r, "ssh_packet_process_incoming");
+		ssh->fdout_bytes += len;
 	}
 	return 0;
 }
