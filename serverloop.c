/* $OpenBSD: serverloop.c,v 1.216 2019/06/28 13:35:04 deraadt Exp $ */
/*
 * Author: Tatu Ylonen <ylo@cs.hut.fi>
 * Copyright (c) 1995 Tatu Ylonen <ylo@cs.hut.fi>, Espoo, Finland
 *                    All rights reserved
 * Server main loop for handling the interactive session.
 *
 * As far as I am concerned, the code I have written for this software
 * can be used freely for any purpose.  Any derived versions of this
 * software must be clearly marked as such, and if the derived work is
 * incompatible with the protocol description in the RFC file, it must be
 * called by a name other than "ssh" or "Secure Shell".
 *
 * SSH2 support by Markus Friedl.
 * Copyright (c) 2000, 2001 Markus Friedl.  All rights reserved.
 *
 * Redistribution and use in source and binary forms, with or without
 * modification, are permitted provided that the following conditions
 * are met:
 * 1. Redistributions of source code must retain the above copyright
 *    notice, this list of conditions and the following disclaimer.
 * 2. Redistributions in binary form must reproduce the above copyright
 *    notice, this list of conditions and the following disclaimer in the
 *    documentation and/or other materials provided with the distribution.
 *
 * THIS SOFTWARE IS PROVIDED BY THE AUTHOR ``AS IS'' AND ANY EXPRESS OR
 * IMPLIED WARRANTIES, INCLUDING, BUT NOT LIMITED TO, THE IMPLIED WARRANTIES
 * OF MERCHANTABILITY AND FITNESS FOR A PARTICULAR PURPOSE ARE DISCLAIMED.
 * IN NO EVENT SHALL THE AUTHOR BE LIABLE FOR ANY DIRECT, INDIRECT,
 * INCIDENTAL, SPECIAL, EXEMPLARY, OR CONSEQUENTIAL DAMAGES (INCLUDING, BUT
 * NOT LIMITED TO, PROCUREMENT OF SUBSTITUTE GOODS OR SERVICES; LOSS OF USE,
 * DATA, OR PROFITS; OR BUSINESS INTERRUPTION) HOWEVER CAUSED AND ON ANY
 * THEORY OF LIABILITY, WHETHER IN CONTRACT, STRICT LIABILITY, OR TORT
 * (INCLUDING NEGLIGENCE OR OTHERWISE) ARISING IN ANY WAY OUT OF THE USE OF
 * THIS SOFTWARE, EVEN IF ADVISED OF THE POSSIBILITY OF SUCH DAMAGE.
 */

#include "includes.h"

#include <sys/types.h>
#include <sys/wait.h>
#include <sys/socket.h>
#ifdef HAVE_SYS_TIME_H
# include <sys/time.h>
#endif

#include <netinet/in.h>

#include <errno.h>
#include <fcntl.h>
#include <pwd.h>
#include <limits.h>
#include <signal.h>
#include <string.h>
#include <termios.h>
#include <unistd.h>
#include <stdarg.h>

#include "openbsd-compat/sys-queue.h"
#include "xmalloc.h"
#include "packet.h"
#include "sshbuf.h"
#include "log.h"
#include "misc.h"
#include "servconf.h"
#include "canohost.h"
#include "sshpty.h"
#include "channels.h"
#include "compat.h"
#include "ssh2.h"
#include "sshkey.h"
#include "cipher.h"
#include "kex.h"
#include "hostfile.h"
#include "auth.h"
#include "session.h"
#include "dispatch.h"
#include "auth-options.h"
#include "serverloop.h"
#include "ssherr.h"

#ifdef NERSC_MOD
#include "nersc.h"
extern int client_session_id;
#endif

extern ServerOptions options;

/* XXX */
extern Authctxt *the_authctxt;
extern struct sshauthopt *auth_opts;
extern int use_privsep;

static int no_more_sessions = 0; /* Disallow further sessions. */

/*
 * This SIGCHLD kludge is used to detect when the child exits.  The server
 * will exit after that, as soon as forwarded connections have terminated.
 */

static volatile sig_atomic_t child_terminated = 0;	/* The child has terminated. */

/* Cleanup on signals (!use_privsep case only) */
static volatile sig_atomic_t received_sigterm = 0;

/* prototypes */
static void server_init_dispatch(struct ssh *);

/* requested tunnel forwarding interface(s), shared with session.c */
char *tun_fwd_ifnames = NULL;

/* returns 1 if bind to specified port by specified user is permitted */
static int
bind_permitted(int port, uid_t uid)
{
	if (use_privsep)
		return 1; /* allow system to decide */
	if (port < IPPORT_RESERVED && uid != 0)
		return 0;
	return 1;
}

/*
 * we write to this pipe if a SIGCHLD is caught in order to avoid
 * the race between select() and child_terminated
 */
static int notify_pipe[2];
static void
notify_setup(void)
{
	if (pipe(notify_pipe) == -1) {
		error("pipe(notify_pipe) failed %s", strerror(errno));
	} else if ((fcntl(notify_pipe[0], F_SETFD, FD_CLOEXEC) == -1) ||
	    (fcntl(notify_pipe[1], F_SETFD, FD_CLOEXEC) == -1)) {
		error("fcntl(notify_pipe, F_SETFD) failed %s", strerror(errno));
		close(notify_pipe[0]);
		close(notify_pipe[1]);
	} else {
		set_nonblock(notify_pipe[0]);
		set_nonblock(notify_pipe[1]);
		return;
	}
	notify_pipe[0] = -1;	/* read end */
	notify_pipe[1] = -1;	/* write end */
}
static void
notify_parent(void)
{
	if (notify_pipe[1] != -1)
		(void)write(notify_pipe[1], "", 1);
}
static void
notify_prepare(fd_set *readset)
{
	if (notify_pipe[0] != -1)
		FD_SET(notify_pipe[0], readset);
}
static void
notify_done(fd_set *readset)
{
	char c;

	if (notify_pipe[0] != -1 && FD_ISSET(notify_pipe[0], readset))
		while (read(notify_pipe[0], &c, 1) != -1)
			debug2("%s: reading", __func__);
}

/*ARGSUSED*/
static void
sigchld_handler(int sig)
{
	int save_errno = errno;
	child_terminated = 1;
	notify_parent();
	errno = save_errno;
}

/*ARGSUSED*/
static void
sigterm_handler(int sig)
{
	received_sigterm = sig;
}

static void
client_alive_check(struct ssh *ssh)
{
	char remote_id[512];
	int r, channel_id;

	/* timeout, check to see how many we have had */
	if (ssh_packet_inc_alive_timeouts(ssh) >
	    options.client_alive_count_max) {
		sshpkt_fmt_connection_id(ssh, remote_id, sizeof(remote_id));
		logit("Timeout, client not responding from %s", remote_id);
		cleanup_exit(255);
	}

	/*
	 * send a bogus global/channel request with "wantreply",
	 * we should get back a failure
	 */
	if ((channel_id = channel_find_open(ssh)) == -1) {
		if ((r = sshpkt_start(ssh, SSH2_MSG_GLOBAL_REQUEST)) != 0 ||
		    (r = sshpkt_put_cstring(ssh, "keepalive@openssh.com"))
		    != 0 ||
		    (r = sshpkt_put_u8(ssh, 1)) != 0) /* boolean: want reply */
			fatal("%s: %s", __func__, ssh_err(r));
	} else {
		channel_request_start(ssh, channel_id,
		    "keepalive@openssh.com", 1);
	}
	if ((r = sshpkt_send(ssh)) != 0)
		fatal("%s: %s", __func__, ssh_err(r));
}

/*
 * Sleep in select() until we can do something.  This will initialize the
 * select masks.  Upon return, the masks will indicate which descriptors
 * have data or can accept data.  Optionally, a maximum time can be specified
 * for the duration of the wait (0 = infinite).
 */
static void
wait_until_can_do_something(struct ssh *ssh,
    int connection_in, int connection_out,
    fd_set **readsetp, fd_set **writesetp, int *maxfdp,
    u_int *nallocp, u_int64_t max_time_ms)
{
	struct timeval tv, *tvp;
	int ret;
	time_t minwait_secs = 0;
	int client_alive_scheduled = 0;
	/* time we last heard from the client OR sent a keepalive */
	static time_t last_client_time;

	/* Allocate and update select() masks for channel descriptors. */
	channel_prepare_select(ssh, readsetp, writesetp, maxfdp,
	    nallocp, &minwait_secs);

	/* XXX need proper deadline system for rekey/client alive */
	if (minwait_secs != 0)
		max_time_ms = MINIMUM(max_time_ms, (u_int)minwait_secs * 1000);

	/*
	 * if using client_alive, set the max timeout accordingly,
	 * and indicate that this particular timeout was for client
	 * alive by setting the client_alive_scheduled flag.
	 *
	 * this could be randomized somewhat to make traffic
	 * analysis more difficult, but we're not doing it yet.
	 */
	if (options.client_alive_interval) {
		uint64_t keepalive_ms =
		    (uint64_t)options.client_alive_interval * 1000;

		if (max_time_ms == 0 || max_time_ms > keepalive_ms) {
			max_time_ms = keepalive_ms;
			client_alive_scheduled = 1;
		}
	}

#if 0
	/* wrong: bad condition XXX */
	if (channel_not_very_much_buffered_data())
#endif
	FD_SET(connection_in, *readsetp);
	notify_prepare(*readsetp);

	/*
	 * If we have buffered packet data going to the client, mark that
	 * descriptor.
	 */
	if (ssh_packet_have_data_to_write(ssh))
		FD_SET(connection_out, *writesetp);

	/*
	 * If child has terminated and there is enough buffer space to read
	 * from it, then read as much as is available and exit.
	 */
	if (child_terminated && ssh_packet_not_very_much_data_to_write(ssh))
		if (max_time_ms == 0 || client_alive_scheduled)
			max_time_ms = 100;

	if (max_time_ms == 0)
		tvp = NULL;
	else {
		tv.tv_sec = max_time_ms / 1000;
		tv.tv_usec = 1000 * (max_time_ms % 1000);
		tvp = &tv;
	}

	/* Wait for something to happen, or the timeout to expire. */
	ret = select((*maxfdp)+1, *readsetp, *writesetp, NULL, tvp);

	if (ret == -1) {
		memset(*readsetp, 0, *nallocp);
		memset(*writesetp, 0, *nallocp);
		if (errno != EINTR)
			error("select: %.100s", strerror(errno));
	} else if (client_alive_scheduled) {
		time_t now = monotime();

		/*
		 * If the select timed out, or returned for some other reason
		 * but we haven't heard from the client in time, send keepalive.
		 */
		if (ret == 0 || (last_client_time != 0 && last_client_time +
		    options.client_alive_interval <= now)) {
			client_alive_check(ssh);
			last_client_time = now;
		} else if (FD_ISSET(connection_in, *readsetp)) {
			last_client_time = now;
		}
	}

	notify_done(*readsetp);
}

/*
 * Processes input from the client and the program.  Input data is stored
 * in buffers and processed later.
 */
static int
process_input(struct ssh *ssh, fd_set *readset, int connection_in)
{
	int r, len;
	char buf[16384];

	/* Read and buffer any input data from the client. */
	if (FD_ISSET(connection_in, readset)) {
		len = read(connection_in, buf, sizeof(buf));
		if (len == 0) {
			verbose("Connection closed by %.100s port %d",
			    ssh_remote_ipaddr(ssh), ssh_remote_port(ssh));
			return -1;
		} else if (len == -1) {
			if (errno != EINTR && errno != EAGAIN &&
			    errno != EWOULDBLOCK) {
				verbose("Read error from remote host "
				    "%.100s port %d: %.100s",
				    ssh_remote_ipaddr(ssh),
				    ssh_remote_port(ssh), strerror(errno));
				cleanup_exit(255);
			}
		} else {
			/* Buffer any received data. */
			if ((r = ssh_packet_process_incoming(ssh, buf, len))
			    != 0)
				fatal("%s: ssh_packet_process_incoming: %s",
				    __func__, ssh_err(r));
			ssh->fdout_bytes += len;
		}
	}
	return 0;
}

/*
 * Sends data from internal buffers to client program stdin.
 */
static void
process_output(struct ssh *ssh, fd_set *writeset, int connection_out)
{
	int r;

	/* Send any buffered packet data to the client. */
	if (FD_ISSET(connection_out, writeset)) {
		if ((r = ssh_packet_write_poll(ssh)) != 0)
			fatal("%s: ssh_packet_write_poll: %s",
			    __func__, ssh_err(r));
	}
}

static void
process_buffered_input_packets(struct ssh *ssh)
{
	ssh_dispatch_run_fatal(ssh, DISPATCH_NONBLOCK, NULL);
}

static void
collect_children(struct ssh *ssh)
{
	pid_t pid;
	sigset_t oset, nset;
	int status;

	/* block SIGCHLD while we check for dead children */
	sigemptyset(&nset);
	sigaddset(&nset, SIGCHLD);
	sigprocmask(SIG_BLOCK, &nset, &oset);
	if (child_terminated) {
		debug("Received SIGCHLD.");
		while ((pid = waitpid(-1, &status, WNOHANG)) > 0 ||
		    (pid == -1 && errno == EINTR))
			if (pid > 0)
				session_close_by_pid(ssh, pid, status);
		child_terminated = 0;
	}
	sigprocmask(SIG_SETMASK, &oset, NULL);
}

void
server_loop2(struct ssh *ssh, Authctxt *authctxt)
{
	fd_set *readset = NULL, *writeset = NULL;
	int max_fd;
	u_int nalloc = 0, connection_in, connection_out;
	u_int64_t rekey_timeout_ms = 0;

	debug("Entering interactive session for SSH2.");
	ssh->start_time = monotime_double();

	signal(SIGCHLD, sigchld_handler);
	child_terminated = 0;
	connection_in = ssh_packet_get_connection_in(ssh);
	connection_out = ssh_packet_get_connection_out(ssh);

	if (!use_privsep) {
		signal(SIGTERM, sigterm_handler);
		signal(SIGINT, sigterm_handler);
		signal(SIGQUIT, sigterm_handler);
	}

	notify_setup();

	max_fd = MAXIMUM(connection_in, connection_out);
	max_fd = MAXIMUM(max_fd, notify_pipe[0]);

	server_init_dispatch(ssh);

#ifdef NERSC_MOD
	s_audit("session_new_3", "count=%i int=%d uristring=SSH2", client_session_id, (int)getpid());
#endif

	for (;;) {
		process_buffered_input_packets(ssh);

		if (!ssh_packet_is_rekeying(ssh) &&
		    ssh_packet_not_very_much_data_to_write(ssh))
			channel_output_poll(ssh);
		if (options.rekey_interval > 0 &&
		    !ssh_packet_is_rekeying(ssh)) {
			rekey_timeout_ms = ssh_packet_get_rekey_timeout(ssh) *
			    1000;
		} else {
			rekey_timeout_ms = 0;
		}

		wait_until_can_do_something(ssh, connection_in, connection_out,
		    &readset, &writeset, &max_fd, &nalloc, rekey_timeout_ms);

		if (received_sigterm) {
			sshpkt_final_log_entry(ssh);
			logit("Exiting on signal %d", (int)received_sigterm);
			sshpkt_final_log_entry(ssh);
			/* Clean up sessions, utmp, etc. */
			cleanup_exit(255);
		}

		collect_children(ssh);
		if (!ssh_packet_is_rekeying(ssh))
			channel_after_select(ssh, readset, writeset);
		if (process_input(ssh, readset, connection_in) < 0)
			break;
		process_output(ssh, writeset, connection_out);
	}
	collect_children(ssh);
	
	free(readset);
	free(writeset);

	/* write final log entry */
	sshpkt_final_log_entry(ssh);
	
	/* free all channels, no more reads and writes */
	channel_free_all(ssh);

	/* final entry must come after channels close -cjr */
        sshpkt_final_log_entry(ssh);
	
	/* free remaining sessions, e.g. remove wtmp entries */
	session_destroy_all(ssh, NULL);
}

static int
server_input_keep_alive(int type, u_int32_t seq, struct ssh *ssh)
{
	debug("Got %d/%u for keepalive", type, seq);
	/*
	 * reset timeout, since we got a sane answer from the client.
	 * even if this was generated by something other than
	 * the bogus CHANNEL_REQUEST we send for keepalives.
	 */
	ssh_packet_set_alive_timeouts(ssh, 0);
	return 0;
}

static Channel *
server_request_direct_tcpip(struct ssh *ssh, int *reason, const char **errmsg)
{
	Channel *c = NULL;
	char *target = NULL, *originator = NULL;
	u_int target_port = 0, originator_port = 0;
	int r;

	if ((r = sshpkt_get_cstring(ssh, &target, NULL)) != 0 ||
	    (r = sshpkt_get_u32(ssh, &target_port)) != 0 ||
	    (r = sshpkt_get_cstring(ssh, &originator, NULL)) != 0 ||
	    (r = sshpkt_get_u32(ssh, &originator_port)) != 0 ||
	    (r = sshpkt_get_end(ssh)) != 0)
		sshpkt_fatal(ssh, r, "%s: parse packet", __func__);
	if (target_port > 0xFFFF) {
		error("%s: invalid target port", __func__);
		*reason = SSH2_OPEN_ADMINISTRATIVELY_PROHIBITED;
		goto out;
	}
	if (originator_port > 0xFFFF) {
		error("%s: invalid originator port", __func__);
		*reason = SSH2_OPEN_ADMINISTRATIVELY_PROHIBITED;
		goto out;
	}

	debug("%s: originator %s port %u, target %s port %u", __func__,
	    originator, originator_port, target, target_port);

	/* XXX fine grained permissions */
	if ((options.allow_tcp_forwarding & FORWARD_LOCAL) != 0 &&
	    auth_opts->permit_port_forwarding_flag &&
	    !options.disable_forwarding) {
		c = channel_connect_to_port(ssh, target, target_port,
		    "direct-tcpip", "direct-tcpip", reason, errmsg);

#ifdef NERSC_MOD
	char* t1buf = encode_string(originator, strlen(originator));
	char* t2buf = encode_string(target, strlen(target));
	
	s_audit("session_request_direct_tcpip_3", "count=%i count=%i uristring=%s port=%d/tcp string=%s port=%d/tcp count=%i",
		client_session_id, c->self, t1buf, originator_port, t2buf, target_port);
		
	free(t1buf);
	free(t2buf);
#endif

	} else {
		logit("refused local port forward: "
		    "originator %s port %d, target %s port %d",
		    originator, originator_port, target, target_port);
		if (reason != NULL)
			*reason = SSH2_OPEN_ADMINISTRATIVELY_PROHIBITED;
	}

 out:
	free(originator);
	free(target);
	return c;
}

static Channel *
server_request_direct_streamlocal(struct ssh *ssh)
{
	Channel *c = NULL;
	char *target = NULL, *originator = NULL;
	u_int originator_port = 0;
	struct passwd *pw = the_authctxt->pw;
	int r;

	if (pw == NULL || !the_authctxt->valid)
		fatal("%s: no/invalid user", __func__);

	if ((r = sshpkt_get_cstring(ssh, &target, NULL)) != 0 ||
	    (r = sshpkt_get_cstring(ssh, &originator, NULL)) != 0 ||
	    (r = sshpkt_get_u32(ssh, &originator_port)) != 0 ||
	    (r = sshpkt_get_end(ssh)) != 0)
		sshpkt_fatal(ssh, r, "%s: parse packet", __func__);
	if (originator_port > 0xFFFF) {
		error("%s: invalid originator port", __func__);
		goto out;
	}

	debug("%s: originator %s port %d, target %s", __func__,
	    originator, originator_port, target);

	/* XXX fine grained permissions */
	if ((options.allow_streamlocal_forwarding & FORWARD_LOCAL) != 0 &&
	    auth_opts->permit_port_forwarding_flag &&
	    !options.disable_forwarding && (pw->pw_uid == 0 || use_privsep)) {
		c = channel_connect_to_path(ssh, target,
		    "direct-streamlocal@openssh.com", "direct-streamlocal");
	} else {
		logit("refused streamlocal port forward: "
		    "originator %s port %d, target %s",
		    originator, originator_port, target);
	}

out:
	free(originator);
	free(target);
	return c;
}

static Channel *
server_request_tun(struct ssh *ssh)
{
	Channel *c = NULL;
	u_int mode, tun;
	int r, sock;
	char *tmp, *ifname = NULL;

	if ((r = sshpkt_get_u32(ssh, &mode)) != 0)
		sshpkt_fatal(ssh, r, "%s: parse mode", __func__);
	switch (mode) {
	case SSH_TUNMODE_POINTOPOINT:
	case SSH_TUNMODE_ETHERNET:
		break;
	default:
		ssh_packet_send_debug(ssh, "Unsupported tunnel device mode.");
		return NULL;
	}
	if ((options.permit_tun & mode) == 0) {
		ssh_packet_send_debug(ssh, "Server has rejected tunnel device "
		    "forwarding");
		return NULL;
	}

	if ((r = sshpkt_get_u32(ssh, &tun)) != 0)
		sshpkt_fatal(ssh, r, "%s: parse device", __func__);
	if (tun > INT_MAX) {
		debug("%s: invalid tun", __func__);
		goto done;
	}
	if (auth_opts->force_tun_device != -1) {
		if (tun != SSH_TUNID_ANY &&
		    auth_opts->force_tun_device != (int)tun)
			goto done;
		tun = auth_opts->force_tun_device;
	}
	sock = tun_open(tun, mode, &ifname);
	if (sock < 0)
		goto done;
<<<<<<< HEAD

#ifdef NERSC_MOD
	s_audit("session_tun_init_3", "count=%i count=%i count=%i",
		client_session_id, c->self, mode);
#endif

	c = channel_new("tun", SSH_CHANNEL_OPEN, sock, sock, -1,
	    options.hpn_disabled ? CHAN_TCP_WINDOW_DEFAULT : options.hpn_buffer_size,
	    CHAN_TCP_PACKET_DEFAULT, 0, "tun", 1);
=======
	debug("Tunnel forwarding using interface %s", ifname);

	c = channel_new(ssh, "tun", SSH_CHANNEL_OPEN, sock, sock, -1,
			options.hpn_disabled ? CHAN_TCP_WINDOW_DEFAULT : options.hpn_buffer_size,
			CHAN_TCP_PACKET_DEFAULT, 0, "tun", 1);
>>>>>>> 8a3df28e
	c->datagram = 1;
#if defined(SSH_TUN_FILTER)
	if (mode == SSH_TUNMODE_POINTOPOINT)
		channel_register_filter(ssh, c->self, sys_tun_infilter,
		    sys_tun_outfilter, NULL, NULL);
#endif

	/*
	 * Update the list of names exposed to the session
	 * XXX remove these if the tunnels are closed (won't matter
	 * much if they are already in the environment though)
	 */
	tmp = tun_fwd_ifnames;
	xasprintf(&tun_fwd_ifnames, "%s%s%s",
	    tun_fwd_ifnames == NULL ? "" : tun_fwd_ifnames,
	    tun_fwd_ifnames == NULL ? "" : ",",
	    ifname);
	free(tmp);
	free(ifname);

 done:
	if (c == NULL)
		ssh_packet_send_debug(ssh, "Failed to open the tunnel device.");
	return c;
}

static Channel *
server_request_session(struct ssh *ssh)
{
	Channel *c;
	int r;

	debug("input_session_request");
	if ((r = sshpkt_get_end(ssh)) != 0)
		sshpkt_fatal(ssh, r, "%s: parse packet", __func__);

	if (no_more_sessions) {
		ssh_packet_disconnect(ssh, "Possible attack: attempt to open a "
		    "session after additional sessions disabled");
	}

	/*
	 * A server session has no fd to read or write until a
	 * CHANNEL_REQUEST for a shell is made, so we set the type to
	 * SSH_CHANNEL_LARVAL.  Additionally, a callback for handling all
	 * CHANNEL_REQUEST messages is registered.
	 */
	c = channel_new(ssh, "session", SSH_CHANNEL_LARVAL,
	    -1, -1, -1, /*window size*/0, CHAN_SES_PACKET_DEFAULT,
	    0, "server-session", 1);
	if ((options.tcp_rcv_buf_poll) && (!options.hpn_disabled))
		c->dynamic_window = 1;
	if (session_open(the_authctxt, c->self) != 1) {
		debug("session open failed, free channel %d", c->self);
		channel_free(ssh, c);
		return NULL;
	}
	channel_register_cleanup(ssh, c->self, session_close_by_channel, 0);
	return c;
}

static int
server_input_channel_open(int type, u_int32_t seq, struct ssh *ssh)
{
	Channel *c = NULL;
	char *ctype = NULL;
	const char *errmsg = NULL;
	int r, reason = SSH2_OPEN_CONNECT_FAILED;
	u_int rchan = 0, rmaxpack = 0, rwindow = 0;

	if ((r = sshpkt_get_cstring(ssh, &ctype, NULL)) != 0 ||
	    (r = sshpkt_get_u32(ssh, &rchan)) != 0 ||
	    (r = sshpkt_get_u32(ssh, &rwindow)) != 0 ||
	    (r = sshpkt_get_u32(ssh, &rmaxpack)) != 0)
		sshpkt_fatal(ssh, r, "%s: parse packet", __func__);
	debug("%s: ctype %s rchan %u win %u max %u", __func__,
	    ctype, rchan, rwindow, rmaxpack);

	if (rchan > INT_MAX) {
		error("%s: invalid remote channel ID", __func__);
	} else if (strcmp(ctype, "session") == 0) {
		c = server_request_session(ssh);
	} else if (strcmp(ctype, "direct-tcpip") == 0) {
		c = server_request_direct_tcpip(ssh, &reason, &errmsg);
	} else if (strcmp(ctype, "direct-streamlocal@openssh.com") == 0) {
		c = server_request_direct_streamlocal(ssh);
	} else if (strcmp(ctype, "tun@openssh.com") == 0) {
		c = server_request_tun(ssh);
	}
	if (c != NULL) {
		debug("%s: confirm %s", __func__, ctype);
		c->remote_id = (int)rchan;
		c->have_remote_id = 1;
		c->remote_window = rwindow;
		c->remote_maxpacket = rmaxpack;
		if (c->type != SSH_CHANNEL_CONNECTING) {
<<<<<<< HEAD
			packet_start(SSH2_MSG_CHANNEL_OPEN_CONFIRMATION);
			packet_put_int(c->remote_id);
			packet_put_int(c->self);
			packet_put_int(c->local_window);
			packet_put_int(c->local_maxpacket);
			packet_send();
#ifdef NERSC_MOD
	char* t1buf = encode_string(ctype, strlen(ctype));
	
	s_audit("session_input_channel_open_3", "count=%i count=%i uristring=%s int=%d int=%i int=%d",
		client_session_id, type, t1buf, rchan, rwindow, rmaxpack);
		
	free(t1buf);
#endif

=======
			if ((r = sshpkt_start(ssh, SSH2_MSG_CHANNEL_OPEN_CONFIRMATION)) != 0 ||
			    (r = sshpkt_put_u32(ssh, c->remote_id)) != 0 ||
			    (r = sshpkt_put_u32(ssh, c->self)) != 0 ||
			    (r = sshpkt_put_u32(ssh, c->local_window)) != 0 ||
			    (r = sshpkt_put_u32(ssh, c->local_maxpacket)) != 0 ||
			    (r = sshpkt_send(ssh)) != 0) {
				sshpkt_fatal(ssh, r,
				    "%s: send open confirm", __func__);
			}
>>>>>>> 8a3df28e
		}
	} else {
		debug("%s: failure %s", __func__, ctype);
		if ((r = sshpkt_start(ssh, SSH2_MSG_CHANNEL_OPEN_FAILURE)) != 0 ||
		    (r = sshpkt_put_u32(ssh, rchan)) != 0 ||
		    (r = sshpkt_put_u32(ssh, reason)) != 0 ||
		    (r = sshpkt_put_cstring(ssh, errmsg ? errmsg : "open failed")) != 0 ||
		    (r = sshpkt_put_cstring(ssh, "")) != 0 ||
		    (r = sshpkt_send(ssh)) != 0) {
			sshpkt_fatal(ssh, r,
			    "%s: send open failure", __func__);
		}
	}
	free(ctype);
	return 0;
}

static int
server_input_hostkeys_prove(struct ssh *ssh, struct sshbuf **respp)
{
	struct sshbuf *resp = NULL;
	struct sshbuf *sigbuf = NULL;
	struct sshkey *key = NULL, *key_pub = NULL, *key_prv = NULL;
	int r, ndx, kexsigtype, use_kexsigtype, success = 0;
	const u_char *blob;
	u_char *sig = 0;
	size_t blen, slen;

	if ((resp = sshbuf_new()) == NULL || (sigbuf = sshbuf_new()) == NULL)
		fatal("%s: sshbuf_new", __func__);

	kexsigtype = sshkey_type_plain(
	    sshkey_type_from_name(ssh->kex->hostkey_alg));
	while (ssh_packet_remaining(ssh) > 0) {
		sshkey_free(key);
		key = NULL;
		if ((r = sshpkt_get_string_direct(ssh, &blob, &blen)) != 0 ||
		    (r = sshkey_from_blob(blob, blen, &key)) != 0) {
			error("%s: couldn't parse key: %s",
			    __func__, ssh_err(r));
			goto out;
		}
		/*
		 * Better check that this is actually one of our hostkeys
		 * before attempting to sign anything with it.
		 */
		if ((ndx = ssh->kex->host_key_index(key, 1, ssh)) == -1) {
			error("%s: unknown host %s key",
			    __func__, sshkey_type(key));
			goto out;
		}
		/*
		 * XXX refactor: make kex->sign just use an index rather
		 * than passing in public and private keys
		 */
		if ((key_prv = get_hostkey_by_index(ndx)) == NULL &&
		    (key_pub = get_hostkey_public_by_index(ndx, ssh)) == NULL) {
			error("%s: can't retrieve hostkey %d", __func__, ndx);
			goto out;
		}
		sshbuf_reset(sigbuf);
		free(sig);
		sig = NULL;
		/*
		 * For RSA keys, prefer to use the signature type negotiated
		 * during KEX to the default (SHA1).
		 */
		use_kexsigtype = kexsigtype == KEY_RSA &&
		    sshkey_type_plain(key->type) == KEY_RSA;
		if ((r = sshbuf_put_cstring(sigbuf,
		    "hostkeys-prove-00@openssh.com")) != 0 ||
		    (r = sshbuf_put_string(sigbuf,
		    ssh->kex->session_id, ssh->kex->session_id_len)) != 0 ||
		    (r = sshkey_puts(key, sigbuf)) != 0 ||
		    (r = ssh->kex->sign(ssh, key_prv, key_pub, &sig, &slen,
		    sshbuf_ptr(sigbuf), sshbuf_len(sigbuf),
		    use_kexsigtype ? ssh->kex->hostkey_alg : NULL)) != 0 ||
		    (r = sshbuf_put_string(resp, sig, slen)) != 0) {
			error("%s: couldn't prepare signature: %s",
			    __func__, ssh_err(r));
			goto out;
		}
	}
	/* Success */
	*respp = resp;
	resp = NULL; /* don't free it */
	success = 1;
 out:
	free(sig);
	sshbuf_free(resp);
	sshbuf_free(sigbuf);
	sshkey_free(key);
	return success;
}

static int
server_input_global_request(int type, u_int32_t seq, struct ssh *ssh)
{
	char *rtype = NULL;
	u_char want_reply = 0;
	int r, success = 0, allocated_listen_port = 0;
	u_int port = 0;
	struct sshbuf *resp = NULL;
	struct passwd *pw = the_authctxt->pw;
	struct Forward fwd;

	memset(&fwd, 0, sizeof(fwd));
	if (pw == NULL || !the_authctxt->valid)
		fatal("%s: no/invalid user", __func__);

	if ((r = sshpkt_get_cstring(ssh, &rtype, NULL)) != 0 ||
	    (r = sshpkt_get_u8(ssh, &want_reply)) != 0)
		sshpkt_fatal(ssh, r, "%s: parse packet", __func__);
	debug("%s: rtype %s want_reply %d", __func__, rtype, want_reply);

	/* -R style forwarding */
	if (strcmp(rtype, "tcpip-forward") == 0) {
		if ((r = sshpkt_get_cstring(ssh, &fwd.listen_host, NULL)) != 0 ||
		    (r = sshpkt_get_u32(ssh, &port)) != 0)
			sshpkt_fatal(ssh, r, "%s: parse tcpip-forward", __func__);
		debug("%s: tcpip-forward listen %s port %u", __func__,
		    fwd.listen_host, port);
		if (port <= INT_MAX)
			fwd.listen_port = (int)port;
		/* check permissions */
		if (port > INT_MAX ||
		    (options.allow_tcp_forwarding & FORWARD_REMOTE) == 0 ||
		    !auth_opts->permit_port_forwarding_flag ||
		    options.disable_forwarding ||
		    (!want_reply && fwd.listen_port == 0) ||
		    (fwd.listen_port != 0 &&
		     !bind_permitted(fwd.listen_port, pw->pw_uid))) {
			success = 0;
			ssh_packet_send_debug(ssh, "Server has disabled port forwarding.");
		} else {
			/* Start listening on the port */
			success = channel_setup_remote_fwd_listener(ssh, &fwd,
			    &allocated_listen_port, &options.fwd_opts);
		}
		if ((resp = sshbuf_new()) == NULL)
			fatal("%s: sshbuf_new", __func__);
		if (allocated_listen_port != 0 &&
		    (r = sshbuf_put_u32(resp, allocated_listen_port)) != 0)
			fatal("%s: sshbuf_put_u32: %s", __func__, ssh_err(r));
	} else if (strcmp(rtype, "cancel-tcpip-forward") == 0) {
		if ((r = sshpkt_get_cstring(ssh, &fwd.listen_host, NULL)) != 0 ||
		    (r = sshpkt_get_u32(ssh, &port)) != 0)
			sshpkt_fatal(ssh, r, "%s: parse cancel-tcpip-forward", __func__);

		debug("%s: cancel-tcpip-forward addr %s port %d", __func__,
		    fwd.listen_host, port);
		if (port <= INT_MAX) {
			fwd.listen_port = (int)port;
			success = channel_cancel_rport_listener(ssh, &fwd);
		}
	} else if (strcmp(rtype, "streamlocal-forward@openssh.com") == 0) {
		if ((r = sshpkt_get_cstring(ssh, &fwd.listen_path, NULL)) != 0)
			sshpkt_fatal(ssh, r, "%s: parse streamlocal-forward@openssh.com", __func__);
		debug("%s: streamlocal-forward listen path %s", __func__,
		    fwd.listen_path);

		/* check permissions */
		if ((options.allow_streamlocal_forwarding & FORWARD_REMOTE) == 0
		    || !auth_opts->permit_port_forwarding_flag ||
		    options.disable_forwarding ||
		    (pw->pw_uid != 0 && !use_privsep)) {
			success = 0;
			ssh_packet_send_debug(ssh, "Server has disabled "
			    "streamlocal forwarding.");
		} else {
			/* Start listening on the socket */
			success = channel_setup_remote_fwd_listener(ssh,
			    &fwd, NULL, &options.fwd_opts);
		}
	} else if (strcmp(rtype, "cancel-streamlocal-forward@openssh.com") == 0) {
		if ((r = sshpkt_get_cstring(ssh, &fwd.listen_path, NULL)) != 0)
			sshpkt_fatal(ssh, r, "%s: parse cancel-streamlocal-forward@openssh.com", __func__);
		debug("%s: cancel-streamlocal-forward path %s", __func__,
		    fwd.listen_path);

		success = channel_cancel_rport_listener(ssh, &fwd);
	} else if (strcmp(rtype, "no-more-sessions@openssh.com") == 0) {
		no_more_sessions = 1;
		success = 1;
	} else if (strcmp(rtype, "hostkeys-prove-00@openssh.com") == 0) {
		success = server_input_hostkeys_prove(ssh, &resp);
	}
	/* XXX sshpkt_get_end() */
	if (want_reply) {
		if ((r = sshpkt_start(ssh, success ?
		    SSH2_MSG_REQUEST_SUCCESS : SSH2_MSG_REQUEST_FAILURE)) != 0 ||
		    (success && resp != NULL && (r = sshpkt_putb(ssh, resp)) != 0) ||
		    (r = sshpkt_send(ssh)) != 0 ||
		    (r = ssh_packet_write_wait(ssh)) != 0)
			sshpkt_fatal(ssh, r, "%s: send reply", __func__);
	}
	free(fwd.listen_host);
	free(fwd.listen_path);
	free(rtype);
	sshbuf_free(resp);
	return 0;
}

static int
server_input_channel_req(int type, u_int32_t seq, struct ssh *ssh)
{
	Channel *c;
	int r, success = 0;
	char *rtype = NULL;
	u_char want_reply = 0;
	u_int id = 0;

	if ((r = sshpkt_get_u32(ssh, &id)) != 0 ||
	    (r = sshpkt_get_cstring(ssh, &rtype, NULL)) != 0 ||
	    (r = sshpkt_get_u8(ssh, &want_reply)) != 0)
		sshpkt_fatal(ssh, r, "%s: parse packet", __func__);

	debug("server_input_channel_req: channel %u request %s reply %d",
	    id, rtype, want_reply);

	if (id >= INT_MAX || (c = channel_lookup(ssh, (int)id)) == NULL) {
		ssh_packet_disconnect(ssh, "%s: unknown channel %d",
		    __func__, id);
	}
	if (!strcmp(rtype, "eow@openssh.com")) {
		if ((r = sshpkt_get_end(ssh)) != 0)
			sshpkt_fatal(ssh, r, "%s: parse packet", __func__);
		chan_rcvd_eow(ssh, c);
	} else if ((c->type == SSH_CHANNEL_LARVAL ||
	    c->type == SSH_CHANNEL_OPEN) && strcmp(c->ctype, "session") == 0)
		success = session_input_channel_req(ssh, c, rtype);
	if (want_reply && !(c->flags & CHAN_CLOSE_SENT)) {
		if (!c->have_remote_id)
			fatal("%s: channel %d: no remote_id",
			    __func__, c->self);
		if ((r = sshpkt_start(ssh, success ?
		    SSH2_MSG_CHANNEL_SUCCESS : SSH2_MSG_CHANNEL_FAILURE)) != 0 ||
		    (r = sshpkt_put_u32(ssh, c->remote_id)) != 0 ||
		    (r = sshpkt_send(ssh)) != 0)
			sshpkt_fatal(ssh, r, "%s: send reply", __func__);
	}
	free(rtype);
	return 0;
}

static void
server_init_dispatch(struct ssh *ssh)
{
	debug("server_init_dispatch");
	ssh_dispatch_init(ssh, &dispatch_protocol_error);
	ssh_dispatch_set(ssh, SSH2_MSG_CHANNEL_CLOSE, &channel_input_oclose);
	ssh_dispatch_set(ssh, SSH2_MSG_CHANNEL_DATA, &channel_input_data);
	ssh_dispatch_set(ssh, SSH2_MSG_CHANNEL_EOF, &channel_input_ieof);
	ssh_dispatch_set(ssh, SSH2_MSG_CHANNEL_EXTENDED_DATA, &channel_input_extended_data);
	ssh_dispatch_set(ssh, SSH2_MSG_CHANNEL_OPEN, &server_input_channel_open);
	ssh_dispatch_set(ssh, SSH2_MSG_CHANNEL_OPEN_CONFIRMATION, &channel_input_open_confirmation);
	ssh_dispatch_set(ssh, SSH2_MSG_CHANNEL_OPEN_FAILURE, &channel_input_open_failure);
	ssh_dispatch_set(ssh, SSH2_MSG_CHANNEL_REQUEST, &server_input_channel_req);
	ssh_dispatch_set(ssh, SSH2_MSG_CHANNEL_WINDOW_ADJUST, &channel_input_window_adjust);
	ssh_dispatch_set(ssh, SSH2_MSG_GLOBAL_REQUEST, &server_input_global_request);
	/* client_alive */
	ssh_dispatch_set(ssh, SSH2_MSG_CHANNEL_SUCCESS, &server_input_keep_alive);
	ssh_dispatch_set(ssh, SSH2_MSG_CHANNEL_FAILURE, &server_input_keep_alive);
	ssh_dispatch_set(ssh, SSH2_MSG_REQUEST_SUCCESS, &server_input_keep_alive);
	ssh_dispatch_set(ssh, SSH2_MSG_REQUEST_FAILURE, &server_input_keep_alive);
	/* rekeying */
	ssh_dispatch_set(ssh, SSH2_MSG_KEXINIT, &kex_input_kexinit);
}<|MERGE_RESOLUTION|>--- conflicted
+++ resolved
@@ -636,23 +636,17 @@
 	sock = tun_open(tun, mode, &ifname);
 	if (sock < 0)
 		goto done;
-<<<<<<< HEAD
 
 #ifdef NERSC_MOD
 	s_audit("session_tun_init_3", "count=%i count=%i count=%i",
 		client_session_id, c->self, mode);
 #endif
 
-	c = channel_new("tun", SSH_CHANNEL_OPEN, sock, sock, -1,
-	    options.hpn_disabled ? CHAN_TCP_WINDOW_DEFAULT : options.hpn_buffer_size,
-	    CHAN_TCP_PACKET_DEFAULT, 0, "tun", 1);
-=======
 	debug("Tunnel forwarding using interface %s", ifname);
 
 	c = channel_new(ssh, "tun", SSH_CHANNEL_OPEN, sock, sock, -1,
 			options.hpn_disabled ? CHAN_TCP_WINDOW_DEFAULT : options.hpn_buffer_size,
 			CHAN_TCP_PACKET_DEFAULT, 0, "tun", 1);
->>>>>>> 8a3df28e
 	c->datagram = 1;
 #if defined(SSH_TUN_FILTER)
 	if (mode == SSH_TUNMODE_POINTOPOINT)
@@ -749,23 +743,7 @@
 		c->remote_window = rwindow;
 		c->remote_maxpacket = rmaxpack;
 		if (c->type != SSH_CHANNEL_CONNECTING) {
-<<<<<<< HEAD
-			packet_start(SSH2_MSG_CHANNEL_OPEN_CONFIRMATION);
-			packet_put_int(c->remote_id);
-			packet_put_int(c->self);
-			packet_put_int(c->local_window);
-			packet_put_int(c->local_maxpacket);
-			packet_send();
-#ifdef NERSC_MOD
-	char* t1buf = encode_string(ctype, strlen(ctype));
-	
-	s_audit("session_input_channel_open_3", "count=%i count=%i uristring=%s int=%d int=%i int=%d",
-		client_session_id, type, t1buf, rchan, rwindow, rmaxpack);
-		
-	free(t1buf);
-#endif
-
-=======
+
 			if ((r = sshpkt_start(ssh, SSH2_MSG_CHANNEL_OPEN_CONFIRMATION)) != 0 ||
 			    (r = sshpkt_put_u32(ssh, c->remote_id)) != 0 ||
 			    (r = sshpkt_put_u32(ssh, c->self)) != 0 ||
@@ -775,7 +753,14 @@
 				sshpkt_fatal(ssh, r,
 				    "%s: send open confirm", __func__);
 			}
->>>>>>> 8a3df28e
+#ifdef NERSC_MOD
+	char* t1buf = encode_string(ctype, strlen(ctype));
+	
+	s_audit("session_input_channel_open_3", "count=%i count=%i uristring=%s int=%d int=%i int=%d",
+		client_session_id, type, t1buf, rchan, rwindow, rmaxpack);
+		
+	free(t1buf);
+#endif
 		}
 	} else {
 		debug("%s: failure %s", __func__, ctype);
